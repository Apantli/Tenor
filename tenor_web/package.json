--- conflicted
+++ resolved
@@ -44,11 +44,8 @@
     "@trpc/react-query": "^11.0.0-rc.446",
     "@trpc/server": "^11.0.0-rc.446",
     "@types/dom-speech-recognition": "^0.0.4",
-<<<<<<< HEAD
     "canvas": "^3.1.0",
-=======
     "@xyflow/react": "^12.6.1",
->>>>>>> 1d1ff2f8
     "clsx": "^2.1.1",
     "cookie": "^1.0.2",
     "firebase": "^11.4.0",
