--- conflicted
+++ resolved
@@ -1,8 +1,4 @@
 import type { Firestore } from "firebase-admin/firestore";
-<<<<<<< HEAD
-import type { ProjectActivity, Role, Size, StatusTag, WithId } from "~/lib/types/firebaseSchemas";
-import { ActivitySchema, ProjectSchema, SettingsSchema } from "~/lib/types/zodFirebaseSchema";
-=======
 import type {
   Role,
   Size,
@@ -14,7 +10,6 @@
   SettingsSchema,
   type UserSchema,
 } from "~/lib/types/zodFirebaseSchema";
->>>>>>> 5814baaa
 import { getPriority, getStatusTypes } from "./tags";
 import { getProjectContext } from "./ai";
 import { getTasks } from "./tasks";
@@ -23,12 +18,7 @@
 import { getCurrentSprint } from "./sprints";
 import { getGlobalUserRef, getUsers } from "./users";
 import type * as admin from "firebase-admin";
-<<<<<<< HEAD
-import { TRPCError } from "@trpc/server";
-
-=======
 import type { z } from "zod";
->>>>>>> 5814baaa
 
 /**
  * @function getProjectsRef
@@ -347,195 +337,6 @@
     currentSprintDescription: currentSprint?.description,
     assignedUssers: mappedUsers,
   };
-<<<<<<< HEAD
-}
-
-export const getProjectBurndown = async(
-  firestore: Firestore,
-  projectId: string,
-  admin: admin.app.App,
-) => {
-  try {
-    const [tasks, userStories, currentSprint, activitySnapshot, projectSettings] = await Promise.all([
-      getTasks(firestore, projectId),
-      getUserStories(firestore, projectId),
-      getCurrentSprint(firestore, projectId),
-      getProjectActivity(firestore, projectId, admin),
-      getSettingsRef(firestore, projectId),
-    ]);
-
-    const activeTasks = tasks.filter((task) => !task.deleted);
-    const activeUserStories = userStories.filter((us) => !us.deleted);
-
-    const sprintUserStories = userStories.filter((us) => us.sprintId === currentSprint?.id);
-    const sprintUserStoriesIds = new Set(sprintUserStories.map((us) => us.id));
-
-    const settingsSnap = await projectSettings.get();
-    const settingsData = SettingsSchema.parse(settingsSnap.data());
-    const sizeValues = Array.isArray(settingsData.Size) ? settingsData.Size : [];
-
-    // Map numeric values to Size types in order
-    const sizeOrder: Size[] = ["XS", "S", "M", "L", "XL", "XXL"];
-    const sizePointsMap: Record<Size, number> = {
-      XS: 0,
-      S: 0,
-      M: 0,
-      L: 0,
-      XL: 0,
-      XXL: 0,
-    };
-
-    // Create a mapping between size labels and their point values
-    sizeValues.forEach((value, index) => {
-      const sizeKey = sizeOrder[index];
-      if (sizeKey !== undefined) {
-        sizePointsMap[sizeKey] = value;
-      }
-    });
-
-    // Calculate total points for each user story
-    // and map them to the corresponding tasks
-    const tasksPointMap: Record<string, number> = {};
-    for (const us of sprintUserStories) {
-      const tasksForUs = activeTasks.filter((task) => task.itemId === us.id);
-
-      // Calculate total points for the user story
-      // based on the size of its tasks
-      let totalPoints = 0;
-      for (const task of tasksForUs) {
-        // Assuming task.size is a Size type like "S", "M", etc.
-        if (task.size && sizePointsMap[task.size]) {
-          totalPoints += sizePointsMap[task.size];
-        }
-      }
-
-      // Add the user story's size points
-      if (us.size && sizePointsMap[us.size]) {
-        totalPoints += sizePointsMap[us.size];
-      }
-
-      // Map the user story ID to its total points
-      tasksPointMap[us.id] = totalPoints;
-    }
-
-    // Calculate total points for the sprint
-    const totalPoints = Object.values(tasksPointMap).reduce((sum, points) => sum + points, 0);
-    
-    // Create a map of status types to determine completed tasks
-    const statuses = await getStatusTypes(firestore, projectId);
-    const statusMap = statuses.reduce((acc, status) => {
-      acc[status.id] = status;
-      return acc;
-    }, {} as Record<string, StatusTag>);
-    
-    // Process activity data to track completion over time
-    const activityData = activitySnapshot;
-    
-    // Filter activities related to tasks (type TS)
-    const taskActivities = activityData.filter(activity => 
-      activity.type === "TS" && 
-      activity.itemId // Check if itemId exists
-    );
-    
-    // Create data structure for burndown
-    const burndownData: {
-      date: Date;
-      ideal: number;
-      actual: number;
-    }[] = [];
-    
-    // If we have a sprint with valid dates
-    if (currentSprint?.startDate && currentSprint?.endDate) {
-      const startDate = new Date(currentSprint.startDate);
-      const endDate = new Date(currentSprint.endDate);
-      
-      // Create a map to track completed story points by date
-      const completedPointsByDate: Record<string, number> = {};
-      
-      // Process task activities
-      taskActivities.forEach(activity => {
-        const timestamp = activity.date ? new Date(activity.date) : new Date();
-        const dateKeyRaw = timestamp.toISOString().split('T')[0]; // YYYY-MM-DD format
-        const dateKey: string = typeof dateKeyRaw === "string" ? dateKeyRaw : "";
-
-        // Get the task related to this activity
-        const taskId = activity.itemId;
-        const task = activeTasks.find(t => t.id === taskId);
-
-        // Check if this task exists and is marked as done
-        if (task && statusMap[task.statusId]?.marksTaskAsDone) {
-          const userStoryId = task.itemId;
-
-          // Only count if the task belongs to a user story in this sprint
-          if (sprintUserStoriesIds.has(userStoryId) && dateKey) {
-            // Add the task's points to completed points for this date
-            const taskPoints = task.size ? sizePointsMap[task.size] : 0;
-            completedPointsByDate[dateKey] = (completedPointsByDate[dateKey] || 0) + taskPoints;
-          }
-        }
-      });
-      
-      // Generate daily burndown data
-      const daysInSprint = Math.ceil((endDate.getTime() - startDate.getTime()) / (1000 * 3600 * 24)) + 1;
-      let cumulativeCompletedPoints = 0;
-      
-      for (let i = 0; i < daysInSprint; i++) {
-        const currentDate = new Date(startDate);
-        currentDate.setDate(startDate.getDate() + i);
-        const dateKey = currentDate.toISOString().split('T')[0] as string;
-        
-        // Add completed points for this date to cumulative total
-        cumulativeCompletedPoints += completedPointsByDate[dateKey] || 0;
-        
-        // Calculate ideal burndown (straight line)
-        const idealRemaining = totalPoints - (totalPoints * (i / (daysInSprint - 1)));
-        
-        // Calculate actual remaining points
-        const actualRemaining = totalPoints - cumulativeCompletedPoints;
-        
-        burndownData.push({
-          date: currentDate,
-          ideal: Math.max(0, Math.round(idealRemaining * 10) / 10),  // Round to 1 decimal place
-          actual: Math.max(0, actualRemaining),
-        });
-      }
-    }
-    
-    // Make sure to have a safe default in case burndownData is empty
-    const burndownDataSafe = burndownData.length > 0 ? burndownData : [];
-    const lastActual = burndownDataSafe.length > 0 ? burndownDataSafe[burndownDataSafe.length - 1]?.actual : 0;
-    
-    return {
-      burndownData: burndownDataSafe.map(point => ({
-        date: point.date instanceof Date ? point.date.toISOString() : null,
-        ideal: point.ideal,
-        actual: point.actual
-      })),
-      totalPoints: totalPoints || 0,
-      completedPoints: totalPoints - (lastActual || 0),
-      startDate: currentSprint?.startDate ? new Date(currentSprint.startDate).toISOString() : null,
-      endDate: currentSprint?.endDate ? new Date(currentSprint.endDate).toISOString() : null,
-      sprintNumber: currentSprint?.number,
-      // Add these required fields:
-      dependencyIds: [],
-      requiredByIds: []
-    };
-  } catch (error) {
-    console.error("Error in getProjectBurndown:", error);
-    // Return a safe fallback response with all required fields
-    return {
-      burndownData: [],
-      totalPoints: 0,
-      completedPoints: 0,
-      startDate: null,
-      endDate: null,
-      sprintNumber: null,
-      dependencyIds: [],
-      requiredByIds: []
-    };
-  }
-}
-=======
 };
 
 /**
@@ -569,5 +370,4 @@
 
   // Return just the projectIds in the same order as the sorted sprints
   return sortedProjectSprintPairs.map((pair) => pair.projectId);
-};
->>>>>>> 5814baaa
+};