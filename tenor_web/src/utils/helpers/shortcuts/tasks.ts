import type { Firestore } from "firebase-admin/firestore";
import { getProjectRef } from "./general";
import type { StatusTag, Task, WithId } from "~/lib/types/firebaseSchemas";
import { TaskSchema } from "~/lib/types/zodFirebaseSchema";
import { getStatusType, getTodoStatusTag } from "./tags";
import type {
  TaskDetail,
  TaskPreview,
  UserPreview,
} from "~/lib/types/detailSchemas";
import type * as admin from "firebase-admin";
import type { TaskCol } from "~/lib/types/columnTypes";
import { getGlobalUserPreview } from "./users";
import { FieldValue } from "firebase-admin/firestore";
import type { DependenciesWithId } from "~/lib/types/userStoriesUtilTypes";

/**
 * @function getTasksRef
 * @description Gets a reference to the tasks collection for a specific project
 * @param firestore A Firestore instance
 * @param projectId The ID of the project
 * @returns {FirebaseFirestore.CollectionReference} A reference to the tasks collection
 */
export const getTasksRef = (firestore: Firestore, projectId: string) => {
  return getProjectRef(firestore, projectId).collection("tasks");
};

/**
 * @function getTaskRef
 * @description Gets a reference to a specific task document
 * @param firestore A Firestore instance
 * @param projectId The ID of the project
 * @param taskId The ID of the task
 * @returns {FirebaseFirestore.DocumentReference} A reference to the task document
 */
export const getTaskRef = (
  firestore: Firestore,
  projectId: string,
  taskId: string,
) => {
  return getTasksRef(firestore, projectId).doc(taskId);
};

// FIXME: This may overlap, this isnt quite right
/**
 * @function getTaskNewId
 * @description Gets the next available epic ID for a specific project
 * @param firestore A Firestore instance
 * @param projectId The ID of the project
 * @returns {Promise<number>} The next available task ID
 */
export const getTaskNewId = async (firestore: Firestore, projectId: string) => {
  const tasksRef = getTasksRef(firestore, projectId).count().get();
  const tasksCount = (await tasksRef).data().count;
  return tasksCount + 1;
};

const isCyclicUtil = (
  adjacencyList: Map<string, string[]>,
  taskId: string,
  visitedTasks: Map<string, boolean>,
  recursionPathVisited: Map<string, boolean>,
): boolean => {
  // If node is already in the recursion stack, cycle detected
  if (recursionPathVisited.get(taskId)) return true;

  // If node is already visited and not in recStack, no need to check again
  if (visitedTasks.get(taskId)) return false;

  // Mark the node as visited and add it to the recursion stack
  visitedTasks.set(taskId, true);
  recursionPathVisited.set(taskId, true);

  // Recur for all neighbors (dependencies) of the current node
  const neighbors = adjacencyList.get(taskId) ?? [];
  for (const v of neighbors) {
    if (isCyclicUtil(adjacencyList, v, visitedTasks, recursionPathVisited)) {
      return true; // If any path leads to a cycle, return true
    }
  }

  // Backtrack: remove the node from recursion stack
  recursionPathVisited.set(taskId, false);
  return false;
};

export const updateDependency = (
  firestore: Firestore,
  projectId: string,
  taskId: string,
  relaredTaskId: string,
  operation: "add" | "remove",
  field: "requiredByIds" | "dependencyIds",
) => {
  const updateRef = getTaskRef(firestore, projectId, taskId);
  if (operation === "add") {
    return updateRef.update({
      [field]: FieldValue.arrayUnion(relaredTaskId),
    });
  } else {
    return updateRef.update({
      [field]: FieldValue.arrayRemove(relaredTaskId),
    });
  }
};

const constructAdjacencyList = (
  tasks: DependenciesWithId[],
  newTasks?: DependenciesWithId[],
  newDependencies?: Array<{ sourceId: string; targetId: string }>,
): Map<string, string[]> => {
  const adj = new Map<string, string[]>();

  // Add dependencies from existing tasks
  tasks.forEach((ts) => {
    adj.set(ts.id, [...(ts.dependencyIds ?? [])]);
    ts.requiredByIds?.forEach((reqId) => {
      const reqs = adj.get(reqId) ?? [];
      reqs.push(ts.id);
      adj.set(reqId, reqs);
    });
  });

  // Add new tasks if provided
  if (newTasks) {
    newTasks.forEach((ts) => {
      adj.set(ts.id, [...(ts.dependencyIds ?? [])]);
      ts.requiredByIds?.forEach((reqId) => {
        const reqs = adj.get(reqId) ?? [];
        reqs.push(ts.id);
        adj.set(reqId, reqs);
      });
    });
  }

  // Add new dependencies if provided
  if (newDependencies) {
    newDependencies.forEach(({ sourceId, targetId }) => {
      const deps = adj.get(sourceId) ?? [];
      if (!deps.includes(targetId)) {
        deps.push(targetId);
        adj.set(sourceId, deps);
      }
    });
  }

  return adj;
};

export const hasDependencyCycle = async (
  firestore: Firestore,
  projectId: string,
<<<<<<< HEAD
  newUserStories?: DependenciesWithId[],
  newDependencies?: Array<{ sourceId: string; targetId: string }>,
): Promise<boolean> => {
  // Get all user stories
  const userStories = await getTasks(firestore, projectId);

  // Construct adjacency list
  const adj = constructAdjacencyList(
    userStories,
    newUserStories,
    newDependencies,
  );
=======
  newTasks?: DependenciesWithId[],
  newDependencies?: Array<{ sourceId: string; targetId: string }>,
): Promise<boolean> => {
  // Get all tasks
  const tasks = await getTasks(firestore, projectId);

  // Construct adjacency list
  const adj = constructAdjacencyList(tasks, newTasks, newDependencies);
>>>>>>> 80661de8

  // Initialize visited and recursion stack maps
  const visited = new Map<string, boolean>();
  const recStack = new Map<string, boolean>();

  // Initialize all nodes as not visited
  adj.forEach((_, id) => {
    visited.set(id, false);
    recStack.set(id, false);
  });

<<<<<<< HEAD
  // Check each user story (for disconnected components)
=======
  // Check each task (for disconnected components)
>>>>>>> 80661de8
  for (const [id] of adj) {
    if (!visited.get(id) && isCyclicUtil(adj, id, visited, recStack)) {
      return true; // Cycle found
    }
  }

  return false; // No cycle detected
};

/**
 * @function getTasks
 * @description Retrieves all non-deleted tasks from a project, ordered by scrumId
 * @param {Firestore} firestore - The Firestore database instance
 * @param {string} projectId - The ID of the project to retrieve tasks from
 * @returns {Promise<WithId<Task>[]>} An array of task objects with their IDs
 */
export const getTasks = async (firestore: Firestore, projectId: string) => {
  const tasksRef = getTasksRef(firestore, projectId)
    .where("deleted", "==", false)
    .orderBy("scrumId");

  const tasksSnapshot = await tasksRef.get();
  const tasks: WithId<Task>[] = tasksSnapshot.docs.map((doc) => {
    return {
      id: doc.id,
      ...TaskSchema.parse(doc.data()),
    } as WithId<Task>;
  });

  return tasks;
};

/**
 * @function getTask
 * @description Retrieves a specific task by its ID
 * @param {Firestore} firestore - The Firestore instance
 * @param {string} projectId - The ID of the project
 * @param {string} taskId - The ID of the task to retrieve
 * @returns {Promise<WithId<Task>>} The task object with its ID
 */
export const getTask = async (
  firestore: Firestore,
  projectId: string,
  taskId: string,
) => {
  const taskRef = getTaskRef(firestore, projectId, taskId);
  const taskSnapshot = await taskRef.get();
  if (!taskSnapshot.exists) {
    throw new Error(`Task with ID ${taskId} does not exist`);
  }

  // FIXME: move this function to a new place
  // Parse the task due date
  const dueDateData: { seconds: number; nanoseconds: number } | undefined =
    taskSnapshot.data()?.dueDate as
      | {
          seconds: number;
          nanoseconds: number;
        }
      | undefined;
  const dueDate = dueDateData
    ? new Date(dueDateData.seconds * 1000 + dueDateData.nanoseconds / 1e6)
    : undefined;

  return {
    id: taskSnapshot.id,
    ...TaskSchema.parse(taskSnapshot.data()),
    dueDate,
  } as WithId<Task>;
};

/**
 * @function getTasksFromItem
 * @description Retrieves all non-deleted tasks associated with a specific item
 * @param {Firestore} firestore - The Firestore instance
 * @param {string} projectId - The ID of the project
 * @param {string} itemId - The ID of the item to retrieve tasks from
 * @returns {Promise<WithId<Task>[]>} An array of task objects with their IDs
 */
export const getTasksFromItem = async (
  firestore: Firestore,
  projectId: string,
  itemId: string,
) => {
  const tasksRef = getTasksRef(firestore, projectId)
    .where("deleted", "==", false)
    .where("itemId", "==", itemId)
    .orderBy("scrumId");

  const tasksSnapshot = await tasksRef.get();
  const tasks: WithId<Task>[] = tasksSnapshot.docs.map((doc) => {
    return {
      id: doc.id,
      ...TaskSchema.parse(doc.data()),
    } as WithId<Task>;
  });
  return tasks;
};

/**
 * @function getTaskProgress
 * @description Calculates the progress of tasks in a project
 * @param {Firestore} firestore - The Firestore instance
 * @param {string} projectId - The ID of the project
 * @param {string} itemId - The ID of the item
 * @returns {Promise<[number, number]>} A tuple containing the number of completed tasks and the total number of tasks
 */
export const getTaskProgress = async (
  firestore: Firestore,
  projectId: string,
  itemId: string,
) => {
  const tasksRef = getTasksRef(firestore, projectId)
    .where("deleted", "==", false)
    .where("itemId", "==", itemId);
  const tasksSnapshot = await tasksRef.get();
  const totalTasks = tasksSnapshot.size;

  const completedTasks = await Promise.all(
    tasksSnapshot.docs.map(async (taskDoc) => {
      const taskData = TaskSchema.parse(taskDoc.data());

      if (!taskData.statusId) return false;

      const statusTag = await getStatusType(
        firestore,
        projectId,
        taskData.statusId,
      );
      return statusTag?.marksTaskAsDone;
    }),
  ).then((results) => results.filter(Boolean).length);

  return [completedTasks, totalTasks] as [number, number];
};

/**
 * @function getTaskAssignUsers
 * @description Retrieves unique users assigned to tasks in a specific item
 * @param {admin.app.App} admin - The Firebase Admin instance
 * @param {Firestore} firestore - The Firestore instance
 * @param {string} projectId - The ID of the project
 * @param {string} itemId - The ID of the item
 * @returns {Promise<UserPreview[]>} An array of unique user objects with their IDs
 */
export const getTasksAssignUsers = async (
  admin: admin.app.App,
  firestore: Firestore,
  projectId: string,
  itemId: string,
): Promise<UserPreview[]> => {
  if (!itemId) {
    return [];
  }
  const tasks = await getTasksFromItem(firestore, projectId, itemId);

  const userIds = tasks
    .map((task) => task.assigneeId)
    .filter((id): id is string => Boolean(id));

  const users: WithId<UserPreview>[] = await Promise.all(
    userIds.map(async (userId) => {
      const userRecord = await admin.auth().getUser(userId);
      const user: WithId<UserPreview> = {
        id: userRecord.uid,
        displayName: userRecord.displayName ?? "",
        email: userRecord.email ?? "",
        photoURL: userRecord.photoURL ?? "",
      };
      return user;
    }),
  );

  const filteredUsers = users.filter((user): user is WithId<UserPreview> =>
    Boolean(user?.id),
  );

  const uniqueUsers: UserPreview[] = Array.from(
    new Map(filteredUsers.map((user) => [user.id, user])).values(),
  );

  return uniqueUsers;
};

/**
 * @function getTaskDetail
 * @description Retrieves detailed information about a specific task
 * @param {admin.app.App} admin - The Firebase Admin instance
 * @param {Firestore} firestore - The Firestore instance
 * @param {string} projectId - The ID of the project
 * @param {string} taskId - The ID of the task to retrieve
 * @returns {Promise<TaskDetail>} The detailed task object
 */
export const getTaskDetail = async (
  admin: admin.app.App,
  firestore: Firestore,
  projectId: string,
  taskId: string,
) => {
  const task = await getTask(firestore, projectId, taskId);

  const assignee: WithId<UserPreview> | undefined = task.assigneeId
    ? await getGlobalUserPreview(admin, task.assigneeId)
    : undefined;

  const status: StatusTag | undefined = task.statusId
    ? await getStatusType(firestore, projectId, task.statusId)
    : undefined;

  const dependencies: WithId<TaskPreview>[] = await Promise.all(
    task.dependencyIds.map(async (dependencyId) => {
      const task = await getTask(firestore, projectId, dependencyId);
      const statusTag = await getStatusType(
        firestore,
        projectId,
        task.statusId,
      );
      return {
        ...task,
        status: statusTag,
      } as WithId<TaskPreview>;
    }),
  );

  const requiredBy: WithId<TaskPreview>[] = await Promise.all(
    task.requiredByIds.map(async (dependencyId) => {
      const task = await getTask(firestore, projectId, dependencyId);
      const statusTag = await getStatusType(
        firestore,
        projectId,
        task.statusId,
      );
      return {
        ...task,
        status: statusTag,
      } as WithId<TaskPreview>;
    }),
  );

  const taskDetail: TaskDetail = {
    ...task,
    dueDate: task.dueDate ?? undefined,
    assignee,
    status: status ?? (await getTodoStatusTag(firestore, projectId)),
    dependencies,
    requiredBy,
  };
  return taskDetail;
};

export const getTaskContextFromItem = async (
  firestore: Firestore,
  projectId: string,
  itemId: string,
) => {
  const tasks = await getTasksFromItem(firestore, projectId, itemId);
  let taskContext = "# EXISTING TASKS\n\n";
  tasks.map((task) => {
    taskContext += `- name: ${task.name}\n- description: ${task.description}\n`;
  });
  return taskContext;
};

/**
 * @function getTaskTable
 * @description Retrieves a table of tasks with their details for a specific item
 * @param {admin.app.App} admin - The Firebase Admin instance
 * @param {Firestore} firestore - The Firestore instance
 * @param {string} projectId - The ID of the project
 * @param {string} itemId - The ID of the item to retrieve tasks from
 * @returns {Promise<TaskCol[]>} An array of task objects with their details
 * */
export const getTaskTable = async (
  admin: admin.app.App,
  firestore: Firestore,
  projectId: string,
  itemId: string,
) => {
  const tasks = await getTasksFromItem(firestore, projectId, itemId);
  const todoStatus = await getTodoStatusTag(firestore, projectId);

  const taskCols: TaskCol[] = await Promise.all(
    tasks.map(async (task): Promise<TaskCol> => {
      const assignee: WithId<UserPreview> | undefined = task.assigneeId
        ? await getGlobalUserPreview(admin, task.assigneeId)
        : undefined;

      // FIXME: Is this expected behaviour?
      const status: StatusTag | undefined = await getStatusType(
        firestore,
        projectId,
        task.statusId,
      );

      const taskCol: TaskCol = {
        ...task,
        assignee,
        status: status ?? todoStatus,
      };
      return taskCol;
    }),
  );
  return taskCols;
};

/**
 * @function deleteTaskAndGetModified
 * @description Deletes a single task and returns the IDs of modified tasks
 * @param {Firestore} firestore - The Firestore instance
 * @param {string} projectId - The ID of the project
 * @param {string} taskId - The ID of the task to delete
 * @returns {Promise<string[]>} Array of modified task IDs including the deleted task
 */
export const deleteTaskAndGetModified = async (
  firestore: Firestore,
  projectId: string,
  taskId: string,
): Promise<string[]> => {
  const taskRef = getTaskRef(firestore, projectId, taskId);
  const task = await getTask(firestore, projectId, taskId);

  const modifiedTasks = task.dependencyIds.concat(task.requiredByIds, taskId);

  // Remove this task from all dependencies' requiredBy arrays
  await Promise.all(
    task.dependencyIds.map(async (dependencyId) => {
      await updateDependency(
        firestore,
        projectId,
        dependencyId,
        taskId,
        "remove",
        "requiredByIds",
      );
    }),
  );

  // Remove this task from all requiredBy's dependency arrays
  await Promise.all(
    task.requiredByIds.map(async (requiredById) => {
      await updateDependency(
        firestore,
        projectId,
        requiredById,
        taskId,
        "remove",
        "dependencyIds",
      );
    }),
  );

  // Mark the task as deleted
  await taskRef.update({ deleted: true });

  return modifiedTasks;
};<|MERGE_RESOLUTION|>--- conflicted
+++ resolved
@@ -150,20 +150,6 @@
 export const hasDependencyCycle = async (
   firestore: Firestore,
   projectId: string,
-<<<<<<< HEAD
-  newUserStories?: DependenciesWithId[],
-  newDependencies?: Array<{ sourceId: string; targetId: string }>,
-): Promise<boolean> => {
-  // Get all user stories
-  const userStories = await getTasks(firestore, projectId);
-
-  // Construct adjacency list
-  const adj = constructAdjacencyList(
-    userStories,
-    newUserStories,
-    newDependencies,
-  );
-=======
   newTasks?: DependenciesWithId[],
   newDependencies?: Array<{ sourceId: string; targetId: string }>,
 ): Promise<boolean> => {
@@ -172,7 +158,6 @@
 
   // Construct adjacency list
   const adj = constructAdjacencyList(tasks, newTasks, newDependencies);
->>>>>>> 80661de8
 
   // Initialize visited and recursion stack maps
   const visited = new Map<string, boolean>();
@@ -184,11 +169,7 @@
     recStack.set(id, false);
   });
 
-<<<<<<< HEAD
-  // Check each user story (for disconnected components)
-=======
   // Check each task (for disconnected components)
->>>>>>> 80661de8
   for (const [id] of adj) {
     if (!visited.get(id) && isCyclicUtil(adj, id, visited, recStack)) {
       return true; // Cycle found
