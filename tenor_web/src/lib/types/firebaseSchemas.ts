/*
IMPORTANTE:
- Checar duplicación de datos para operaciones en DB (es decir, datos que cuando se actualiza uno, se tiene que actualizar el otro)
  - Para esto está firebase_dependencies.drawio

TODO: 
- Agregar campo deleted a todos los correspondientes, si falta alguno
*/

import { type PerformanceTime } from "~/lib/types/zodFirebaseSchema";
import type z from "zod";
<<<<<<< HEAD
import type { Timestamp } from "firebase-admin/firestore";
import type { Firestore } from "firebase-admin/firestore";
=======
import type { Timestamp, Firestore } from "firebase-admin/firestore";
>>>>>>> 3d6f2c26
/// Big categories

export type WithId<T> = T & { id: string };

export interface SprintInfo {
  number: number;
  description: string;
  startDate: Date;
  endDate: Date;
}

// This sprint is modifiable
export interface Sprint extends SprintInfo {
  id?: string;
  userStoryIds: string[];
  issueIds: string[];
  genericItemIds: string[];
}

export interface AIMessage {
  role: string;
  content: string;
  explanation?: string;
}

export interface SprintSnapshot extends SprintInfo {
  snapshot: {
    userStories: UserStory[];
    issues: Issue[];
    genericItems: BacklogItem[];
    // stats
    userStoryPercentage: number;
    tasksPerUser: {
      userId: string;
      taskPercentage: number;
    }[];
  };
}

export interface Project {
  name: string;
  description: string;
  logo: string;
  deleted: boolean;

  settings: Settings;

  users: {
    userId: string;
    roleId: string;
    stats: {
      completedTasks: {
        taskId: string;
        finishedDate: Date;
      }[];
      // reviewedTasks: number; // Scope creep. Ignore for now
      // contributed means finished a task within it
      contributedUserStories: number;
      contributedIssues: number;
    };
    active: boolean;
  }[];

  // requirements: Requirement[];
  userStories: UserStory[];
  issues: Issue[];
  epics: Epic[];
  genericItems: BacklogItem[];

  // sprints: Sprint[];
  // sprintSnapshots: SprintSnapshot[];

  currentSprintId: string;
}

export interface Settings {
  sprintDuration: number; // days
  maximumSprintStoryPoints: number;
  aiContext: {
    // embeddings maybe
    text: string;
    files: {
      name: string;
      type: "pdf" | "docx" | "xslx"; // mp4 maybe
      content: string;
    }[];
    links: string[];
  };
  // requirementFocusTags: Tag[];
  // requirementTypeTags: Tag[];
  // backlogTags: Tag[];
  // priorityTypes: Tag[];
  // statusTypes: StatusTag[];

  // roles: Role[];

  storyPointSizes?: number[];
}

export interface Tag {
  id?: string;
  name: string;
  color: string;
  deleted: boolean;
}

export interface StatusTag extends Tag {
  orderIndex: number;
  marksTaskAsDone: boolean;
}

/// User

export interface User {
  bio: string;
  jobTitle: string;
  projectIds: string[];
  isManager: boolean;
}

// Each number refers to 1 permission: 0 none | 1 read | 2 write
export type Permission = 0 | 1 | 2;
export const permissionLabels = {
  0: "none",
  1: "read",
  2: "write",
};
export const permissionNumbers = {
  none: 0,
  read: 1,
  write: 2,
};
export const permissionItems = [
  { id: "0", label: permissionLabels[0] },
  { id: "1", label: permissionLabels[1] },
  { id: "2", label: permissionLabels[2] },
];

export interface Role {
  id: string;
  label: string;
  settings: Permission; // settings
  performance: Permission; // performance
  sprints: Permission; // sprints
  scrumboard: Permission; // scrumboard, tasks status, calendar
  issues: Permission; // issues, tasks
  backlog: Permission; // requirements, epics, user stories, tasks
  reviews: Permission; // sprint reviews
  activity: Permission; // activity log
}

/// Backlog items

export interface BasicInfo {
  scrumId: number;
  name: string;
  description: string; // Markdown
  deleted: boolean;
  createdAt?: Timestamp;
}

// TODO: Make function to transform into number size (fibonacci)
export type Size = "XS" | "S" | "M" | "L" | "XL" | "XXL";

export interface BacklogItem extends BasicInfo {
  sprintId: string;
  taskIds: string[];
  complete: boolean;
  tagIds: string[];
  size: Size;
  priorityId: string;
  statusId: string;
}

export type Epic = BasicInfo;

export interface UserStory extends BacklogItem {
  epicId: string;
  acceptanceCriteria: string; // Markdown
  dependencyIds: string[]; // US ID
  requiredByIds: string[]; // US ID
}

export type itemTypes = "US" | "IS" | "IT"; // US = user story, IS = issue, ITEM = generic item
export interface Task extends BasicInfo {
  statusId: string;
  assigneeId: string;
  dueDate?: Date;
  finishedDate?: Date;
  size: Size;
  itemId: string;
  itemType: itemTypes;
  dependencyIds: string[];
  requiredByIds: string[];
}

export interface Issue extends BacklogItem {
  relatedUserStoryId: string;
  stepsToRecreate: string; // Markdown
}

export interface Requirement extends BasicInfo {
  size: Size;
  priorityId: string;
  requirementTypeId: string;
  requirementFocusId: string;
}

export interface ProductivityData {
  time: z.infer<typeof PerformanceTime>;
  userStoryCompleted: number;
  userStoryTotal: number;
  issueCompleted: number;
  issueTotal: number;
  fetchDate: Timestamp;
}

// Have as an array as there are maximum 3 time periods
export interface Productivity {
  cached: ProductivityData[];
}

<<<<<<< HEAD
type ActivityType = "US" | "EP" | "IS" | "TS" | "SP" | "PJ";
=======
type ActivityType = "US" | "EP" | "IS" | "TS" | "SP";
>>>>>>> 3d6f2c26
type ActionType = "create" | "update" | "delete";

export interface LogProjectActivityParams {
  firestore: Firestore;
  projectId: string;
  itemId: string;
  userId: string;
  type: ActivityType;
  action: ActionType;
<<<<<<< HEAD
}

export interface ProjectActivity {
  itemId: string;
  userId: string;
  type: ActivityType;
  date?: Date;
  action: ActionType;
=======
>>>>>>> 3d6f2c26
}<|MERGE_RESOLUTION|>--- conflicted
+++ resolved
@@ -9,12 +9,7 @@
 
 import { type PerformanceTime } from "~/lib/types/zodFirebaseSchema";
 import type z from "zod";
-<<<<<<< HEAD
-import type { Timestamp } from "firebase-admin/firestore";
-import type { Firestore } from "firebase-admin/firestore";
-=======
 import type { Timestamp, Firestore } from "firebase-admin/firestore";
->>>>>>> 3d6f2c26
 /// Big categories
 
 export type WithId<T> = T & { id: string };
@@ -237,11 +232,7 @@
   cached: ProductivityData[];
 }
 
-<<<<<<< HEAD
 type ActivityType = "US" | "EP" | "IS" | "TS" | "SP" | "PJ";
-=======
-type ActivityType = "US" | "EP" | "IS" | "TS" | "SP";
->>>>>>> 3d6f2c26
 type ActionType = "create" | "update" | "delete";
 
 export interface LogProjectActivityParams {
@@ -251,7 +242,6 @@
   userId: string;
   type: ActivityType;
   action: ActionType;
-<<<<<<< HEAD
 }
 
 export interface ProjectActivity {
@@ -260,6 +250,4 @@
   type: ActivityType;
   date?: Date;
   action: ActionType;
-=======
->>>>>>> 3d6f2c26
 }