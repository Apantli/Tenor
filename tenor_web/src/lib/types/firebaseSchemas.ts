--- conflicted
+++ resolved
@@ -294,12 +294,10 @@
   activity: WithId<ProjectActivity>;
 }
 
-<<<<<<< HEAD
 export interface FileWithTokens extends File {
   tokenCount?: number;
-=======
+}
 export interface UserHappiness {
   user_id: string;
   happiness: number;
->>>>>>> b53bef6f
 }