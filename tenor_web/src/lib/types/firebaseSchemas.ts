/*
IMPORTANTE:
- Checar duplicación de datos para operaciones en DB (es decir, datos que cuando se actualiza uno, se tiene que actualizar el otro)
  - Para esto está firebase_dependencies.drawio

TODO: 
- Agregar campo deleted a todos los correspondientes, si falta alguno
*/

import { type PerformanceTime } from "~/lib/types/zodFirebaseSchema";
import type z from "zod";
import type { Timestamp, Firestore } from "firebase-admin/firestore";
/// Big categories

export type WithId<T> = T & { id: string };

export interface SprintInfo {
  number: number;
  description: string;
  startDate: Date;
  endDate: Date;
}

// This sprint is modifiable
export interface Sprint extends SprintInfo {
  id?: string;
  userStoryIds: string[];
  issueIds: string[];
  genericItemIds: string[];
}

export interface AIMessage {
  role: string;
  content: string;
  explanation?: string;
}

export interface SprintSnapshot extends SprintInfo {
  snapshot: {
    userStories: UserStory[];
    issues: Issue[];
    genericItems: BacklogItem[];
    // stats
    userStoryPercentage: number;
    tasksPerUser: {
      userId: string;
      taskPercentage: number;
    }[];
  };
}

export interface Project {
  name: string;
  description: string;
  logo: string;
  deleted: boolean;

  settings: Settings;

  users: {
    userId: string;
    roleId: string;
    stats: {
      completedTasks: {
        taskId: string;
        finishedDate: Date;
      }[];
      // reviewedTasks: number; // Scope creep. Ignore for now
      // contributed means finished a task within it
      contributedUserStories: number;
      contributedIssues: number;
    };
    active: boolean;
  }[];

  // requirements: Requirement[];
  userStories: UserStory[];
  issues: Issue[];
  epics: Epic[];
  genericItems: BacklogItem[];

  // sprints: Sprint[];
  // sprintSnapshots: SprintSnapshot[];

  currentSprintId: string;
}

export interface Settings {
  sprintDuration: number; // days
  maximumSprintStoryPoints: number;
  aiContext: {
    // embeddings maybe
    text: string;
    files: {
      name: string;
      type: "pdf" | "docx" | "xslx"; // mp4 maybe
      content: string;
    }[];
    links: string[];
  };
  // requirementFocusTags: Tag[];
  // requirementTypeTags: Tag[];
  // backlogTags: Tag[];
  // priorityTypes: Tag[];
  // statusTypes: StatusTag[];

  // roles: Role[];

  storyPointSizes?: number[];
}

export interface Tag {
  id?: string;
  name: string;
  color: string;
  deleted: boolean;
}

export interface StatusTag extends Tag {
  orderIndex: number;
  marksTaskAsDone: boolean;
}

/// User

export interface User {
  bio: string;
  jobTitle: string;
  projectIds: string[];
  isManager: boolean;
}

// Each number refers to 1 permission: 0 none | 1 read | 2 write
export type Permission = 0 | 1 | 2;
export const permissionLabels = {
  0: "none",
  1: "read",
  2: "write",
};
export const permissionNumbers = {
  none: 0,
  read: 1,
  write: 2,
};
export const permissionItems = [
  { id: "0", label: permissionLabels[0] },
  { id: "1", label: permissionLabels[1] },
  { id: "2", label: permissionLabels[2] },
];

export interface Role {
  id: string;
  label: string;
  settings: Permission; // settings
  performance: Permission; // performance
  sprints: Permission; // sprints
  scrumboard: Permission; // scrumboard, tasks status, calendar
  issues: Permission; // issues, tasks
  backlog: Permission; // requirements, epics, user stories, tasks
  reviews: Permission; // sprint reviews
  activity: Permission; // activity log
}

/// Backlog items

export interface BasicInfo {
  scrumId: number;
  name: string;
  description: string; // Markdown
  deleted: boolean;
  createdAt?: Timestamp;
}

// TODO: Make function to transform into number size (fibonacci)
export type Size = "XS" | "S" | "M" | "L" | "XL" | "XXL";

// Any change in here, make sure to modify the zod firebase schemas too
export type UserStoryType = "US";
export type IssueType = "IS";
// export type GenericItemType = "IT"; // NOT IMPLEMENTED YET
export type TaskType = "TS";
export type EpicType = "EP";

export type BacklogItemType = UserStoryType | IssueType;
export type AllBasicItemType = BacklogItemType | TaskType | EpicType;
export type BacklogItemAndTaskType = BacklogItemType | TaskType;

export type TaskDetailType = `${BacklogItemType}-${TaskType}`; // Used for simplification of moving info around
export type BacklogItemAndTaskDetailType = BacklogItemType | TaskDetailType;

export interface BacklogItem extends BasicInfo {
  sprintId: string;
  taskIds: string[];
  complete: boolean;
  tagIds: string[];
  size: Size;
  priorityId: string;
  statusId: string;
}

export type Epic = BasicInfo;

export interface UserStory extends BacklogItem {
  epicId: string;
  acceptanceCriteria: string; // Markdown
  dependencyIds: string[]; // US ID
  requiredByIds: string[]; // US ID
}

export interface Task extends BasicInfo {
  statusId: string;
  assigneeId: string;
  dueDate?: Date;
  finishedDate?: Date;
  size: Size;
  itemId: string;
  itemType: BacklogItemType;
  dependencyIds: string[];
  requiredByIds: string[];
}

export interface Issue extends BacklogItem {
  relatedUserStoryId: string;
  stepsToRecreate: string; // Markdown
}

export interface Requirement extends BasicInfo {
  size: Size;
  priorityId: string;
  requirementTypeId: string;
  requirementFocusId: string;
}

export interface ProductivityData {
  time: z.infer<typeof PerformanceTime>;
  userStoryCompleted: number;
  userStoryTotal: number;
  issueCompleted: number;
  issueTotal: number;
  fetchDate: Timestamp;
}

// Have as an array as there are maximum 3 time periods
export interface Productivity {
  cached: ProductivityData[];
}

<<<<<<< HEAD
type ActivityType = "US" | "EP" | "IS" | "TS" | "SP" | "PJ";
=======
export interface ProjectStatus {
  projectId: string;
  taskCount: number;
  completedCount: number;
  name?: string;
}

export interface ProjectStatusCache {
  fetchDate: Timestamp;
  topProjects: ProjectStatus[];
}
type ActivityType = "US" | "EP" | "IS" | "TS" | "SP";
>>>>>>> 18729911
type ActionType = "create" | "update" | "delete";

export interface LogProjectActivityParams {
  firestore: Firestore;
  projectId: string;
  itemId: string;
  userId: string;
  type: ActivityType;
  action: ActionType;
}

export interface ProjectActivity {
  itemId: string;
  userId: string;
  type: ActivityType;
  date?: Date;
  action: ActionType;
}<|MERGE_RESOLUTION|>--- conflicted
+++ resolved
@@ -245,9 +245,6 @@
   cached: ProductivityData[];
 }
 
-<<<<<<< HEAD
-type ActivityType = "US" | "EP" | "IS" | "TS" | "SP" | "PJ";
-=======
 export interface ProjectStatus {
   projectId: string;
   taskCount: number;
@@ -259,8 +256,8 @@
   fetchDate: Timestamp;
   topProjects: ProjectStatus[];
 }
-type ActivityType = "US" | "EP" | "IS" | "TS" | "SP";
->>>>>>> 18729911
+
+type ActivityType = "US" | "EP" | "IS" | "TS" | "SP" | "PJ";
 type ActionType = "create" | "update" | "delete";
 
 export interface LogProjectActivityParams {
