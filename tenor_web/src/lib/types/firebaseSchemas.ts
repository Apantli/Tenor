/*
IMPORTANTE:
- Checar duplicación de datos para operaciones en DB (es decir, datos que cuando se actualiza uno, se tiene que actualizar el otro)
  - Para esto está firebase_dependencies.drawio

TODO: 
- Agregar campo deleted a todos los correspondientes, si falta alguno
*/

import { type PerformanceTime } from "~/lib/types/zodFirebaseSchema";
import type z from "zod";
import type { Timestamp, Firestore } from "firebase-admin/firestore";
/// Big categories

export type WithId<T> = T & { id: string };

export interface SprintInfo {
  number: number;
  description: string;
  startDate: Date;
  endDate: Date;
}

// This sprint is modifiable
export interface Sprint extends SprintInfo {
  userStoryIds: string[];
  issueIds: string[];
  genericItemIds: string[];
}

export interface AIMessage {
  role: string;
  content: string;
  explanation?: string;
}

export interface SprintSnapshot extends SprintInfo {
  snapshot: {
    userStories: UserStory[];
    issues: Issue[];
    genericItems: BacklogItem[];
    // stats
    userStoryPercentage: number;
    tasksPerUser: {
      userId: string;
      taskPercentage: number;
    }[];
  };
}

export interface Project {
  name: string;
  description: string;
  logo: string;
  deleted: boolean;

  settings: Settings;

  users: {
    userId: string;
    roleId: string;
    stats: {
      completedTasks: {
        taskId: string;
        finishedDate: Date;
      }[];
      // reviewedTasks: number; // Scope creep. Ignore for now
      // contributed means finished a task within it
      contributedUserStories: number;
      contributedIssues: number;
    };
    active: boolean;
  }[];

  // requirements: Requirement[];
  userStories: UserStory[];
  issues: Issue[];
  epics: Epic[];
  genericItems: BacklogItem[];

  // sprints: Sprint[];
  // sprintSnapshots: SprintSnapshot[];

  currentSprintId: string;
}

export interface Settings {
  sprintDuration: number; // days
  maximumSprintStoryPoints: number;
  aiContext: {
    // embeddings maybe
    text: string;
    files: {
      name: string;
      type: "pdf" | "docx" | "xslx"; // mp4 maybe
      content: string;
    }[];
    links: string[];
  };
  // requirementFocusTags: Tag[];
  // requirementTypeTags: Tag[];
  // backlogTags: Tag[];
  // priorityTypes: Tag[];
  // statusTypes: StatusTag[];

  // roles: Role[];

  storyPointSizes?: number[];
}

export interface Tag {
  id?: string;
  name: string;
  color: string;
  deleted: boolean;
}

export interface StatusTag extends Tag {
  orderIndex: number;
  marksTaskAsDone: boolean;
}

/// User

export interface User {
  bio: string;
  jobTitle: string;
  projectIds: string[];
  isManager: boolean;
}

// Each number refers to 1 permission: 0 none | 1 read | 2 write
export type Permission = 0 | 1 | 2;
export const permissionLabels = {
  0: "none",
  1: "read",
  2: "write",
};
export const permissionNumbers = {
  none: 0,
  read: 1,
  write: 2,
};
export const permissionItems = [
  { id: "0", label: permissionLabels[0] },
  { id: "1", label: permissionLabels[1] },
  { id: "2", label: permissionLabels[2] },
];

export interface Role {
  id: string;
  label: string;
  settings: Permission; // settings
  performance: Permission; // performance
  sprints: Permission; // sprints
  scrumboard: Permission; // scrumboard, tasks status, calendar
  issues: Permission; // issues, tasks
  backlog: Permission; // requirements, epics, user stories, tasks
  reviews: Permission; // sprint reviews
  retrospective: Permission; // sprint retrospective
}

/// Backlog items

export interface BasicInfo {
  scrumId: number;
  name: string;
  description: string; // Markdown
  deleted: boolean;
  createdAt?: Timestamp;
}

// TODO: Make function to transform into number size (fibonacci)
export type Size = "XS" | "S" | "M" | "L" | "XL" | "XXL";

// Any change in here, make sure to modify the zod firebase schemas too
export type UserStoryType = "US";
export type IssueType = "IS";
// export type GenericItemType = "IT"; // NOT IMPLEMENTED YET
export type TaskType = "TS";
export type EpicType = "EP";
export type ProjectType = "PJ"; // For project activities
export type SprintType = "SP"; // For requirements, not implemented yet

export type BacklogItemType = UserStoryType | IssueType;
export type AllBasicItemType =
  | BacklogItemType
  | TaskType
  | EpicType
  | ProjectType
  | SprintType;
export type BacklogItemAndTaskType = BacklogItemType | TaskType;

export type TaskDetailType = `${BacklogItemType}-${TaskType}`; // Used for simplification of moving info around
export type BacklogItemAndTaskDetailType = BacklogItemType | TaskDetailType;

export interface BacklogItem extends BasicInfo {
  sprintId: string;
  taskIds: string[];
  complete: boolean;
  tagIds: string[];
  size: Size;
  priorityId: string;
  statusId: string;
}

export type Epic = BasicInfo;

export interface UserStory extends BacklogItem {
  epicId: string;
  acceptanceCriteria: string; // Markdown
  dependencyIds: string[]; // US ID
  requiredByIds: string[]; // US ID
}

export interface Task extends BasicInfo {
  statusId: string;
  assigneeId: string;
  assignedDate?: Timestamp;
  dueDate?: Date;
  statusChangeDate?: Timestamp;
  size: Size;
  itemId: string;
  itemType: BacklogItemType;
  dependencyIds: string[];
  requiredByIds: string[];
}

export interface Issue extends BacklogItem {
  relatedUserStoryId: string;
  stepsToRecreate: string; // Markdown
}

export interface Requirement extends BasicInfo {
  size: Size;
  priorityId: string;
  requirementTypeId: string;
  requirementFocusId: string;
}

export interface ProductivityData {
  time: z.infer<typeof PerformanceTime>;
  userStoryCompleted: number;
  userStoryTotal: number;
  issueCompleted: number;
  issueTotal: number;
  fetchDate: Timestamp;
}

// Have as an array as there are maximum 3 time periods
export interface Productivity {
  cached: ProductivityData[];
}

<<<<<<< HEAD
type ActivityType = "US" | "EP" | "IS" | "TS" | "SP";
type ActionType = "create" | "update" | "delete";
=======
export interface ProjectStatus {
  projectId: string;
  taskCount: number;
  completedCount: number;
  name?: string;
}

export interface ProjectStatusCache {
  fetchDate: Timestamp;
  topProjects: ProjectStatus[];
}

export type ActionType = "create" | "update" | "delete";
>>>>>>> 5919e7e7

export interface LogProjectActivityParams {
  firestore: Firestore;
  projectId: string;
  itemId: string;
  userId: string;
  type: AllBasicItemType;
  action: ActionType;
<<<<<<< HEAD
  date?: Timestamp;
}

export interface ProjectStatus {
  projectId: string;
  taskCount: number;
  completedCount: number;
  name?: string;
}

export interface ProjectStatusCache {
  fetchDate: Timestamp;
  topProjects: ProjectStatus[];
=======
}

export interface ProjectActivity {
  itemId: string;
  userId: string;
  type: AllBasicItemType;
  date?: Date;
  action: ActionType;
}

export interface ActivityItem {
  id: string;
  name: string;
  type: AllBasicItemType;
  scrumId?: number
  activity: WithId<ProjectActivity>;
>>>>>>> 5919e7e7
}<|MERGE_RESOLUTION|>--- conflicted
+++ resolved
@@ -219,6 +219,7 @@
   assignedDate?: Timestamp;
   dueDate?: Date;
   statusChangeDate?: Timestamp;
+  finishedDate?: Date;
   size: Size;
   itemId: string;
   itemType: BacklogItemType;
@@ -252,10 +253,6 @@
   cached: ProductivityData[];
 }
 
-<<<<<<< HEAD
-type ActivityType = "US" | "EP" | "IS" | "TS" | "SP";
-type ActionType = "create" | "update" | "delete";
-=======
 export interface ProjectStatus {
   projectId: string;
   taskCount: number;
@@ -269,7 +266,6 @@
 }
 
 export type ActionType = "create" | "update" | "delete";
->>>>>>> 5919e7e7
 
 export interface LogProjectActivityParams {
   firestore: Firestore;
@@ -278,21 +274,7 @@
   userId: string;
   type: AllBasicItemType;
   action: ActionType;
-<<<<<<< HEAD
   date?: Timestamp;
-}
-
-export interface ProjectStatus {
-  projectId: string;
-  taskCount: number;
-  completedCount: number;
-  name?: string;
-}
-
-export interface ProjectStatusCache {
-  fetchDate: Timestamp;
-  topProjects: ProjectStatus[];
-=======
 }
 
 export interface ProjectActivity {
@@ -307,7 +289,6 @@
   id: string;
   name: string;
   type: AllBasicItemType;
-  scrumId?: number
+  scrumId?: number;
   activity: WithId<ProjectActivity>;
->>>>>>> 5919e7e7
 }