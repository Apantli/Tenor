--- conflicted
+++ resolved
@@ -95,10 +95,7 @@
   scrumboard: Permission; // scrumboard, tasks status, calendar
   issues: Permission; // issues, tasks
   backlog: Permission; // requirements, epics, user stories, tasks
-<<<<<<< HEAD
   reviews: Permission; // sprint reviews
   activity: Permission; // activity log
-=======
   retrospective: Permission; // sprint retrospective
->>>>>>> 7ec061cf
 };