--- conflicted
+++ resolved
@@ -91,10 +91,7 @@
   issues: PermissionSchema, // issues, tasks
   backlog: PermissionSchema, // requirements, epics, user stories, tasks
   reviews: PermissionSchema, // sprint reviews
-<<<<<<< HEAD
   activity: PermissionSchema // activity
-=======
->>>>>>> 18729911
 });
 
 export const BasicInfoSchema = z.object({
