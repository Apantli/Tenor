import { Timestamp } from "firebase-admin/firestore";
import { z } from "zod";
import {
  defaultMaximumSprintStoryPoints,
  defaultSprintDuration,
} from "../defaultProjectValues";

export const UserStoryZodType = z.literal("US");
export const IssueZodType = z.literal("IS");
export const TaskZodType = z.literal("TS");
export const EpicZodType = z.literal("EP");

export const BacklogItemZodType = z.union([UserStoryZodType, IssueZodType]);
export const AllBasicItemZodType = z.union([
  BacklogItemZodType,
  TaskZodType,
  EpicZodType,
]);
export const BacklogItemAndTaskZodType = z.union([
  BacklogItemZodType,
  TaskZodType,
]);

export const TaskDetailZodType = z.enum(["US-TS", "IS-TS"]);
export const BacklogItemAndTaskDetailZodType = z.union([
  BacklogItemZodType,
  TaskDetailZodType,
]);

export const TimestampType = z.custom<Timestamp>((value) => value as Timestamp);

export const SprintInfoSchema = z.object({
  number: z.number(),
  description: z.string(),
  startDate: TimestampType,
  endDate: TimestampType,
  deleted: z.boolean().default(false),
});

export const SprintSchema = SprintInfoSchema.extend({
  userStoryIds: z.array(z.string()),
  issueIds: z.array(z.string()),
  genericItemIds: z.array(z.string()),
});

export const SprintSnapshotSchema = SprintInfoSchema.extend({
  snapshot: z.object({
    userStories: z.array(z.object({})), // TODO: Define UserStory schema
    issues: z.array(z.object({})), // TODO: Define Issue schema
    genericItems: z.array(z.object({})), // TODO: Define BacklogItem schema
    userStoryPercentage: z.number(),
    tasksPerUser: z.array(
      z.object({
        userId: z.string(),
        taskPercentage: z.number(),
      }),
    ),
  }),
});

export const TagSchema = z.object({
  name: z.string(),
  color: z.string(),
  deleted: z.boolean(),
});

export const StatusTagSchema = TagSchema.extend({
  orderIndex: z.number(),
  marksTaskAsDone: z.boolean(),
});

// FIXME: Remove optional once it's implemented
export const UserSchema = z.object({
  bio: z.string().optional(),
  jobTitle: z.string().optional(),
  projectIds: z.array(z.string()),
  isManager: z.boolean().optional(),
});

// Each number refers to 1 permission: "none" | "read" | "write"
export type Permission = 0 | 1 | 2;

export const PermissionSchema = z.number().min(0).max(2);

export const RoleSchema = z.object({
  label: z.string(),
  settings: PermissionSchema, // settings
  performance: PermissionSchema, // performance
  sprints: PermissionSchema, // sprints
  scrumboard: PermissionSchema, // scrumboard, tasks status, calendar
  issues: PermissionSchema, // issues, tasks
  backlog: PermissionSchema, // requirements, epics, user stories, tasks
<<<<<<< HEAD
  reviews: PermissionSchema, // sprint reviews
  activity: PermissionSchema // activity
=======
  retrospective: PermissionSchema, // sprint retrospective
>>>>>>> 7ec061cf
});

export const BasicInfoSchema = z.object({
  scrumId: z.number(),
  name: z.string().min(1, "Name is required"),
  description: z.string(),
  deleted: z.boolean().default(false),
  createdAt: TimestampType.default(() => Timestamp.fromDate(new Date())),
});

export const SizeSchema = z.enum(["XS", "S", "M", "L", "XL", "XXL"]);

export const BacklogItemSchema = BasicInfoSchema.extend({
  sprintId: z.string().default(""),
  taskIds: z.array(z.string()).default([]),
  complete: z.boolean().default(false),
  tagIds: z.array(z.string()).describe("List of backlog tag ids"),
  size: SizeSchema.optional(),
  priorityId: z
    .string()
    .optional()
    .describe("Use a valid, existing priority id"),
  statusId: z.string().optional().describe("Use a valid, existing status id"),
});

export const EpicSchema = BasicInfoSchema;

export const EpicOverviewSchema = EpicSchema.omit({
  description: true,
  deleted: true,
});

export const UserStorySchema = BacklogItemSchema.extend({
  epicId: z
    .string()
    .describe(
      "Use a valid, existing epic id. May be empty if no related epic exists. Only include if this user story is directly related to an epic, as in it's part of the same functionality.\n Example if the epic is 'User login', only include user stories such as 'User can login with email and password' or 'User can login with Google'",
    ),
  acceptanceCriteria: z
    .string()
    .describe(
      "Can use valid markdown. Describe the acceptance criteria in detail and format it as a list using markdown dashes (-).",
    ),
  // Redundant fields, but useful for describing their purposes to the AI
  name: z
    .string()
    .describe("Small (5 word maximum) description of the user story"),
  // .min(1, "Name is required")
  description: z
    .string()
    .describe(
      "You can use valid markdown. Use the following format: As a [role], I want [goal] so that [reason].",
    ),
  dependencyIds: z
    .array(z.string())
    .default([])

    .describe(
      "List of user story ids. May be empty, only include them if this user story depends on them. If they are included, make sure that they are valid ids that exist. Do NOT make up fake ids.",
    ),
  requiredByIds: z
    .array(z.string())
    .default([])
    .describe(
      "List of user story ids. May be empty, only include them if this user story is required by them. If they are included, make sure that they are valid ids that exist. Do NOT make up fake ids.",
    ),
});

export const ExistingUserStorySchema = BasicInfoSchema.merge(
  z.object({
    scrumId: z.number(),
    description: z.string().optional(),
  }),
);

export const TaskSchema = BasicInfoSchema.extend({
  statusId: z.string(),
  assigneeId: z.string(),
  dueDate: TimestampType.optional(),
  // FIXME: Finished date should be added to show on calendar
  // finishedDate: TimestampType.nullable(),
  itemId: z.string(),
  itemType: BacklogItemZodType,
  name: z.string().describe("Small (5 word maximum) description of the task"),
  description: z
    .string()
    .describe(
      "You can use valid markdown. Describe what needs to be done to complete the task in detail.",
    ),
  size: SizeSchema.optional(),
  // reviewerId: z.string(), // Scope creep. Ignore for now
  dependencyIds: z
    .array(z.string())
    .default([])
    .describe(
      "List of task ids. May be empty, only include them if this user story depends on them. If they are included, make sure that they are valid ids that exist. Do NOT make up fake ids.",
    ),
  requiredByIds: z
    .array(z.string())
    .default([])
    .describe(
      "List of task ids. May be empty, only include them if this user story is required by them. If they are included, make sure that they are valid ids that exist. Do NOT make up fake ids.",
    ),
});

export const IssueSchema = BacklogItemSchema.extend({
  relatedUserStoryId: z.string(),
  stepsToRecreate: z.string(),
});

export const RequirementSchema = BasicInfoSchema.extend({
  priorityId: z.string().describe("Use a valid, existing priority id"),
  requirementTypeId: z
    .string()
    .describe("Use a valid, existing requirement type id"),
  requirementFocusId: z.string(),
  name: z
    .string()
    .describe("Small (5 word maximum) description of the requirement"),
  description: z
    .string()
    .describe(
      "You can use valid markdown. Describe in detail what the requirement is, why it exists. Also include any relevant information that is needed to understand the requirement. Finally, you may include relevant implementation suggestions, only if you have sufficient knowledge about the tech stack. Otherwise, leave it to the developers to figure it out.",
    ),
});

export const SettingsSchema = z.object({
  sprintDuration: z.number().default(defaultSprintDuration),
  maximumSprintStoryPoints: z.number().default(defaultMaximumSprintStoryPoints),
  aiContext: z.object({
    text: z.string().default(""),
    files: z
      .array(
        z.object({
          name: z.string(),
          type: z.string(),
          content: z.string(),
        }),
      )
      .default([]),
    links: z
      .array(
        z.object({
          content: z.string().nullable(),
          link: z.string(),
        }),
      )
      .default([]),
  }),

  Size: z.array(z.number()).default([1, 2, 3, 5, 8, 13]),
  // Removed because they should be in subcollections

  // requirementFocusTags: z.array(TagSchema).default([]),
  // requirementTypeTags: z.array(TagSchema).default([]),
  // backlogTags: z.array(TagSchema).default([]),
  // priorityTypes: z.array(TagSchema).default([]),
  // statusTabs: z.array(TagSchema).default([]),
  // roles: z.array(RoleSchema).default([]),
});

export const ProjectSchema = z.object({
  name: z.string(),
  description: z.string(),
  logo: z.string(),
  deleted: z.boolean().default(false),

  // Will users also be in their subcollection?
  // FIXME: Same as the normal schemas, I think these need to be removed and be their own subcollections instead
  // requirements: z.array(RequirementSchema).default([]),
  // userStories: z.array(UserStorySchema).default([]),
  // issues: z.array(IssueSchema).default([]),
  // epics: z.array(EpicSchema).default([]),
  // genericItems: z.array(BacklogItemSchema).default([]),
  // sprints: z.array(SprintSchema).default([]),
  // sprintSnapshots: z.array(SprintSnapshotSchema).default([]),
  // FIXME: This should be a subcollection
  // settings: SettingsSchema.optional(),

  currentSprintId: z.string().default("1"),
  activities: z
    .array(
      z.object({
        title: z.string(),
        activityId: z.string(),
        type: BacklogItemAndTaskZodType,
        newStatusId: z.string(),
        userId: z.string(),
        date: z.date(),
      }),
    )
    .default([]),
});

export const ProjectSchemaCreator = z.object({
  name: z.string(),
  description: z.string(),
  logo: z.string(),
  deleted: z.boolean().default(false),

  // Will users also be in their subcollection?
  users: z.array(
    z.object({
      userId: z.string(),
      roleId: z.string(),
      stats: z
        .object({
          completedTasks: z.array(
            z.object({
              taskId: z.string(),
              finishedDate: z.date(),
            }),
          ),
          contributedUserStories: z.number(),
          contributedIssues: z.number(),
        })
        .optional(),
      active: z.boolean().default(true),
    }),
  ),
  // FIXME: Same as the normal schemas, I think these need to be removed and be their own subcollections instead
  // requirements: z.array(RequirementSchema).default([]),
  // userStories: z.array(UserStorySchema).default([]),
  // issues: z.array(IssueSchema).default([]),
  // epics: z.array(EpicSchema).default([]),
  // genericItems: z.array(BacklogItemSchema).default([]),
  // sprints: z.array(SprintSchema).default([]),
  // sprintSnapshots: z.array(SprintSnapshotSchema).default([]),
  // FIXME: This should be a subcollection
  // settings: SettingsSchema.optional(),

  currentSprintId: z.string().default("1"),
  activities: z
    .array(
      z.object({
        title: z.string(),
        activityId: z.string(),
        type: BacklogItemAndTaskZodType,
        newStatusId: z.string(),
        userId: z.string(),
        date: z.date(),
      }),
    )
    .default([]),
});

export const PerformanceTime = z.enum(["Week", "Month", "Sprint"]);

export const ActivityType = z.enum(["US" , "EP" , "IS" , "TS" , "SP", "PJ"]); // Replace with actual types
export const ActionType = z.enum(["create" , "update" , "delete"]); // Replace with actual actions

export const ActivitySchema = z.object({
  itemId: z.string(),
  userId: z.string(),
  type: ActivityType.optional(),
  date: TimestampType.optional(),
  action: ActionType.optional(),
});<|MERGE_RESOLUTION|>--- conflicted
+++ resolved
@@ -90,12 +90,9 @@
   scrumboard: PermissionSchema, // scrumboard, tasks status, calendar
   issues: PermissionSchema, // issues, tasks
   backlog: PermissionSchema, // requirements, epics, user stories, tasks
-<<<<<<< HEAD
   reviews: PermissionSchema, // sprint reviews
-  activity: PermissionSchema // activity
-=======
+  activity: PermissionSchema, // activity
   retrospective: PermissionSchema, // sprint retrospective
->>>>>>> 7ec061cf
 });
 
 export const BasicInfoSchema = z.object({
