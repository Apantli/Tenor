import { Timestamp } from "firebase-admin/firestore";
import { z } from "zod";
import {
  defaultMaximumSprintStoryPoints,
  defaultSprintDuration,
} from "../defaultValues/project";

export const UserStoryZodType = z.literal("US");
export const IssueZodType = z.literal("IS");
export const TaskZodType = z.literal("TS");
export const EpicZodType = z.literal("EP");
export const ProjectZodType = z.literal("PJ");
export const SprintZodType = z.literal("SP");

export const BacklogItemZodType = z.union([UserStoryZodType, IssueZodType]);
export const AllBasicItemZodType = z.union([
  BacklogItemZodType,
  TaskZodType,
  EpicZodType,
  ProjectZodType,
  SprintZodType,
]);
export const BacklogItemAndTaskZodType = z.union([
  BacklogItemZodType,
  TaskZodType,
]);

export const TaskDetailZodType = z.enum(["US-TS", "IS-TS"]);
export const BacklogItemAndTaskDetailZodType = z.union([
  BacklogItemZodType,
  TaskDetailZodType,
]);

export const TimestampType = z.custom<Timestamp>((value) => value as Timestamp);

export const SprintInfoSchema = z.object({
  number: z.number(),
  description: z.string(),
  startDate: TimestampType,
  endDate: TimestampType,
  deleted: z.boolean().default(false),
});

export const SprintSchema = SprintInfoSchema.extend({
  userStoryIds: z.array(z.string()),
  issueIds: z.array(z.string()),
  genericItemIds: z.array(z.string()),
});

export const SprintSnapshotSchema = SprintInfoSchema.extend({
  snapshot: z.object({
    userStories: z.array(z.object({})), // TODO: Define UserStory schema
    issues: z.array(z.object({})), // TODO: Define Issue schema
    genericItems: z.array(z.object({})), // TODO: Define BacklogItem schema
    userStoryPercentage: z.number(),
    tasksPerUser: z.array(
      z.object({
        userId: z.string(),
        taskPercentage: z.number(),
      }),
    ),
  }),
});

export const TagSchema = z.object({
  name: z.string(),
  color: z.string(),
  deleted: z.boolean(),
});

export const StatusTagSchema = TagSchema.extend({
  orderIndex: z.number(),
  marksTaskAsDone: z.boolean(),
});

// FIXME: Remove optional once it's implemented
export const UserSchema = z.object({
  bio: z.string().optional(),
  jobTitle: z.string().optional(),
  projectIds: z.array(z.string()),
  isManager: z.boolean().optional(),
});

// Each number refers to 1 permission: "none" | "read" | "write"
export type Permission = 0 | 1 | 2;

export const PermissionSchema = z.number().min(0).max(2);

export const RoleSchema = z.object({
  label: z.string(),
  settings: PermissionSchema, // settings
  performance: PermissionSchema, // performance
  sprints: PermissionSchema, // sprints
  scrumboard: PermissionSchema, // scrumboard, tasks status, calendar
  issues: PermissionSchema, // issues, tasks
  backlog: PermissionSchema, // requirements, epics, user stories, tasks
  reviews: PermissionSchema, // sprint reviews
  retrospective: PermissionSchema, // sprint retrospective
});

export const BasicInfoSchema = z.object({
  scrumId: z.number(),
  name: z.string().min(1, "Name is required"),
  description: z.string(),
  deleted: z.boolean().default(false),
  createdAt: TimestampType.default(() => Timestamp.fromDate(new Date())),
});

export const SizeSchema = z.enum(["XS", "S", "M", "L", "XL", "XXL"]);

export const BacklogItemSchema = BasicInfoSchema.extend({
  sprintId: z.string().default(""),
  taskIds: z.array(z.string()).default([]),
  complete: z.boolean().default(false),
  tagIds: z.array(z.string()).describe("List of backlog tag ids"),
  size: SizeSchema.optional(),
  priorityId: z
    .string()
    .optional()
    .describe("Use a valid, existing priority id"),
  statusId: z.string().optional().describe("Use a valid, existing status id"),
});

export const EpicSchema = BasicInfoSchema;

export const EpicOverviewSchema = EpicSchema.omit({
  description: true,
  deleted: true,
});

export const UserStorySchema = BacklogItemSchema.extend({
  epicId: z
    .string()
    .describe(
      "Use a valid, existing epic id. May be empty if no related epic exists. Only include if this user story is directly related to an epic, as in it's part of the same functionality.\n Example if the epic is 'User login', only include user stories such as 'User can login with email and password' or 'User can login with Google'",
    ),
  acceptanceCriteria: z
    .string()
    .describe(
      "Can use valid markdown. Describe the acceptance criteria in detail and format it as a list using markdown dashes (-).",
    ),
  // Redundant fields, but useful for describing their purposes to the AI
  name: z
    .string()
    .describe("Small (5 word maximum) description of the user story"),
  // .min(1, "Name is required")
  description: z
    .string()
    .describe(
      "You can use valid markdown. Use the following format: As a [role], I want [goal] so that [reason].",
    ),
  dependencyIds: z
    .array(z.string())
    .default([])

    .describe(
      "List of user story ids. May be empty, only include them if this user story depends on them. If they are included, make sure that they are valid ids that exist. Do NOT make up fake ids.",
    ),
  requiredByIds: z
    .array(z.string())
    .default([])
    .describe(
      "List of user story ids. May be empty, only include them if this user story is required by them. If they are included, make sure that they are valid ids that exist. Do NOT make up fake ids.",
    ),
});

export const ExistingUserStorySchema = BasicInfoSchema.merge(
  z.object({
    scrumId: z.number(),
    description: z.string().optional(),
  }),
);

export const TaskSchema = BasicInfoSchema.extend({
  statusId: z.string(),
  assigneeId: z.string(),
  dueDate: TimestampType.optional(),
  // FIXME: Finished date should be added to show on calendar
  // finishedDate: TimestampType.nullable(),
  itemId: z.string(),
  itemType: BacklogItemZodType,
  name: z.string().describe("Small (5 word maximum) description of the task"),
  description: z
    .string()
    .describe(
      "You can use valid markdown. Describe what needs to be done to complete the task in detail.",
    ),
  size: SizeSchema.optional(),
  // reviewerId: z.string(), // Scope creep. Ignore for now
  dependencyIds: z
    .array(z.string())
    .default([])
    .describe(
      "List of task ids. May be empty, only include them if this user story depends on them. If they are included, make sure that they are valid ids that exist. Do NOT make up fake ids.",
    ),
  requiredByIds: z
    .array(z.string())
    .default([])
    .describe(
      "List of task ids. May be empty, only include them if this user story is required by them. If they are included, make sure that they are valid ids that exist. Do NOT make up fake ids.",
    ),
});

export const IssueSchema = BacklogItemSchema.extend({
  relatedUserStoryId: z.string(),
  stepsToRecreate: z.string(),
});

export const RequirementSchema = BasicInfoSchema.extend({
  priorityId: z.string().describe("Use a valid, existing priority id"),
  requirementTypeId: z
    .string()
    .describe("Use a valid, existing requirement type id"),
  requirementFocusId: z.string(),
  name: z
    .string()
    .describe("Small (5 word maximum) description of the requirement"),
  description: z
    .string()
    .describe(
      "You can use valid markdown. Describe in detail what the requirement is, why it exists. Also include any relevant information that is needed to understand the requirement. Finally, you may include relevant implementation suggestions, only if you have sufficient knowledge about the tech stack. Otherwise, leave it to the developers to figure it out.",
    ),
});

export const SettingsSchema = z.object({
  sprintDuration: z.number().default(defaultSprintDuration),
  maximumSprintStoryPoints: z.number().default(defaultMaximumSprintStoryPoints),
  aiContext: z.object({
    text: z.string().default(""),
    files: z
      .array(
        z.object({
          name: z.string(),
          type: z.string(),
          content: z.string(),
        }),
      )
      .default([]),
    links: z
      .array(
        z.object({
          content: z.string().nullable(),
          link: z.string(),
        }),
      )
      .default([]),
  }),

  Size: z.array(z.number()).default([1, 2, 3, 5, 8, 13]),
  // Removed because they should be in subcollections

  // requirementFocusTags: z.array(TagSchema).default([]),
  // requirementTypeTags: z.array(TagSchema).default([]),
  // backlogTags: z.array(TagSchema).default([]),
  // priorityTypes: z.array(TagSchema).default([]),
  // statusTabs: z.array(TagSchema).default([]),
  // roles: z.array(RoleSchema).default([]),
});

export const ProjectSchema = z.object({
  name: z.string(),
  description: z.string(),
  logo: z.string(),
  deleted: z.boolean().default(false),

  // Will users also be in their subcollection?
  // FIXME: Same as the normal schemas, I think these need to be removed and be their own subcollections instead
  // requirements: z.array(RequirementSchema).default([]),
  // userStories: z.array(UserStorySchema).default([]),
  // issues: z.array(IssueSchema).default([]),
  // epics: z.array(EpicSchema).default([]),
  // genericItems: z.array(BacklogItemSchema).default([]),
  // sprints: z.array(SprintSchema).default([]),
  // sprintSnapshots: z.array(SprintSnapshotSchema).default([]),
  // FIXME: This should be a subcollection
  // settings: SettingsSchema.optional(),

  currentSprintId: z.string().default("1"),
  activities: z
    .array(
      z.object({
        title: z.string(),
        activityId: z.string(),
        type: BacklogItemAndTaskZodType,
        newStatusId: z.string(),
        userId: z.string(),
        date: z.date(),
      }),
    )
    .default([]),
});

export const ProjectSchemaCreator = z.object({
  name: z.string(),
  description: z.string(),
  logo: z.string(),
  deleted: z.boolean().default(false),

  // Will users also be in their subcollection?
  users: z.array(
    z.object({
      userId: z.string(),
      roleId: z.string(),
      stats: z
        .object({
          completedTasks: z.array(
            z.object({
              taskId: z.string(),
              finishedDate: z.date(),
            }),
          ),
          contributedUserStories: z.number(),
          contributedIssues: z.number(),
        })
        .optional(),
      active: z.boolean().default(true),
    }),
  ),
  // FIXME: Same as the normal schemas, I think these need to be removed and be their own subcollections instead
  // requirements: z.array(RequirementSchema).default([]),
  // userStories: z.array(UserStorySchema).default([]),
  // issues: z.array(IssueSchema).default([]),
  // epics: z.array(EpicSchema).default([]),
  // genericItems: z.array(BacklogItemSchema).default([]),
  // sprints: z.array(SprintSchema).default([]),
  // sprintSnapshots: z.array(SprintSnapshotSchema).default([]),
  // FIXME: This should be a subcollection
  // settings: SettingsSchema.optional(),

  currentSprintId: z.string().default("1"),
  activities: z
    .array(
      z.object({
        title: z.string(),
        activityId: z.string(),
        type: BacklogItemAndTaskZodType,
        newStatusId: z.string(),
        userId: z.string(),
        date: z.date(),
      }),
    )
    .default([]),
});

export const PerformanceTime = z.enum(["Week", "Month", "Sprint"]);

<<<<<<< HEAD
export const ActivityType = z.enum(["US" , "EP" , "IS" , "TS" , "SP"]); // Replace with actual types
export const ActionType = z.enum(["create" , "update" , "delete"]); // Replace with actual actions
=======
export const ActionType = z.enum(["create", "update", "delete"]);
>>>>>>> a56a0b44

export const ActivitySchema = z.object({
  itemId: z.string(),
  userId: z.string(),
<<<<<<< HEAD
  type: ActivityType.optional(),
  date: z.date(),
=======
  type: AllBasicItemZodType.optional(),
  date: TimestampType.optional(),
>>>>>>> a56a0b44
  action: ActionType.optional(),
});<|MERGE_RESOLUTION|>--- conflicted
+++ resolved
@@ -344,22 +344,12 @@
 
 export const PerformanceTime = z.enum(["Week", "Month", "Sprint"]);
 
-<<<<<<< HEAD
-export const ActivityType = z.enum(["US" , "EP" , "IS" , "TS" , "SP"]); // Replace with actual types
-export const ActionType = z.enum(["create" , "update" , "delete"]); // Replace with actual actions
-=======
 export const ActionType = z.enum(["create", "update", "delete"]);
->>>>>>> a56a0b44
 
 export const ActivitySchema = z.object({
   itemId: z.string(),
   userId: z.string(),
-<<<<<<< HEAD
-  type: ActivityType.optional(),
-  date: z.date(),
-=======
   type: AllBasicItemZodType.optional(),
   date: TimestampType.optional(),
->>>>>>> a56a0b44
   action: ActionType.optional(),
 });