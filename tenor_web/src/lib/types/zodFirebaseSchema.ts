--- conflicted
+++ resolved
@@ -160,12 +160,6 @@
   logo: z.string(),
   deleted: z.boolean().default(false),
 
-<<<<<<< HEAD
-=======
-  // FIXME: This should be a subcollection
-  // settings: SettingsSchema,
-
->>>>>>> f7505d9b
   // Will users also be in their subcollection?
   users: z.array(
     z.object({
