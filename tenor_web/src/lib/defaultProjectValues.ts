import type { z } from "zod";
import type { Role, Settings, Size, Tag } from "./types/firebaseSchemas";
import type { Permission, RoleSchema } from "./types/zodFirebaseSchema";

export const emptySettings: Settings = {
  sprintDuration: 0,
  maximumSprintStoryPoints: 0,
  aiContext: {
    text: "",
    files: [],
    links: [],
  },
  storyPointSizes: [
    1, // XS
    2, // S
    3, // M
    4, // L
    5, // XL
    6, // XXL
  ],
  // requirementFocusTags: [],
  // requirementTypeTags: [],
  // backlogTags: [],
  // priorityTypes: [],
  // statusTabs: [],
  // roles: [],
};

export const sizeToColor: Record<Size, string> = {
  XS: "#4A90E2", // Light Blue
  S: "#2c9659", // Green
  M: "#a38921", // Yellow
  L: "#E67E22", // Orange
  XL: "#E74C3C", // Red
  XXL: "#8E44AD", // Purple
};

export const sizeTags: Tag[] = [
  { name: "XS", color: sizeToColor.XS, deleted: false }, // Light Blue
  { name: "S", color: sizeToColor.S, deleted: false }, // Green
  { name: "M", color: sizeToColor.M, deleted: false }, // Yellow
  { name: "L", color: sizeToColor.L, deleted: false }, // Orange
  { name: "XL", color: sizeToColor.XL, deleted: false }, // Red
  { name: "XXL", color: sizeToColor.XXL, deleted: false }, // Purple
] as const;

export const sizeToInt = (size: Size): 0 | 1 | 2 | 3 | 4 | 5 => {
  switch (size) {
    case "XS":
      return 0;
    case "S":
      return 1;
    case "M":
      return 2;
    case "L":
      return 3;
    case "XL":
      return 4;
    case "XXL":
      return 5;
  }
};

export interface FlagsRequired {
  flags: (
    | "settings"
    | "performance"
    | "sprints"
    | "scrumboard"
    | "issues"
    | "backlog"
    | "reviews"
  )[];

  // false/null/pesimistic gets the lowest permission
  // true/optimistic gets the highest permission
  optimistic?: boolean;
}

export const checkPermissions = (
  flags: FlagsRequired,
  roleSchema: z.infer<typeof RoleSchema>,
) => {
  let userPermission: Permission = flags.optimistic ? 0 : 2;
  // Go through the flags and get the minimum permission
  flags.flags.forEach((flag) => {
    if (flags.optimistic) {
      userPermission = Math.max(
        userPermission,
        roleSchema[flag as keyof typeof roleSchema] as Permission,
      ) as Permission;
    } else {
      userPermission = Math.min(
        userPermission,
        roleSchema[flag as keyof typeof roleSchema] as Permission,
      ) as Permission;
    }
  });
  return userPermission;
};

// FIXME: Move all other defaults to this file
export const defaultRoleList: Role[] = [
  {
    id: "admin",
    label: "Admin",
    settings: 2,
    performance: 2,
    sprints: 2,
    scrumboard: 2,
    issues: 2,
    backlog: 2,
    reviews: 2,
    activity: 2,
  },
  {
    id: "developer",
    label: "Developer",
    settings: 0,
    performance: 0,
    sprints: 1,
    scrumboard: 1,
    issues: 1,
    backlog: 1,
    reviews: 2,
    activity: 0,
  },
  {
    id: "viewer",

    label: "Viewer",
    settings: 0,
    performance: 0,
    sprints: 0,
    scrumboard: 0,
    issues: 0,
    backlog: 0,
    reviews: 0,
    activity: 0,
  },
];

export const emptyRole: Role = {
  id: "none",
  label: "No role",
  settings: 0,
  performance: 0,
  sprints: 0,
  scrumboard: 0,
  issues: 0,
  backlog: 0,
  reviews: 0,
  activity: 0,
};

export const ownerRole: Role = {
  id: "owner",
  label: "Owner",
  settings: 2,
  performance: 2,
  sprints: 2,
  scrumboard: 2,
  issues: 2,
  backlog: 2,
  reviews: 2,
  activity: 2,
};

export const todoTagName = "Todo";
export const doingTagName = "Doing";
export const doneTagName = "Done";

export const defaultStatusTags = [
  {
    name: todoTagName,
    color: "#0737E3",
    deleted: false,
    marksTaskAsDone: false,
    orderIndex: 0,
  },
  {
    name: doingTagName,
    color: "#AD7C00",
    deleted: false,
    marksTaskAsDone: false,
    orderIndex: 1,
  },
  {
    name: doneTagName,
    color: "#009719",
    deleted: false,
    marksTaskAsDone: true,
    orderIndex: 2,
  },
];

export const defaultRequerimentTypes = [
  {
    name: "Functional",
    color: "#24A5BC",
    deleted: false,
  },
  {
    name: "Non Functional",
    color: "#CD4EC0",
    deleted: false,
  },
];

export const defaultPriorityTypes = [
  {
    name: "P0",
    color: "#FF0000",
    deleted: false,
  },
  {
    name: "P1",
    color: "#d1b01d",
    deleted: false,
  },
  {
    name: "P2",
    color: "#2c7817",
    deleted: false,
  },
];

export const defaultMaximumSprintStoryPoints = 300;
export const defaultSprintDuration = 7;

export const noTag: Tag = {
  id: "unknown",
  name: "Unknown",
  color: "#CCCCCC",
  deleted: false,
};

export const defaultActivity = [
  {
<<<<<<< HEAD
    itemId: "New Project Created",
    userId: "",
    action: "create",
    date: new Date(),
    type: "PJ",
=======
    itemId: "new project created",
    user: "",
    completitionDate: "",
    resolved: false,
>>>>>>> 18729911
  },
];<|MERGE_RESOLUTION|>--- conflicted
+++ resolved
@@ -237,17 +237,10 @@
 
 export const defaultActivity = [
   {
-<<<<<<< HEAD
     itemId: "New Project Created",
     userId: "",
     action: "create",
     date: new Date(),
     type: "PJ",
-=======
-    itemId: "new project created",
-    user: "",
-    completitionDate: "",
-    resolved: false,
->>>>>>> 18729911
   },
 ];