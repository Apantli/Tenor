--- conflicted
+++ resolved
@@ -110,12 +110,9 @@
     scrumboard: 2,
     issues: 2,
     backlog: 2,
-<<<<<<< HEAD
     reviews: 2,
+    retrospective: 2,
     activity: 2,
-=======
-    retrospective: 2,
->>>>>>> 7ec061cf
   },
   {
     id: "developer",
@@ -126,12 +123,9 @@
     scrumboard: 1,
     issues: 1,
     backlog: 1,
-<<<<<<< HEAD
     reviews: 2,
+    retrospective: 2,
     activity: 0,
-=======
-    retrospective: 2,
->>>>>>> 7ec061cf
   },
   {
     id: "viewer",
@@ -143,12 +137,9 @@
     scrumboard: 0,
     issues: 0,
     backlog: 0,
-<<<<<<< HEAD
     reviews: 0,
+    retrospective: 0,
     activity: 0,
-=======
-    retrospective: 0,
->>>>>>> 7ec061cf
   },
 ];
 
@@ -161,12 +152,9 @@
   scrumboard: 0,
   issues: 0,
   backlog: 0,
-<<<<<<< HEAD
   reviews: 0,
+  retrospective: 0,
   activity: 0,
-=======
-  retrospective: 0,
->>>>>>> 7ec061cf
 };
 
 export const ownerRole: Role = {
@@ -178,12 +166,9 @@
   scrumboard: 2,
   issues: 2,
   backlog: 2,
-<<<<<<< HEAD
   reviews: 2,
+  retrospective: 2,
   activity: 2,
-=======
-  retrospective: 2,
->>>>>>> 7ec061cf
 };
 
 export const todoTagName = "Todo";
