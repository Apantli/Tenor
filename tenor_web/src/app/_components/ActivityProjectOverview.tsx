"use client";
import { api } from "~/trpc/react";
import { useState } from "react";
import ProfilePicture from "./ProfilePicture";
import { useFormatAnyScrumId } from "../_hooks/scrumIdHooks";
import { capitalize } from "@mui/material";
import {
  getAccentHexColorByCardType,
  getPillColorByActivityType,
} from "~/lib/helpers/colorUtils";
import TagComponent from "./TagComponent";
import { getRelativeTimeString } from "~/lib/helpers/firestoreTimestamp";
import { displayNameByType } from "~/lib/helpers/typeDisplayName";
import SearchBar from "./inputs/search/SearchBar";
import { getSearchableNameByType } from "~/lib/helpers/searchableNames";
import { cn } from "~/lib/helpers/utils";
import type { ClassNameValue } from "tailwind-merge";
import NoActivityIcon from "@mui/icons-material/FormatListBulleted";
import LoadingSpinner from "./LoadingSpinner";

interface Props {
  projectId: string;
  className?: ClassNameValue;
}

const ActivityProjectOverview = ({ projectId, className }: Props) => {
  const { data: users, isLoading: usersLoading } = api.users.getUsers.useQuery({
    projectId,
  });
  const { data: activities, isLoading: activitiesLoading } =
    api.projects.getActivityDetails.useQuery({ projectId });

  const [searchText, setSearchText] = useState("");
  const firebaseTimestampToDate = getRelativeTimeString;
  const formatAnyScrumId = useFormatAnyScrumId(projectId);

  // Create a better user map that tries multiple ID fields
  const userMap = users
    ? users.reduce(
        (map, user) => {
          if (user.id) map[user.id] = user;
          if (user.email) map[user.email] = user;
          return map;
        },
        {} as Record<string, (typeof users)[0]>,
      )
    : {};

  // 2. NOW USE THE FUNCTIONS IN FILTERS AND SORTING
  // Filter activities based on search
  const filteredActivities = activities?.filter((item) => {
    if (!searchText) return true;

    const searchLowerCase = searchText.toLowerCase();

    // Prepare all searchable fields
    const dateStr = item.date ? String(item.date) : "";
    const actionStr = item.action ?? "";
    const typeStr = item.type ?? "";

    // Add readable type label for search
<<<<<<< HEAD
    const typeLabel = getSearchableNameByType(item.type);
=======
    const typeLabel = getSearchableNameByType(activity.type) ?? "";
>>>>>>> a40c077a

    // Get user information if available
    const user = item.userId ? userMap[item.userId] : undefined;
    const userName = user
      ? (user.displayName ?? user.email ?? user.id ?? "")
      : (item.userId ?? "System");

    const itemTitle = item.name;
    const scrumId = formatAnyScrumId(item.scrumId ?? 0, item.type);

    // Check if any field contains the search text
    return (
      dateStr.toLowerCase().includes(searchLowerCase) ||
      actionStr.toLowerCase().includes(searchLowerCase) ||
      typeStr.toLowerCase().includes(searchLowerCase) ||
      typeLabel.toLowerCase().includes(searchLowerCase) ||
      userName.toLowerCase().includes(searchLowerCase) ||
      itemTitle.toLowerCase().includes(searchLowerCase) ||
      scrumId.toString().toLowerCase().includes(searchLowerCase)
    );
  });

  const isLoading = activitiesLoading || usersLoading;

  return (
    <div
      className={cn(
        "flex h-[40vh] max-h-[580px] flex-col overflow-hidden rounded-lg border-2 border-[#BECAD4] p-5",
        className,
      )}
    >
      <div className="flex flex-row justify-between gap-1 border-b-2 pb-5">
        <h3 className="w-full self-center text-xl font-semibold">
          Recent Project Activity
        </h3>
        <SearchBar
          searchValue={searchText}
          handleUpdateSearch={(e) => setSearchText(e.target.value)}
          placeholder="Search activities"
        ></SearchBar>
      </div>
      {isLoading ? (
        <div className="flex h-full items-center justify-center">
          <LoadingSpinner color="primary" />
        </div>
      ) : (
        <div className="min-h-0 flex-1 overflow-y-auto">
          {(!activities || activities.length === 0) && (
            <div className="flex h-full w-full flex-col items-center justify-center">
              <span className="text-[100px] text-gray-500">
                <NoActivityIcon fontSize="inherit" />
              </span>
              <h1 className="mb-5 text-2xl font-semibold text-gray-500">
                No activity yet
              </h1>
            </div>
          )}

          {filteredActivities?.map((item) => {
            const user = item.userId ? userMap[item.userId] : undefined;
            const itemTitle = item.name;
            const scrumId = formatAnyScrumId(item.scrumId ?? 0, item.type);
            if (!itemTitle && !scrumId) return null;

            return (
              <div
                key={item.id}
                className="flex w-full flex-row border-b-2 px-3 py-4 transition hover:bg-gray-100"
              >
                <div className="flex w-3/4 flex-col items-start">
                  <h3 className="line-clamp-1 w-full text-ellipsis break-all text-lg font-semibold">
                    {scrumId && (
                      <>
                        {scrumId}
                        {itemTitle && (
                          <>
                            : <span className="font-normal">{itemTitle}</span>
                          </>
                        )}
                      </>
                    )}
                  </h3>
                  <div className="flex w-full flex-row items-center justify-start">
                    {user ? (
                      <ProfilePicture
                        pictureClassName="self-center"
                        user={user}
                      />
                    ) : item.userId ? (
                      <div className="flex h-8 w-8 items-center justify-center rounded-full bg-gray-200 text-xs font-medium text-gray-600">
                        <span title={`Unknown user: ${item.userId}`}>?</span>
                      </div>
                    ) : (
                      <div className="flex h-8 w-8 items-center justify-center rounded-full bg-gray-100 text-xs text-gray-400">
                        <span>-</span>
                      </div>
                    )}

                    <div className="flex flex-col pl-2">
                      {/* Show generic user label or system */}
                      <p className="text-xs text-gray-600">
                        {item.userId ? "" : "System"}
                      </p>

                      {/* Show date */}
                      {item.date && (
                        <p className="text-s text-blakc self-center">
                          {firebaseTimestampToDate(item.date)}
                        </p>
                      )}
                    </div>
                  </div>
                </div>
                <div className="flex w-1/4 flex-row items-end justify-end gap-3">
                  {/* Action tag with dynamic background color */}
                  <TagComponent
                    color={getPillColorByActivityType(item.action)}
                    reducedPadding
                  >
                    {capitalize(item.action || "")}
                  </TagComponent>

                  {/* Type badges - keep as is */}
                  <TagComponent
                    color={getAccentHexColorByCardType(item.type)}
                    reducedPadding
                  >
                    {displayNameByType[item.type]}
                  </TagComponent>
                </div>
              </div>
            );
          })}
        </div>
      )}
    </div>
  );
};

export default ActivityProjectOverview;<|MERGE_RESOLUTION|>--- conflicted
+++ resolved
@@ -59,11 +59,7 @@
     const typeStr = item.type ?? "";
 
     // Add readable type label for search
-<<<<<<< HEAD
-    const typeLabel = getSearchableNameByType(item.type);
-=======
-    const typeLabel = getSearchableNameByType(activity.type) ?? "";
->>>>>>> a40c077a
+    const typeLabel = getSearchableNameByType(item.type) ?? "";
 
     // Get user information if available
     const user = item.userId ? userMap[item.userId] : undefined;
