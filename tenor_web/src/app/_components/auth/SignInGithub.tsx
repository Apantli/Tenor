--- conflicted
+++ resolved
@@ -6,22 +6,15 @@
 import { api } from "~/trpc/react";
 import { useRouter } from "next/navigation";
 import { useAlert } from "~/app/_hooks/useAlert";
-<<<<<<< HEAD
+import { githubLogoPath } from "~/lib/defaultValues/publicPaths";
 import { useState } from "react";
-=======
-import { githubLogoPath } from "~/lib/defaultValues/publicPaths";
->>>>>>> a8fea914
 
 export default function SignInGithub() {
   const router = useRouter();
   const { mutateAsync: login } = api.auth.login.useMutation();
 
-<<<<<<< HEAD
-  const { alert, predefinedAlerts } = useAlert();
+  const { predefinedAlerts } = useAlert();
   const [isSigningIn, setIsSigningIn] = useState(false);
-=======
-  const { predefinedAlerts } = useAlert();
->>>>>>> a8fea914
 
   const handleSignIn = async () => {
     const provider = new GithubAuthProvider();
