"use client";

import React, { useRef, useState } from "react";
import FloatingLabelInput from "../inputs/FloatingLabelInput";
import {
  createUserWithEmailAndPassword,
  sendEmailVerification,
  updateProfile,
  type User,
} from "firebase/auth";
import { auth } from "~/utils/firebaseClient";
import { api } from "~/trpc/react";
import { useRouter } from "next/navigation";
import { useAlert } from "~/app/_hooks/useAlert";
<<<<<<< HEAD
import InputCheckbox from "../inputs/InputCheckbox";
=======
import PrimaryButton from "../inputs/buttons/PrimaryButton";
>>>>>>> 68a2e97a

export default function SignUp() {
  const router = useRouter();
  const { predefinedAlerts } = useAlert();

  const [form, setForm] = useState({
    name: "",
    email: "",
    password: "",
  });
  const [error, setError] = useState({
    name: "",
    email: "",
    password: "",
  });
  const [loading, setLoading] = useState(false);
  const [acceptedTerms, setAcceptedTerms] = useState(false);

  const userRef = useRef<User | null>(null);

  const { mutateAsync: login } = api.auth.login.useMutation();

  const handleSignUp = async () => {
    const newError = {
      main: "",
      name: "",
      email: "",
      password: "",
    };
    let failed = false;
    if (form.name === "") {
      newError.name = "Name is required";
      failed = true;
    }
    if (form.email === "") {
      newError.email = "Email is required";
      failed = true;
    }
    if (form.password === "") {
      newError.password = "Password is required";
      failed = true;
    }
    if (failed) {
      setError(newError);
      return;
    }

    setLoading(true);
    try {
      const userCredential = await createUserWithEmailAndPassword(
        auth,
        form.email,
        form.password,
      );
      const user = userCredential.user;
      userRef.current = user;

      // Update user profile with name
      await updateProfile(user, { displayName: form.name });
      const token = await user.getIdToken();

      const res = await login({ token });
      if (res.success) {
        await sendEmailVerification(user);
        router.push("/");
      } else {
        predefinedAlerts.unexpectedError();
      }
    } catch (err) {
      if (typeof err === "object" && err !== null && "code" in err) {
        switch (err.code) {
          case "auth/weak-password":
            setError({
              ...newError,
              password: "Must be at least 6 characters",
            });
            break;
          case "auth/invalid-email":
            setError({ ...newError, email: "Enter a valid email" });
            break;
          case "auth/email-already-in-use":
            setError({ ...newError, email: "This email is already in use" });
            break;
          default:
            predefinedAlerts.unexpectedError();
            break;
        }
      } else {
        predefinedAlerts.unexpectedError();
      }
    }
    setLoading(false);
  };

  const handleInput: React.ChangeEventHandler<HTMLInputElement> = (e) => {
    setForm({ ...form, [e.target.name]: e.target.value });
    setError({ ...error, [e.target.name]: "" });
  };

  return (
    <div className="flex w-full flex-col gap-4">
      <FloatingLabelInput
        type="text"
        onChange={handleInput}
        name="name"
        value={form.name}
        error={error.name}
      >
        Name
      </FloatingLabelInput>
      <FloatingLabelInput
        type="text"
        onChange={handleInput}
        name="email"
        value={form.email}
        error={error.email}
      >
        Email
      </FloatingLabelInput>
      <FloatingLabelInput
        type="password"
        onChange={handleInput}
        name="password"
        value={form.password}
        error={error.password}
      >
        Password
      </FloatingLabelInput>
      <div className="flex items-center gap-2">
        <InputCheckbox checked={acceptedTerms} onChange={setAcceptedTerms} />
        <span className="text-xs text-app-text">
          I accept the{" "}
          <a
            href="/terms"
            target="_blank"
            rel="noopener noreferrer"
            className="text-app-primary underline"
          >
            Terms of Service
          </a>{" "}
          and{" "}
          <a
            href="/privacy"
            target="_blank"
            rel="noopener noreferrer"
            className="text-app-primary underline"
          >
            Privacy Policy
          </a>
        </span>
      </div>
      <PrimaryButton
        disabled={!acceptedTerms}
        onClick={handleSignUp}
        loading={loading}
        floatingSpinner
      >
        Create account
      </PrimaryButton>
    </div>
  );
}<|MERGE_RESOLUTION|>--- conflicted
+++ resolved
@@ -12,11 +12,8 @@
 import { api } from "~/trpc/react";
 import { useRouter } from "next/navigation";
 import { useAlert } from "~/app/_hooks/useAlert";
-<<<<<<< HEAD
 import InputCheckbox from "../inputs/InputCheckbox";
-=======
 import PrimaryButton from "../inputs/buttons/PrimaryButton";
->>>>>>> 68a2e97a
 
 export default function SignUp() {
   const router = useRouter();
