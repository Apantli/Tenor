"use client";

import React, { useEffect, useMemo, useState } from "react";
import TertiaryButton from "~/app/_components/buttons/TertiaryButton";
import Markdown from "react-markdown";
import DeleteButton from "~/app/_components/buttons/DeleteButton";
import InputTextField from "~/app/_components/inputs/InputTextField";
import useConfirmation from "~/app/_hooks/useConfirmation";
import InputTextAreaField from "~/app/_components/inputs/InputTextAreaField";
import { api } from "~/trpc/react";
import { useParams } from "next/navigation";
import { SizePillComponent } from "~/app/_components/specific-pickers/SizePillComponent";
import { useFormatTaskScrumId } from "~/app/_hooks/scrumIdHooks";
import { useAlert } from "~/app/_hooks/useAlert";
import { SidebarPopup } from "../Popup";
import { Timestamp } from "firebase/firestore";
import StatusPicker from "../specific-pickers/StatusPicker";
import { UserPicker } from "../specific-pickers/UserPicker";
import { DatePicker } from "../DatePicker";
import LoadingSpinner from "../LoadingSpinner";
import type { TaskDetail, UserPreview } from "~/lib/types/detailSchemas";
import {
  useInvalidateQueriesAllTasks,
  useInvalidateQueriesTaskDetails,
} from "~/app/_hooks/invalidateHooks";
import PrimaryButton from "../buttons/PrimaryButton";
import AiIcon from "@mui/icons-material/AutoAwesome";
import {
  permissionNumbers,
  type Permission,
  type WithId,
} from "~/lib/types/firebaseSchemas";
import { checkPermissions, emptyRole } from "~/lib/defaultProjectValues";
import { useSearchParam } from "~/app/_hooks/useSearchParam";
import DependencyList from "./DependencyList";
import { TRPCClientError } from "@trpc/client";

interface Props {
  taskId: string;
  itemId: string;
  taskData?: TaskDetail;
  updateTaskData?: (task: TaskDetail) => void;
  showDetail: boolean;
  setShowDetail: (show: boolean) => void;
  isGhost?: boolean;
  onAccept?: () => void;
  onReject?: () => void;
  closeAllPopupsOnDismiss?: boolean;
}

export default function TaskDetailPopup({
  taskId,
  itemId,
  taskData,
  showDetail,
  setShowDetail,
  updateTaskData,
  isGhost,
  onAccept,
  onReject,
  closeAllPopupsOnDismiss,
}: Props) {
  const { projectId } = useParams();
  const invalidateQueriesAllTasks = useInvalidateQueriesAllTasks();
  const invalidateQueriesTaskDetails = useInvalidateQueriesTaskDetails();

  const {
    data: fetchedTask,
    isLoading,
    refetch,
    error,
  } = api.tasks.getTaskDetail.useQuery(
    {
      taskId,
      projectId: projectId as string,
    },
    {
      enabled: taskData === undefined,
    },
  );

  const { data: role } = api.settings.getMyRole.useQuery({
    projectId: projectId as string,
  });
  const permission: Permission = useMemo(() => {
    return checkPermissions(
      {
        flags: ["backlog"],
      },
      role ?? emptyRole,
    );
  }, [role]);

  const taskDetail = taskData ?? fetchedTask;

  const { mutateAsync: updateTask } = api.tasks.modifyTask.useMutation();
  const { mutateAsync: deleteTask } = api.tasks.deleteTask.useMutation();

  const { data: users } = api.users.getUsers.useQuery({
    projectId: projectId as string,
  });
  const people: WithId<UserPreview>[] = users ?? [];

  const utils = api.useUtils();

  const [editMode, setEditMode] = useState(false);
  const [editForm, setEditForm] = useState({
    name: "",
    description: "",
  });

  const formatTaskScrumId = useFormatTaskScrumId();

  const { predefinedAlerts } = useAlert();

  useEffect(() => {
    if (!taskDetail) return;
    setEditForm({
      name: taskDetail.name,
      description: taskDetail.description,
    });
  }, [taskDetail]);

  const confirm = useConfirmation();

  useEffect(() => {
    if (error) {
      setShowDetail(false);
      predefinedAlerts.unexpectedError();
    }
  }, [error]);

  const isModified = () => {
    if (editForm.name !== taskDetail?.name) return true;
    if (editForm.description !== taskDetail?.description) return true;
    return false;
  };

  /* CHECK ASSIGNEE BECAUSE IT IS USER PREVIEW */

  const handleSave = async (updatedData: NonNullable<typeof taskDetail>) => {
    const updatedTask = {
      name: updatedData.name,
      description: updatedData.description,
      status: updatedData.status,
      size: updatedData.size,
      assignee: updatedData.assignee ?? undefined,
      dueDate: updatedData.dueDate,
      dependencies: updatedData.dependencies ?? [],
      requiredBy: updatedData.requiredBy ?? [],
    };

    if (taskData !== undefined || isGhost) {
      updateTaskData?.({ ...updatedTask, id: taskId, scrumId: -1 });

      return;
    }

    await utils.tasks.getTaskDetail.cancel({
      taskId: taskId,
      projectId: projectId as string,
    });

    utils.tasks.getTaskDetail.setData(
      {
        taskId: taskId,
        projectId: projectId as string,
      },
      (oldData) => {
        if (!oldData) return;
        return {
          ...oldData,
          ...updatedTask,
        };
      },
    );

    try {
      await updateTask({
        projectId: projectId as string,
        taskId: taskId,
        taskData: {
          name: updatedData.name,
          description: updatedData.description,
          statusId: updatedData.status?.id ?? "",
          size: updatedData.size,
          assigneeId: updatedData.assignee?.id ?? "",
          dueDate: updatedData.dueDate
            ? Timestamp.fromDate(updatedData.dueDate)
            : undefined,
          dependencyIds: updatedData.dependencies.map((task) => task.id),
          requiredByIds: updatedData.requiredBy.map((task) => task.id),
        },
      });

      await invalidateQueriesAllTasks(projectId as string, [itemId]);
    } catch (error) {
      if (
        error instanceof TRPCClientError &&
        // eslint-disable-next-line @typescript-eslint/no-unsafe-member-access
        error.data?.code === "BAD_REQUEST"
      ) {
<<<<<<< HEAD
        // eslint-disable-next-line @typescript-eslint/no-unsafe-call
=======
>>>>>>> 80661de8
        predefinedAlerts.cyclicDependency();
      }
    } finally {
      await refetch();
    }
  };

  const handleDelete = async () => {
    if (
      await confirm(
        "Are you sure?",
        "This action cannot be undone.",
        "Delete task",
        "Cancel",
      )
    ) {
      const { modifiedTaskIds } = await deleteTask({
        projectId: projectId as string,
        taskId: taskId,
      });

      await invalidateQueriesAllTasks(projectId as string, [itemId]);
      await invalidateQueriesTaskDetails(projectId as string, modifiedTaskIds);

      setShowDetail(false);
    }
  };

  const { resetParam } = useSearchParam();

  return (
    <SidebarPopup
      show={showDetail}
      dismiss={async () => {
        if (editMode && isModified()) {
          const confirmation = await confirm(
            "Are you sure?",
            "Your changes will be discarded.",
            "Discard changes",
            "Keep Editing",
          );
          if (!confirmation) return;
        }
        setShowDetail(false);
      }}
      afterDismissWithCloseButton={
        closeAllPopupsOnDismiss
          ? () => {
              resetParam("ts");
            }
          : undefined
      }
      footer={
        !isLoading &&
        permission >= permissionNumbers.write &&
        (!isGhost ? (
          <DeleteButton onClick={handleDelete}>Delete task</DeleteButton>
        ) : (
          <div className="flex items-center gap-2">
            <AiIcon
              className="animate-pulse text-app-secondary"
              data-tooltip-id="tooltip"
              data-tooltip-content="This is a generated task. It will not get saved until you accept it."
            />
            <TertiaryButton onClick={onReject}>Reject</TertiaryButton>
            <PrimaryButton
              onClick={onAccept}
              className="bg-app-secondary hover:bg-app-hover-secondary"
            >
              Accept
            </PrimaryButton>
          </div>
        ))
      }
      title={
        <>
          {!isLoading && taskDetail && (
            <h1 className="mb-4 items-center text-3xl">
              <span className="font-bold">
                {formatTaskScrumId(taskDetail.scrumId)}:{" "}
              </span>
              <span>{taskDetail.name}</span>
            </h1>
          )}
        </>
      }
      editMode={
        permission >= permissionNumbers.write
          ? isLoading
            ? undefined
            : editMode
          : undefined
      }
      setEditMode={async (isEditing) => {
        setEditMode(isEditing);

        if (!taskDetail) return;
        if (!isEditing) {
          const updatedData = {
            ...taskDetail,
            name: editForm.name,
            description: editForm.description,
          };
          await handleSave(updatedData);
        }
      }}
      disablePassiveDismiss={editMode}
    >
      {editMode && (
        <>
          <InputTextField
            label="Task Name"
            value={editForm.name}
            onChange={(e) => setEditForm({ ...editForm, name: e.target.value })}
            placeholder="Task Objective"
            containerClassName="mb-4"
          />
          <InputTextAreaField
            label="Notes"
            value={editForm.description}
            onChange={(e) =>
              setEditForm({ ...editForm, description: e.target.value })
            }
            placeholder="Notes to complete the task"
            containerClassName="mb-4"
          />
        </>
      )}
      {!editMode && !isLoading && taskDetail && (
        <div className="flex flex-col gap-2">
          {taskDetail.description != "" && (
            <div className="mb-2 w-full">
              <label className="mb-1 block text-sm font-medium">Notes</label>
              <Markdown>{taskDetail.description}</Markdown>
            </div>
          )}
          <div className="mb-2 flex w-full gap-3">
            <div className="flex-1">
              <label className="mb-1 block text-sm font-medium">Status</label>
              <StatusPicker
                disabled={permission < permissionNumbers.write}
                status={taskDetail.status}
                onChange={async (status) => {
                  await handleSave({ ...taskDetail, status });
                }}
              />
            </div>
            <div className="flex-1">
              <label className="mb-1 block text-sm font-medium">Size</label>
              <SizePillComponent
                disabled={permission < permissionNumbers.write}
                currentSize={taskDetail.size}
                callback={async (size) => {
                  await handleSave({ ...taskDetail, size });
                }}
              />
            </div>
          </div>
          <div className="mb-2">
            <label className="mb-1 block text-sm font-medium">
              Assigned to
            </label>
            <UserPicker
              disabled={permission < permissionNumbers.write}
              options={people}
              selectedOption={taskDetail.assignee}
              onChange={async (assignee) => {
                console.log(assignee);
                await handleSave({
                  ...taskDetail,
                  assignee: assignee,
                });
              }}
              placeholder="Select a person"
              className="w-full"
            />
          </div>
          <div className="mb-2">
            <label className="mb-1 block text-sm font-medium">Due Date</label>
            <DatePicker
              disabled={permission < permissionNumbers.write}
              selectedDate={taskDetail.dueDate}
              onChange={async (dueDate) => {
                await handleSave({
                  ...taskDetail,
                  dueDate: dueDate ?? undefined,
                });
              }}
              placeholder="Select a due date"
              className="w-full"
            />
          </div>
          <DependencyList
            tasks={taskDetail?.dependencies ?? []}
            taskId={taskId}
            onChange={async (dependencies) => {
              await handleSave({ ...taskDetail, dependencies });
            }}
            label="Dependencies"
            // FIXME OPEN TASK DETAIL
            onClick={() => {}}
            disabled={permission < permissionNumbers.write}
          />
          <DependencyList
            tasks={taskDetail?.requiredBy ?? []}
            taskId={taskId}
            onChange={async (requiredBy) => {
              await handleSave({ ...taskDetail, requiredBy });
            }}
            label="Required by"
            // FIXME OPEN TASK DETAIL
            onClick={() => {}}
            disabled={permission < permissionNumbers.write}
          />
        </div>
      )}
      {isLoading && (
        <div className="flex h-full w-full items-center justify-center">
          <LoadingSpinner color="primary" />
        </div>
      )}
    </SidebarPopup>
  );
}<|MERGE_RESOLUTION|>--- conflicted
+++ resolved
@@ -200,10 +200,6 @@
         // eslint-disable-next-line @typescript-eslint/no-unsafe-member-access
         error.data?.code === "BAD_REQUEST"
       ) {
-<<<<<<< HEAD
-        // eslint-disable-next-line @typescript-eslint/no-unsafe-call
-=======
->>>>>>> 80661de8
         predefinedAlerts.cyclicDependency();
       }
     } finally {
