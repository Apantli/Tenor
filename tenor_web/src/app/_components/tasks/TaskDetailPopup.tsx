"use client";

import React, { useEffect, useMemo, useState } from "react";
import TertiaryButton from "~/app/_components/buttons/TertiaryButton";
import Markdown from "react-markdown";
import DeleteButton from "~/app/_components/buttons/DeleteButton";
import InputTextField from "~/app/_components/inputs/InputTextField";
import useConfirmation from "~/app/_hooks/useConfirmation";
import InputTextAreaField from "~/app/_components/inputs/InputTextAreaField";
import { api } from "~/trpc/react";
import { useParams } from "next/navigation";
import { SizePillComponent } from "~/app/_components/specific-pickers/SizePillComponent";
import { useFormatTaskScrumId } from "~/app/_hooks/scrumIdHooks";
import { useAlert } from "~/app/_hooks/useAlert";
import { SidebarPopup } from "../Popup";
import { Timestamp } from "firebase/firestore";
import StatusPicker from "../specific-pickers/StatusPicker";
import { UserPicker } from "../specific-pickers/UserPicker";
import { DatePicker } from "../DatePicker";
import LoadingSpinner from "../LoadingSpinner";
import type { TaskDetail, UserPreview } from "~/lib/types/detailSchemas";
import { useInvalidateQueriesAllTasks } from "~/app/_hooks/invalidateHooks";
import PrimaryButton from "../buttons/PrimaryButton";
import AiIcon from "@mui/icons-material/AutoAwesome";
<<<<<<< HEAD
import {
  permissionNumbers,
  type Permission,
  type WithId,
} from "~/lib/types/firebaseSchemas";
import { checkPermissions, emptyRole } from "~/lib/defaultProjectValues";
=======
import type { WithId } from "~/lib/types/firebaseSchemas";
import { useSearchParam } from "~/app/_hooks/useSearchParam";
>>>>>>> 1d1ff2f8

interface Props {
  taskId: string;
  itemId: string;
  taskData?: TaskDetail;
  updateTaskData?: (task: TaskDetail) => void;
  showDetail: boolean;
  setShowDetail: (show: boolean) => void;
  isGhost?: boolean;
  onAccept?: () => void;
  onReject?: () => void;
  closeAllPopupsOnDismiss?: boolean;
}

export default function TaskDetailPopup({
  taskId,
  itemId,
  taskData,
  showDetail,
  setShowDetail,
  updateTaskData,
  isGhost,
  onAccept,
  onReject,
  closeAllPopupsOnDismiss,
}: Props) {
  const { projectId } = useParams();
  const invalidateQueriesAllTasks = useInvalidateQueriesAllTasks();

  const {
    data: fetchedTask,
    isLoading,
    refetch,
    error,
  } = api.tasks.getTaskDetail.useQuery(
    {
      taskId,
      projectId: projectId as string,
    },
    {
      enabled: taskData === undefined,
    },
  );

  const { data: role } = api.settings.getMyRole.useQuery({
    projectId: projectId as string,
  });
  const permission: Permission = useMemo(() => {
    console.log("role", role);
    return checkPermissions(
      {
        flags: ["backlog"],
      },
      role ?? emptyRole,
    );
  }, [role]);

  const taskDetail = taskData ?? fetchedTask;

  const { mutateAsync: updateTask } = api.tasks.modifyTask.useMutation();
  const { mutateAsync: deleteTask } = api.tasks.deleteTask.useMutation();

  const { data: users } = api.users.getUsers.useQuery({
    projectId: projectId as string,
  });
  const people: WithId<UserPreview>[] = users ?? [];

  const utils = api.useUtils();

  const [editMode, setEditMode] = useState(false);
  const [editForm, setEditForm] = useState({
    name: "",
    description: "",
  });

  const formatTaskScrumId = useFormatTaskScrumId();

  const { predefinedAlerts } = useAlert();

  useEffect(() => {
    if (!taskDetail) return;
    setEditForm({
      name: taskDetail.name,
      description: taskDetail.description,
    });
  }, [taskDetail]);

  const confirm = useConfirmation();

  useEffect(() => {
    if (error) {
      setShowDetail(false);
      predefinedAlerts.unexpectedError();
    }
  }, [error]);

  const isModified = () => {
    if (editForm.name !== taskDetail?.name) return true;
    if (editForm.description !== taskDetail?.description) return true;
    return false;
  };

  /* CHECK ASSIGNEE BECAUSE IT IS USER PREVIEW */

  const handleSave = async (updatedData: NonNullable<typeof taskDetail>) => {
    const updatedTask = {
      name: updatedData.name,
      description: updatedData.description,
      status: updatedData.status,
      size: updatedData.size,
      assignee: updatedData.assignee ?? undefined,
      dueDate: updatedData.dueDate,
    };

    if (taskData !== undefined || isGhost) {
      updateTaskData?.({ ...updatedTask, id: taskId, scrumId: -1 });

      return;
    }

    await utils.tasks.getTaskDetail.cancel({
      taskId: taskId,
      projectId: projectId as string,
    });

    utils.tasks.getTaskDetail.setData(
      {
        taskId: taskId,
        projectId: projectId as string,
      },
      (oldData) => {
        if (!oldData) return;
        return {
          ...oldData,
          ...updatedTask,
        };
      },
    );

    await updateTask({
      projectId: projectId as string,
      taskId: taskId,
      taskData: {
        name: updatedData.name,
        description: updatedData.description,
        statusId: updatedData.status?.id ?? "",
        size: updatedData.size,
        assigneeId: updatedData.assignee?.id ?? "",
        dueDate: updatedData.dueDate
          ? Timestamp.fromDate(updatedData.dueDate)
          : undefined,
      },
    });

    await invalidateQueriesAllTasks(projectId as string, [itemId]);

    await refetch();
  };

  const handleDelete = async () => {
    if (
      await confirm(
        "Are you sure?",
        "This action cannot be undone.",
        "Delete task",
        "Cancel",
      )
    ) {
      await deleteTask({
        projectId: projectId as string,
        taskId: taskId,
      });

      await invalidateQueriesAllTasks(projectId as string, [itemId]);

      setShowDetail(false);
    }
  };

  const { resetParam } = useSearchParam();

  return (
    <SidebarPopup
      show={showDetail}
      dismiss={async () => {
        if (editMode && isModified()) {
          const confirmation = await confirm(
            "Are you sure?",
            "Your changes will be discarded.",
            "Discard changes",
            "Keep Editing",
          );
          if (!confirmation) return;
        }
        setShowDetail(false);
      }}
      afterDismissWithCloseButton={
        closeAllPopupsOnDismiss
          ? () => {
              resetParam("ts");
            }
          : undefined
      }
      footer={
        !isLoading &&
        permission >= permissionNumbers.write &&
        (!isGhost ? (
          <DeleteButton onClick={handleDelete}>Delete task</DeleteButton>
        ) : (
          <div className="flex items-center gap-2">
            <AiIcon
              className="animate-pulse text-app-secondary"
              data-tooltip-id="tooltip"
              data-tooltip-content="This is a generated task. It will not get saved until you accept it."
            />
            <TertiaryButton onClick={onReject}>Reject</TertiaryButton>
            <PrimaryButton
              onClick={onAccept}
              className="bg-app-secondary hover:bg-app-hover-secondary"
            >
              Accept
            </PrimaryButton>
          </div>
        ))
      }
      title={
        <>
          {!isLoading && taskDetail && (
            <h1 className="mb-4 items-center text-3xl">
              <span className="font-bold">
                {formatTaskScrumId(taskDetail.scrumId)}:{" "}
              </span>
              <span>{taskDetail.name}</span>
            </h1>
          )}
        </>
      }
      editMode={
        permission >= permissionNumbers.write
          ? isLoading
            ? undefined
            : editMode
          : undefined
      }
      setEditMode={async (isEditing) => {
        setEditMode(isEditing);

        if (!taskDetail) return;
        if (!isEditing) {
          const updatedData = {
            ...taskDetail,
            name: editForm.name,
            description: editForm.description,
          };
          await handleSave(updatedData);
        }
      }}
      disablePassiveDismiss={editMode}
    >
      {editMode && (
        <>
          <InputTextField
            label="Task Name"
            value={editForm.name}
            onChange={(e) => setEditForm({ ...editForm, name: e.target.value })}
            placeholder="Task Objective"
            containerClassName="mb-4"
          />
          <InputTextAreaField
            label="Notes"
            value={editForm.description}
            onChange={(e) =>
              setEditForm({ ...editForm, description: e.target.value })
            }
            placeholder="Notes to complete the task"
            containerClassName="mb-4"
          />
        </>
      )}
      {!editMode && !isLoading && taskDetail && (
        <div className="flex flex-col gap-2">
          {taskDetail.description != "" && (
            <div className="mb-2 w-full">
              <label className="mb-1 block text-sm font-medium">Notes</label>
              <Markdown>{taskDetail.description}</Markdown>
            </div>
          )}
          <div className="mb-2 flex w-full gap-3">
            <div className="flex-1">
              <label className="mb-1 block text-sm font-medium">Status</label>
              <StatusPicker
                disabled={permission < permissionNumbers.write}
                status={taskDetail.status}
                onChange={async (status) => {
                  await handleSave({ ...taskDetail, status });
                }}
              />
            </div>
            <div className="flex-1">
              <label className="mb-1 block text-sm font-medium">Size</label>
              <SizePillComponent
                disabled={permission < permissionNumbers.write}
                currentSize={taskDetail.size}
                callback={async (size) => {
                  await handleSave({ ...taskDetail, size });
                }}
              />
            </div>
          </div>
          <div className="mb-2">
            <label className="mb-1 block text-sm font-medium">
              Assigned to
            </label>
            <UserPicker
              disabled={permission < permissionNumbers.write}
              options={people}
              selectedOption={taskDetail.assignee}
              onChange={async (assignee) => {
                console.log(assignee);
                await handleSave({
                  ...taskDetail,
                  assignee: assignee,
                });
              }}
              placeholder="Select a person"
              className="w-full"
            />
          </div>
          <div className="mb-2">
            <label className="mb-1 block text-sm font-medium">Due Date</label>
            <DatePicker
              disabled={permission < permissionNumbers.write}
              selectedDate={taskDetail.dueDate}
              onChange={async (dueDate) => {
                await handleSave({
                  ...taskDetail,
                  dueDate: dueDate ?? undefined,
                });
              }}
              placeholder="Select a due date"
              className="w-full"
            />
          </div>
        </div>
      )}
      {isLoading && (
        <div className="flex h-full w-full items-center justify-center">
          <LoadingSpinner color="primary" />
        </div>
      )}
    </SidebarPopup>
  );
}<|MERGE_RESOLUTION|>--- conflicted
+++ resolved
@@ -22,17 +22,13 @@
 import { useInvalidateQueriesAllTasks } from "~/app/_hooks/invalidateHooks";
 import PrimaryButton from "../buttons/PrimaryButton";
 import AiIcon from "@mui/icons-material/AutoAwesome";
-<<<<<<< HEAD
 import {
   permissionNumbers,
   type Permission,
   type WithId,
 } from "~/lib/types/firebaseSchemas";
 import { checkPermissions, emptyRole } from "~/lib/defaultProjectValues";
-=======
-import type { WithId } from "~/lib/types/firebaseSchemas";
 import { useSearchParam } from "~/app/_hooks/useSearchParam";
->>>>>>> 1d1ff2f8
 
 interface Props {
   taskId: string;
