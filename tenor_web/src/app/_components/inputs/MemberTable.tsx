--- conflicted
+++ resolved
@@ -10,12 +10,8 @@
 import { useFirebaseAuth } from "~/app/_hooks/useFirebaseAuth";
 import PillPickerComponent from "../PillPickerComponent";
 import SearchBar from "../SearchBar";
-<<<<<<< HEAD
 import { emptyRole } from "~/lib/defaultProjectValues";
-=======
-import { emptyRole } from "~/lib/defaultTags";
 import { useAlert } from "~/app/_hooks/useAlert";
->>>>>>> 62b36e69
 
 interface Props {
   label?: string;
