import React, { useRef } from "react";
import LoadingSpinner from "../LoadingSpinner";
import SelectableCard from "./SelectableCard";
import useShiftKey from "~/app/_hooks/useShiftKey";
import useClickOutside from "~/app/_hooks/useClickOutside";
import type { ClassNameValue } from "tailwind-merge";
import { cn } from "~/lib/utils";
<<<<<<< HEAD
=======
import { useDroppable } from "@dnd-kit/react";
>>>>>>> 90dde841

interface Props<T extends { id: string; scrumId: number }> {
  selection: Set<string>;
  setSelection: (newSelection: Set<string>) => void;
  setDetailId: (detailId: string) => void;
  setShowDetail: (showDetail: boolean) => void;
  header?: React.ReactNode;
  className: ClassNameValue;

  cards: T[];
  renderCard: (item: T) => React.ReactNode;
  isLoading?: boolean;

  dndId: string;
  lastDraggedUserStoryId: string | null;
}

export default function CardColumn<T extends { id: string; scrumId: number }>({
  selection,
  setSelection,
  setDetailId,
  setShowDetail,
  cards,
  renderCard,
  isLoading,
  header,
  className,
<<<<<<< HEAD
=======
  dndId,
  lastDraggedUserStoryId,
>>>>>>> 90dde841
}: Props<T>) {
  const shiftClick = useShiftKey();
  const lastSelectedCard = useRef<number>();
  const ref = useRef<HTMLDivElement>(null);

  useClickOutside(ref, () => {
    lastSelectedCard.current = undefined;
  });

  const { ref: refDnd, isDropTarget } = useDroppable({ id: dndId });

  return (
    <div
      className={cn(
<<<<<<< HEAD
        "flex h-full w-full flex-1 flex-col overflow-hidden rounded-lg bg-gray-200",
        className,
      )}
      ref={ref}
=======
        "bg-sprint-column-background flex h-full w-full flex-1 flex-col overflow-hidden rounded-lg transition-colors",
        className,
        {
          "bg-sprint-column-background-hovered": isDropTarget,
        },
      )}
      // Merging refs to avoid a new div
      ref={(el) => {
        if (ref.current !== el) {
          (ref as React.MutableRefObject<HTMLDivElement | null>).current = el;
        }
        refDnd(el);
      }}
>>>>>>> 90dde841
    >
      {isLoading && (
        <div className="flex h-full w-full items-center justify-center">
          <LoadingSpinner color="primary" />
        </div>
      )}
      {!isLoading && header !== undefined && (
        <div className="px-6 pt-6">{header}</div>
      )}
      <div className="flex h-full flex-1 flex-col gap-2 overflow-y-scroll p-6 pt-2">
        {cards.map((cardInfo) => (
          <SelectableCard
            lastDraggedUserStoryId={lastDraggedUserStoryId}
            key={cardInfo.id}
            dndId={cardInfo.id}
            showCheckbox={selection.size > 0}
            selected={selection.has(cardInfo.id)}
            onChange={(selected) => {
              let cardsInRange = [cardInfo.id];
              if (shiftClick) {
                const min = Math.min(
                  lastSelectedCard.current ?? Infinity,
                  cardInfo.scrumId,
                );
                const max = Math.max(
                  lastSelectedCard.current ?? -Infinity,
                  cardInfo.scrumId,
                );
                cardsInRange = cards
                  .filter((card) => card.scrumId >= min && card.scrumId <= max)
                  .map((card) => card.id);
              }

              const newSelection = new Set(selection);
              if (selected) {
                cardsInRange.forEach((id) => newSelection.add(id));
              } else {
                cardsInRange.forEach((id) => newSelection.delete(id));
              }
              setSelection(newSelection);
              lastSelectedCard.current = cardInfo.scrumId;
            }}
            onClick={() => {
              setDetailId(cardInfo.id);
              setShowDetail(true);
            }}
          >
            {renderCard(cardInfo)}
          </SelectableCard>
        ))}
      </div>
    </div>
  );
}<|MERGE_RESOLUTION|>--- conflicted
+++ resolved
@@ -5,10 +5,7 @@
 import useClickOutside from "~/app/_hooks/useClickOutside";
 import type { ClassNameValue } from "tailwind-merge";
 import { cn } from "~/lib/utils";
-<<<<<<< HEAD
-=======
 import { useDroppable } from "@dnd-kit/react";
->>>>>>> 90dde841
 
 interface Props<T extends { id: string; scrumId: number }> {
   selection: Set<string>;
@@ -36,11 +33,8 @@
   isLoading,
   header,
   className,
-<<<<<<< HEAD
-=======
   dndId,
   lastDraggedUserStoryId,
->>>>>>> 90dde841
 }: Props<T>) {
   const shiftClick = useShiftKey();
   const lastSelectedCard = useRef<number>();
@@ -55,12 +49,6 @@
   return (
     <div
       className={cn(
-<<<<<<< HEAD
-        "flex h-full w-full flex-1 flex-col overflow-hidden rounded-lg bg-gray-200",
-        className,
-      )}
-      ref={ref}
-=======
         "bg-sprint-column-background flex h-full w-full flex-1 flex-col overflow-hidden rounded-lg transition-colors",
         className,
         {
@@ -74,7 +62,6 @@
         }
         refDnd(el);
       }}
->>>>>>> 90dde841
     >
       {isLoading && (
         <div className="flex h-full w-full items-center justify-center">
