--- conflicted
+++ resolved
@@ -1,12 +1,9 @@
 import React, { type PropsWithChildren } from "react";
 import { cn } from "~/lib/utils";
 import TagComponent from "../TagComponent";
-<<<<<<< HEAD
 import { accentColorByCardType } from "~/utils/helpers/colorUtils";
-=======
 import { sizeToColor } from "../specific-pickers/SizePillComponent";
 import { getAccentColorByCardType } from "~/utils/helpers/colorUtils";
->>>>>>> 9868e848
 import type { KanbanCard } from "~/lib/types/kanbanTypes";
 import { sizeToColor } from "~/lib/defaultProjectValues";
 
