--- conflicted
+++ resolved
@@ -87,28 +87,19 @@
   const userStoriesStrokeDasharray = `${(userStoriesPercent / 100) * c1} ${c1}`;
   const issuesStrokeDasharray = `${(issuesPercent / 100) * c2} ${c2}`;
   return (
-<<<<<<< HEAD
     <div
       className={cn(
-        "mt-1 box-content flex flex-col rounded-md border-2 p-4",
+        "mt-1 box-content flex min-h-[420px] w-full flex-col rounded-md border-2 p-4",
         className,
       )}
     >
       <h1 className="mx-6 mb-6 pb-4 text-2xl font-bold">Productivity</h1>
-=======
-    <div className="flex min-h-[420px] w-full flex-col rounded-md border-2 p-4">
-      <h1 className="mb-6 border-b-2 pb-4 text-3xl font-bold">Productivity</h1>
->>>>>>> 5919e7e7
       {isLoading ? (
         <div className="flex h-full w-full flex-1 flex-col items-center justify-center">
           <LoadingSpinner color="primary" />
         </div>
       ) : (
-<<<<<<< HEAD
-        <div className="flex h-full flex-col items-center gap-8 rounded-lg bg-white px-10 md:flex-row">
-=======
         <div className="flex flex-col items-center justify-center gap-8 rounded-lg bg-white p-4 lg:flex-row">
->>>>>>> 5919e7e7
           {error?.message ? (
             <p className="text-xl text-gray-500">{error.message}</p>
           ) : (
@@ -173,23 +164,13 @@
             <div className="flex h-full flex-col">
               <h2 className="mb-6 text-xl font-semibold">Completed</h2>
 
-<<<<<<< HEAD
               <div className="flex flex-col gap-4">
                 <div className="flex items-center gap-3 text-gray-500">
                   <div className="h-4 w-4 rounded-full bg-[#88BB87]"></div>
-                  <span className="text-lg">
+                  <span className="max-w-30 line-clamp-2 text-ellipsis text-lg">
                     User Stories {userStoriesPercent}%
                   </span>
                 </div>
-=======
-            <div className="flex flex-col gap-4">
-              <div className="flex items-center gap-3 text-gray-500">
-                <div className="h-4 w-4 rounded-full bg-[#88BB87]"></div>
-                <span className="max-w-30 line-clamp-2 text-ellipsis text-lg">
-                  User Stories {userStoriesPercent}%
-                </span>
-              </div>
->>>>>>> 5919e7e7
 
                 {/* Issues */}
                 <div className="flex items-center gap-3 text-gray-500">
@@ -212,11 +193,9 @@
                     />
                   )}
 
-<<<<<<< HEAD
                   {isPending ? (
                     <>
                       <LoadingSpinner />
-                      <p className="font-semibold">Refreshing Productivity</p>
                     </>
                   ) : (
                     <p>
@@ -227,15 +206,31 @@
                 </div>
               )}
             </div>
-=======
-          {isPending ? (
-            <>
-              <LoadingSpinner />
-              <p>Refreshing project status...</p>
-            </>
-          ) : (
-            <p>Updated {timestampToDate(stats.fetchDate).toLocaleString()}</p>
->>>>>>> 5919e7e7
+          )}
+          {stats?.fetchDate && (
+            <div className="mx-auto flex flex-row gap-2 text-gray-500">
+              {!isPending && (
+                <RefreshIcon
+                  onClick={async () => {
+                    await recomputeProductivity({
+                      projectId: projectId,
+                      time: time,
+                    });
+                  }}
+                  className=""
+                />
+              )}
+
+              {isPending ? (
+                <>
+                  <LoadingSpinner />
+                </>
+              ) : (
+                <p>
+                  Updated {timestampToDate(stats.fetchDate).toLocaleString()}
+                </p>
+              )}
+            </div>
           )}
         </div>
       )}
