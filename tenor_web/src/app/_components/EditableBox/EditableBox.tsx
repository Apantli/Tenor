"use client";

<<<<<<< HEAD
import React, { useState } from "react";
=======
import React, { useRef, useState } from "react";
>>>>>>> 221bad59
import { cn } from "~/lib/utils";
import ArrowDropDownIcon from "@mui/icons-material/ArrowDropDown";
import CloseIcon from "@mui/icons-material/Close";
import Dropdown, { DropdownItem, DropdownButton } from "../Dropdown";
import ProfilePicture from "../ProfilePicture";
<<<<<<< HEAD
=======
import { type User } from "firebase/auth";
import { type UserRecord } from "node_modules/firebase-admin/lib/auth/user-record";
>>>>>>> 221bad59

export interface Option {
  id: string | number | null;
  name: string;
  image?: string;
  user?: {
    uid: string;
    displayName?: string;
    photoURL?: string;
  };
}

interface EditableBoxProps {
  options: Option[];
  selectedOption?: Option | null;
  onChange: (option: Option | null) => void;
  className?: string;
  placeholder?: string;
}

export function EditableBox({
  options,
  selectedOption = null,
  onChange,
  className,
  placeholder = "Select an option",
}: EditableBoxProps) {
  const [searchTerm, setSearchTerm] = useState("");

  const filteredOptions = options.filter((option) =>
    option.name?.toLowerCase().includes(searchTerm.toLowerCase()),
  );

  const handleSelect = (option: Option) => {
    onChange(option);
    setSearchTerm("");
  };

  const handleClear = (e: React.MouseEvent) => {
    e.stopPropagation();
    onChange(null);
    setSearchTerm("");
  };

  const renderDropdownLabel = () => {
    return (
<<<<<<< HEAD
      <div className="relative flex h-10 w-full cursor-pointer items-center justify-between rounded-lg border border-gray-300 p-2 transition-colors hover:bg-gray-200">
=======
      <div className="relative flex h-12 w-full cursor-pointer items-center justify-between rounded-lg border border-gray-300 p-2 transition-colors hover:bg-gray-200">
>>>>>>> 221bad59
        {selectedOption ? (
          <>
            <div className="flex flex-grow items-center gap-2">
              {selectedOption.user ? (
                <ProfilePicture user={selectedOption.user} hideTooltip />
              ) : selectedOption.image ? (
                <img
                  src={selectedOption.image}
                  alt={selectedOption.name}
                  className="h-8 w-8 rounded-full object-cover"
                />
              ) : (
                <div className="flex h-8 w-8 items-center justify-center rounded-full bg-gray-200">
                  <span className="text-sm font-medium text-gray-500">
                    {selectedOption.name.charAt(0).toUpperCase()}
                  </span>
                </div>
              )}
              <span className="font-medium text-gray-700">
                {selectedOption.name}
              </span>
            </div>
            <div
              onClick={handleClear}
              className="ml-2 text-gray-500 transition-colors hover:text-gray-700"
            >
              <CloseIcon className="h-5 w-5" />
            </div>
          </>
        ) : (
          <>
            <span className="font-medium text-gray-700">{placeholder}</span>
            <ArrowDropDownIcon className="h-5 w-5 text-gray-700" />
          </>
        )}
      </div>
    );
  };

  const createOption = (option: Option) => {
    return (
      <DropdownButton
        onClick={() => handleSelect(option)}
        className="flex items-center gap-2 border-b border-app-border px-2 py-2 last:border-none"
        key={option.id}
      >
        {option.user ? (
          <ProfilePicture user={option.user} hideTooltip />
        ) : option.image ? (
          <img
            src={option.image}
            alt={option.name}
            className="h-8 w-8 rounded-full object-cover"
          />
        ) : (
          <div className="flex h-8 w-8 items-center justify-center rounded-full bg-gray-200">
            {/* Perhaps is better to just show the name if there is no image, I added this because is better in case just one element has an image an others don't */}
            <span className="text-sm font-medium text-gray-500">
              {option.name.charAt(0).toUpperCase()}
            </span>
          </div>
        )}
        <span>{option.name}</span>
      </DropdownButton>
    );
  };

<<<<<<< HEAD
  // Perhaps apply cn in renderDropdownLabel instead of here to make it cleaner
  return (
    <div className={cn("w-full", className)}>
      <Dropdown label={renderDropdownLabel()}>
=======
  const inputRef = useRef<HTMLInputElement>(null);

  // Perhaps apply cn in renderDropdownLabel instead of here to make it cleaner
  return (
    <div className={cn("w-full", className)}>
      <Dropdown
        label={renderDropdownLabel()}
        onOpen={() => inputRef.current?.focus()}
        menuClassName="w-56"
      >
>>>>>>> 221bad59
        <DropdownItem className="flex w-full flex-col">
          <span className="mb-2 text-sm text-gray-500">Select a person</span>
          <input
            type="text"
            className="mb-1 w-full rounded-md border border-app-border px-2 py-1 text-sm outline-none"
            placeholder="Search..."
            value={searchTerm}
            onChange={(e) => setSearchTerm(e.target.value)}
            ref={inputRef}
          />
        </DropdownItem>
        <div className="w-full whitespace-nowrap text-left">
          <div className="flex max-h-40 flex-col overflow-y-scroll rounded-b-lg">
            {filteredOptions.length > 0 ? (
              filteredOptions.map((option) => createOption(option))
            ) : (
              <span className="w-full px-2 py-1 text-sm text-gray-500">
                No options found
              </span>
            )}
          </div>
        </div>
      </Dropdown>
    </div>
  );
}<|MERGE_RESOLUTION|>--- conflicted
+++ resolved
@@ -1,20 +1,11 @@
 "use client";
 
-<<<<<<< HEAD
-import React, { useState } from "react";
-=======
 import React, { useRef, useState } from "react";
->>>>>>> 221bad59
 import { cn } from "~/lib/utils";
 import ArrowDropDownIcon from "@mui/icons-material/ArrowDropDown";
 import CloseIcon from "@mui/icons-material/Close";
 import Dropdown, { DropdownItem, DropdownButton } from "../Dropdown";
 import ProfilePicture from "../ProfilePicture";
-<<<<<<< HEAD
-=======
-import { type User } from "firebase/auth";
-import { type UserRecord } from "node_modules/firebase-admin/lib/auth/user-record";
->>>>>>> 221bad59
 
 export interface Option {
   id: string | number | null;
@@ -61,11 +52,7 @@
 
   const renderDropdownLabel = () => {
     return (
-<<<<<<< HEAD
       <div className="relative flex h-10 w-full cursor-pointer items-center justify-between rounded-lg border border-gray-300 p-2 transition-colors hover:bg-gray-200">
-=======
-      <div className="relative flex h-12 w-full cursor-pointer items-center justify-between rounded-lg border border-gray-300 p-2 transition-colors hover:bg-gray-200">
->>>>>>> 221bad59
         {selectedOption ? (
           <>
             <div className="flex flex-grow items-center gap-2">
@@ -133,12 +120,6 @@
     );
   };
 
-<<<<<<< HEAD
-  // Perhaps apply cn in renderDropdownLabel instead of here to make it cleaner
-  return (
-    <div className={cn("w-full", className)}>
-      <Dropdown label={renderDropdownLabel()}>
-=======
   const inputRef = useRef<HTMLInputElement>(null);
 
   // Perhaps apply cn in renderDropdownLabel instead of here to make it cleaner
@@ -149,7 +130,6 @@
         onOpen={() => inputRef.current?.focus()}
         menuClassName="w-56"
       >
->>>>>>> 221bad59
         <DropdownItem className="flex w-full flex-col">
           <span className="mb-2 text-sm text-gray-500">Select a person</span>
           <input
