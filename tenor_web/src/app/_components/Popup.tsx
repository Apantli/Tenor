"use client";

import {
  useEffect,
  useState,
  type PropsWithChildren,
  createContext,
  useRef,
  useContext,
} from "react";
import { cn } from "~/lib/utils";
import CloseIcon from "@mui/icons-material/Close";
import EditIcon from "@mui/icons-material/EditOutlined";
import { type ClassNameValue } from "tailwind-merge";
import PrimaryButton from "./buttons/PrimaryButton";

interface Props {
  show: boolean;
  size: "small" | "large";
  dismiss: () => void;
  title?: React.ReactNode;
  footer?: React.ReactNode;
  disablePassiveDismiss?: boolean;
  sidebar?: React.ReactNode;
  sidebarClassName?: ClassNameValue;
  editMode?: boolean;
  setEditMode?: (edit: boolean) => void;
  saving?: boolean;
  reduceTopPadding?: boolean;
  zIndex?: number;
  className?: string;
  saveText?: string;
}

const PopupContext = createContext<React.RefObject<HTMLDivElement> | null>(
  null,
);

export default function Popup({
  show,
  size,
  dismiss,
  children,
  title,
  footer,
  disablePassiveDismiss,
  sidebar,
  editMode,
  setEditMode,
  saving,
  reduceTopPadding,
  sidebarClassName,
  zIndex,
  className,
  saveText = "Save",
}: Props & PropsWithChildren) {
  const [popIn, setPopIn] = useState(false);
  const containerRef = useRef<HTMLDivElement>(null);

  useEffect(() => {
    if (show) {
      // setPopIn(true);
      const timeout = setTimeout(() => setPopIn(true), 1);
      return () => clearTimeout(timeout);
    } else {
      const timeout = setTimeout(() => setPopIn(false), 150);
      return () => clearTimeout(timeout);
    }
  }, [show]);

  useEffect(() => {
    if (disablePassiveDismiss) return;

    const escapeListener = (e: KeyboardEvent) => {
      if (show && e.key == "Escape") dismiss();
    };

    window.addEventListener("keyup", escapeListener);
    return () => window.removeEventListener("keyup", escapeListener);
  });

  return (
    (show || popIn) && (
      <PopupContext.Provider value={containerRef}>
        <div
          className={cn(
            "fixed left-0 top-0 h-screen w-screen bg-black opacity-0 transition duration-200",
            {
              "opacity-70": popIn && show,
            },
          )}
          style={{ zIndex: zIndex ?? 100 }}
          onClick={() => {
            if (!disablePassiveDismiss) dismiss();
          }}
        ></div>
        <div
          className={cn(
            "fixed left-1/2 top-1/2 flex max-h-[calc(100vh-40px)] max-w-[calc(100vw-40px)] -translate-x-1/2 -translate-y-1/2 scale-90 flex-col justify-between gap-4 rounded-2xl bg-white p-5 opacity-0 transition duration-200",
            {
              "max-h-[min(500px,calc(100vh-40px))] max-w-[min(700px,calc(100vw-40px))]":
                size === "small",
              "h-[700px] w-[956px]": size === "large",
              "scale-100 opacity-100": popIn && show,
            },
            className,
          )}
          style={{ zIndex: (zIndex ?? 100) + 1 }}
          ref={containerRef}
        >
          <div className="grow justify-between gap-4 overflow-y-hidden">
            <div className="flex h-full justify-between">
              <div
                className={cn("flex grow flex-col justify-between pt-8", {
                  "pt-0": !!reduceTopPadding,
                })}
              >
                <div className="flex flex-1 shrink grow justify-between overflow-y-hidden">
                  <div
                    className={cn("flex flex-1 flex-col overflow-hidden p-2", {
                      "pr-0": !sidebar,
                    })}
                  >
                    <div className="flex justify-between gap-2">
                      {title !== undefined && title}
                      {title === undefined && <div></div>}
                      {editMode === false && (
                        <div className="flex shrink-0 flex-col gap-2">
                          <button
                            className="text-3xl text-gray-600"
                            onClick={() => setEditMode?.(true)}
                          >
                            <EditIcon fontSize="inherit" />
                          </button>
                        </div>
                      )}
                      {editMode === true && (
                        <div className="flex shrink-0 flex-col gap-2">
                          <PrimaryButton
                            onClick={() => setEditMode?.(false)}
                            loading={saving}
                          >
                            {saveText}
                          </PrimaryButton>
                        </div>
                      )}
                    </div>
                    <div className="flex-1 overflow-y-scroll">{children}</div>
                  </div>
                </div>

                {footer !== undefined && (
                  <div className="ml-auto mt-3 shrink-0 grow-0">{footer}</div>
                )}
              </div>
              {sidebar !== undefined && (
                <div
                  className={cn(
                    "ml-3 h-full shrink-0 overflow-y-scroll border-l border-app-border px-3 pb-3 pl-5 pt-12",
                    sidebarClassName,
                  )}
                >
                  {sidebar}
                </div>
              )}
            </div>
          </div>

          <button
            onClick={dismiss}
            className={cn("absolute right-5 top-3 text-3xl text-gray-600", {
              "top-5": !!reduceTopPadding,
            })}
          >
            <CloseIcon fontSize="inherit" />
          </button>
        </div>
      </PopupContext.Provider>
    )
  );
}

// Use this hook instead of managing your own state when you want the popup not always be rendered
export const usePopupVisibilityState = () => {
  const [showInternal, setShowInternal] = useState(false);
  const [animating, setAnimating] = useState(false);

  const setShow = (newShow: boolean) => {
    if (newShow) {
      setShowInternal(true);
      setAnimating(true);
    } else {
      setShowInternal(false);
      setTimeout(() => {
        setAnimating(false);
      }, 300);
    }
  };

  // The component should render based on 'showInternal' or 'animating'
  const isVisible = showInternal || animating;

  return [isVisible, showInternal, setShow] as const;
};

export const usePopupContainer = () => {
  const context = useContext(PopupContext);
  return context;
};

interface SidebarPopupProps {
  show: boolean;
  dismiss: () => void;
  disablePassiveDismiss?: boolean;
  title?: React.ReactNode;
  footer?: React.ReactNode;
  editMode?: boolean;
  setEditMode?: (edit: boolean) => void;
  saving?: boolean;
  saveText?: string;
}

export function SidebarPopup({
  children,
  show,
  dismiss,
  disablePassiveDismiss,
  title,
  footer,
  editMode,
  setEditMode,
  saving,
  saveText = "Save",
}: SidebarPopupProps & PropsWithChildren) {
  const [slideIn, setSlideIn] = useState(false);
  const [fullyVisible, setFullyVisible] = useState(false);
  const containerRef = useRef<HTMLDivElement>(null);

  useEffect(() => {
    if (show) {
      const timeoutSlideIn = setTimeout(() => setSlideIn(true), 1);
      const timeoutFullyVisible = setTimeout(() => setFullyVisible(true), 200);
      return () => {
        clearTimeout(timeoutSlideIn);
        clearTimeout(timeoutFullyVisible);
      };
    } else {
      setFullyVisible(false);
      const timeout = setTimeout(() => setSlideIn(false), 150);
      return () => clearTimeout(timeout);
    }
  }, [show]);

  return (
    (show || slideIn) && (
<<<<<<< HEAD
      <>
        <div
          className={cn(
            "absolute left-0 top-0 z-[61] h-full w-full bg-black opacity-0 transition duration-200",
            {
              "opacity-30": show && slideIn,
            },
          )}
          onClick={(e) => {
            if (!disablePassiveDismiss) dismiss();
            e.stopPropagation();
          }}
        ></div>
        <div className="absolute right-0 top-0 h-full w-full overflow-hidden rounded-2xl">
          <div
            className={cn(
              "absolute right-0 top-0 z-[65] h-full w-1/2 translate-x-full bg-white p-5 pt-12 shadow-md transition duration-200",
              {
                "translate-x-0": show && slideIn,
              },
            )}
          >
            <div className="flex grow justify-between overflow-y-hidden">
              <div className="flex-1 overflow-y-scroll p-2">{children}</div>
              {showEdit && (
                <div className="flex shrink-0 flex-col gap-2">
                  <button className="text-3xl text-gray-600">
                    <EditIcon fontSize="inherit" />
                  </button>
                </div>
=======
      <PopupContext.Provider value={containerRef}>
        <div
          className={cn(
            "fixed left-1/2 top-1/2 z-[61] flex h-[700px] max-h-[calc(100vh-40px)] w-[956px] max-w-[calc(100vw-40px)] -translate-x-1/2 -translate-y-1/2 overflow-hidden rounded-2xl",
            {
              "overflow-visible": fullyVisible,
            },
          )}
        >
          <div
            className={cn(
              "fixed left-0 top-0 z-[62] h-full w-full rounded-2xl bg-black opacity-0 transition duration-200",
              {
                "opacity-30": show && slideIn,
              },
            )}
            onClick={(e) => {
              if (!disablePassiveDismiss) dismiss();
              e.stopPropagation();
            }}
          ></div>
          <div
            className={cn(
              "fixed right-0 top-0 z-[63] h-full w-[478px] translate-x-full rounded-r-2xl bg-white p-5 pt-12 transition duration-200",
              {
                "translate-x-0": show && slideIn,
              },
            )}
            ref={containerRef}
          >
            <div className="flex h-full grow flex-col justify-between pt-0">
              <div className="flex flex-1 shrink grow justify-between overflow-y-hidden">
                <div className="flex flex-1 flex-col overflow-hidden p-2">
                  <div className="flex justify-between gap-2">
                    {title !== undefined && title}
                    {title === undefined && <div></div>}
                    {editMode === false && (
                      <div className="flex shrink-0 flex-col gap-2">
                        <button
                          className="text-3xl text-gray-600"
                          onClick={() => setEditMode?.(true)}
                        >
                          <EditIcon fontSize="inherit" />
                        </button>
                      </div>
                    )}
                    {editMode === true && (
                      <div className="flex shrink-0 flex-col gap-2">
                        <PrimaryButton
                          onClick={() => setEditMode?.(false)}
                          loading={saving}
                        >
                          {saveText}
                        </PrimaryButton>
                      </div>
                    )}
                  </div>
                  <div className="flex-1 overflow-y-scroll">{children}</div>
                </div>
              </div>

              {footer !== undefined && (
                <div className="ml-auto mt-3 shrink-0 grow-0">{footer}</div>
>>>>>>> 90dde841
              )}
            </div>
            <button
              onClick={dismiss}
              className="absolute right-5 top-3 text-3xl text-gray-600"
            >
              <CloseIcon fontSize="inherit" />
            </button>
          </div>
        </div>
      </PopupContext.Provider>
    )
  );
}<|MERGE_RESOLUTION|>--- conflicted
+++ resolved
@@ -253,38 +253,6 @@
 
   return (
     (show || slideIn) && (
-<<<<<<< HEAD
-      <>
-        <div
-          className={cn(
-            "absolute left-0 top-0 z-[61] h-full w-full bg-black opacity-0 transition duration-200",
-            {
-              "opacity-30": show && slideIn,
-            },
-          )}
-          onClick={(e) => {
-            if (!disablePassiveDismiss) dismiss();
-            e.stopPropagation();
-          }}
-        ></div>
-        <div className="absolute right-0 top-0 h-full w-full overflow-hidden rounded-2xl">
-          <div
-            className={cn(
-              "absolute right-0 top-0 z-[65] h-full w-1/2 translate-x-full bg-white p-5 pt-12 shadow-md transition duration-200",
-              {
-                "translate-x-0": show && slideIn,
-              },
-            )}
-          >
-            <div className="flex grow justify-between overflow-y-hidden">
-              <div className="flex-1 overflow-y-scroll p-2">{children}</div>
-              {showEdit && (
-                <div className="flex shrink-0 flex-col gap-2">
-                  <button className="text-3xl text-gray-600">
-                    <EditIcon fontSize="inherit" />
-                  </button>
-                </div>
-=======
       <PopupContext.Provider value={containerRef}>
         <div
           className={cn(
@@ -348,7 +316,6 @@
 
               {footer !== undefined && (
                 <div className="ml-auto mt-3 shrink-0 grow-0">{footer}</div>
->>>>>>> 90dde841
               )}
             </div>
             <button
