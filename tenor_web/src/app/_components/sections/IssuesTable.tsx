--- conflicted
+++ resolved
@@ -28,11 +28,8 @@
   useInvalidateQueriesIssueDetails,
 } from "~/app/_hooks/invalidateHooks";
 import type { IssueCol } from "~/lib/types/columnTypes";
-<<<<<<< HEAD
 import { checkPermissions, emptyRole } from "~/lib/defaultProjectValues";
-=======
 import useQueryIdForPopup from "~/app/_hooks/useQueryIdForPopup";
->>>>>>> 1d1ff2f8
 
 export const heightOfContent = "h-[calc(100vh-285px)]";
 
@@ -41,7 +38,6 @@
   const { projectId } = useParams();
   const [searchValue, setSearchValue] = useState("");
 
-<<<<<<< HEAD
   const { data: role } = api.settings.getMyRole.useQuery({
     projectId: projectId as string,
   });
@@ -54,9 +50,6 @@
     );
   }, [role]);
 
-  const [selectedIS, setSelectedIS] = useState<string>("");
-=======
->>>>>>> 1d1ff2f8
   const [renderNewIssue, showNewIssue, setShowNewIssue] =
     usePopupVisibilityState();
   const [renderDetail, showDetail, selectedIS, setSelectedIS] =
