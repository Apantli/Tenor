"use client";

import React, { useState } from "react";
import type { TaskPreview } from "~/lib/types/detailSchemas";
import Table, { type TableColumns } from "../table/Table";
import ProfilePicture from "../ProfilePicture";
import PrimaryButton from "../buttons/PrimaryButton";
import CollapsableSearchBar from "../CollapsableSearchBar";
import { useFormatTaskScrumId } from "~/app/_hooks/scrumIdHooks";
<<<<<<< HEAD
import { SidebarPopup } from "../Popup";
import { CreateTaskForm } from "../tasks/CreateTaskPopup";
import TaskDetailPopup from "../tasks/TaskDetailPopup";
=======
>>>>>>> 852e9aeb
import { api } from "~/trpc/react";
import StatusPicker from "../specific-pickers/StatusPicker";
import { useParams } from "next/navigation";
import { type Tag } from "~/lib/types/firebaseSchemas";
import useConfirmation from "~/app/_hooks/useConfirmation";
<<<<<<< HEAD
import { TaskCol } from "~/server/api/routers/tasks";
import { usePopupVisibilityState } from "../Popup";
=======
>>>>>>> 852e9aeb

interface Props {
  tasks: TaskPreview[];
  itemId: string;
  itemType: "US" | "IS" | "IT";
  onTaskStatusChange: (taskId: string, statusId: Tag) => void;
  setShowAddTaskPopup: (show: boolean) => void;
  setSelectedTaskId: (taskId: string) => void;
  setShowTaskDetail: (show: boolean) => void;
}

export default function TasksTable({
  tasks,
  setSelectedTaskId,
  setShowTaskDetail,
  itemId,
  setShowAddTaskPopup,
  onTaskStatusChange,
}: Props) {
  const [taskSearchText, setTaskSearchText] = useState("");
  // Estado para el TaskDetailPopup

  const { projectId } = useParams();
  const confirm = useConfirmation();
  const utils = api.useUtils();
  const { mutateAsync: deleteTask } = api.tasks.deleteTask.useMutation();

  const filteredTasks = tasks.filter((task) => {
    if (
      taskSearchText !== "" &&
      !task.name.toLowerCase().includes(taskSearchText.toLowerCase())
    ) {
      return false;
    }
    return true;
  });

  const formatTaskScrumId = useFormatTaskScrumId();

  const completedTasks = tasks.filter(
    (task) => task.status?.name === "Done",
  ).length;

  const taskColumns: TableColumns<TaskPreview> = {
    id: { visible: false },
    scrumId: {
      label: "Id",
      width: 100,
      render(row) {
        return (
          <button
            className="text-left underline-offset-4 hover:text-app-primary hover:underline"
            onClick={() => {
              setSelectedTaskId(row.id);
              setShowTaskDetail(true);
            }}
          >
            {formatTaskScrumId(row.scrumId)}
          </button>
        );
      },
    },
    name: {
      label: "Title",
      width: 200,
      render(row) {
        return (
          <button
            className="w-full truncate text-left underline-offset-4 hover:text-app-primary hover:underline"
            onClick={() => {
              setSelectedTaskId(row.id);
              setShowTaskDetail(true);
            }}
          >
            {row.name}
          </button>
        );
      },
    },
    status: {
      label: "Status",
      width: 150,
      render(row) {
        return (
          <StatusPicker
            status={row.status}
            onChange={async (status) => {
              onTaskStatusChange(row.id, status);
            }}
            className="w-32"
          />
        );
      },
    },
    assignee: {
      label: "Assignee",
      width: 100,
      render(row) {
        if (!row.assignee) {
          return <div></div>;
        }
        return (
          <div>{row.assignee && <ProfilePicture user={row.assignee} />}</div>
        );
      },
    },
  };

  const handleTaskDelete = async (
    ids: string[],
    callback: (del: boolean) => void,
  ) => {
    const confirmMessage = ids.length > 1 ? "tasks" : "task";
    if (
      !(await confirm(
        `Are you sure you want to delete ${ids.length == 1 ? "this " + confirmMessage : ids.length + " " + confirmMessage}?`,
        "This action is not revertible.",
        `Delete ${confirmMessage}`,
      ))
    ) {
      callback(false);
      return;
    }
    callback(true);

    // Optimistic update - filter out deleted tasks
    const newTasks = tasks.filter((task) => !ids.includes(task.id));

    await utils.tasks.getTasksTableFriendly.cancel({
      projectId: projectId as string,
      itemId: itemId,
    });

    const transformedTasks = newTasks.map((task) => ({
      id: task.id,
      scrumId: task.scrumId,
      title: task.name, // name to title
      status: task.status,
      assignee: task.assignee,
    }));

    utils.tasks.getTasksTableFriendly.setData(
      { projectId: projectId as string, itemId: itemId },
      transformedTasks,
    );

    await Promise.all(
      ids.map((id) =>
        deleteTask({
          projectId: projectId as string,
          taskId: id,
        }),
      ),
    );

    await utils.tasks.getTasksTableFriendly.invalidate({
      projectId: projectId as string,
      itemId: itemId,
    });

    return true;
  };

  return (
    <>
      <div className="mt-4 flex items-center justify-between">
        <h2 className="text-2xl font-semibold">
          Tasks ({completedTasks} / {tasks.length})
        </h2>
        <div className="flex items-center gap-3">
          {tasks.length > 0 && (
            <CollapsableSearchBar
              searchText={taskSearchText}
              setSearchText={setTaskSearchText}
            />
          )}
          <PrimaryButton onClick={() => setShowAddTaskPopup(true)}>
            + Add task
          </PrimaryButton>
        </div>
      </div>

      <div className="mt-4 w-full max-w-full">
        <Table
          data={filteredTasks}
          columns={taskColumns}
          className="font-sm w-full table-fixed overflow-visible"
          multiselect
          deletable
          onDelete={handleTaskDelete}
          emptyMessage={tasks.length > 0 ? "No tasks found" : "No tasks yet"}
        />
      </div>
    </>
  );
}<|MERGE_RESOLUTION|>--- conflicted
+++ resolved
@@ -7,22 +7,16 @@
 import PrimaryButton from "../buttons/PrimaryButton";
 import CollapsableSearchBar from "../CollapsableSearchBar";
 import { useFormatTaskScrumId } from "~/app/_hooks/scrumIdHooks";
-<<<<<<< HEAD
 import { SidebarPopup } from "../Popup";
 import { CreateTaskForm } from "../tasks/CreateTaskPopup";
 import TaskDetailPopup from "../tasks/TaskDetailPopup";
-=======
->>>>>>> 852e9aeb
 import { api } from "~/trpc/react";
 import StatusPicker from "../specific-pickers/StatusPicker";
 import { useParams } from "next/navigation";
 import { type Tag } from "~/lib/types/firebaseSchemas";
 import useConfirmation from "~/app/_hooks/useConfirmation";
-<<<<<<< HEAD
 import { TaskCol } from "~/server/api/routers/tasks";
 import { usePopupVisibilityState } from "../Popup";
-=======
->>>>>>> 852e9aeb
 
 interface Props {
   tasks: TaskPreview[];
