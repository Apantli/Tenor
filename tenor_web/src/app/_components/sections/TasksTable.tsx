--- conflicted
+++ resolved
@@ -17,14 +17,11 @@
 import useConfirmation from "~/app/_hooks/useConfirmation";
 import { TaskCol, tasksRouter } from "~/server/api/routers/tasks";
 import { usePopupVisibilityState } from "../Popup";
-<<<<<<< HEAD
 import { useInvalidateQueriesAllTasks } from "~/app/_hooks/invalidateHooks";
-=======
 import AiGeneratorDropdown from "../ai/AiGeneratorDropdown";
 import useGhostTableStateManager from "~/app/_hooks/useGhostTableStateManager";
 import { inferRouterOutputs } from "@trpc/server";
 import LoadingSpinner from "../LoadingSpinner";
->>>>>>> cf9a80f8
 
 interface Props {
   itemId: string;
@@ -281,21 +278,8 @@
         }),
       ),
     );
-
-<<<<<<< HEAD
+    // TODO: Invalidate user stories too
     await invalidateQueriesAllTasks(projectId as string);
-=======
-    await utils.tasks.getTasksTableFriendly.invalidate({
-      projectId: projectId as string,
-      itemId: itemId,
-    });
-    await utils.kanban.getTasksForKanban.invalidate({
-      projectId: projectId as string,
-    });
-    await utils.userStories.getUserStoriesTableFriendly.invalidate({
-      projectId: projectId as string,
-    });
->>>>>>> cf9a80f8
 
     return true;
   };
