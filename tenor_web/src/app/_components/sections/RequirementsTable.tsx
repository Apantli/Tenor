--- conflicted
+++ resolved
@@ -825,11 +825,7 @@
           size="small"
           className="h-[700px] w-[600px]"
           setEditMode={
-<<<<<<< HEAD
-            permission < 2
-=======
             permission < permissionNumbers.write
->>>>>>> 13f1e2f4
               ? undefined
               : requirementEditedData !== null
                 ? async () => {
