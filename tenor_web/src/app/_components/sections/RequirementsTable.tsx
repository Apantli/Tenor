import { useParams } from "next/navigation";
import { useEffect, useMemo, useState } from "react";
import type { Tag } from "~/lib/types/firebaseSchemas";
import type { RequirementCol } from "~/server/api/routers/requirements";
import { api } from "~/trpc/react";
import Table, { type TableColumns } from "../table/Table";
import { cn } from "~/lib/utils";
import Popup, { usePopupVisibilityState } from "../Popup";
import PrimaryButton from "../buttons/PrimaryButton";
import InputTextField from "../inputs/InputTextField";
import InputTextAreaField from "../inputs/InputTextAreaField";
import { useAlert } from "~/app/_hooks/useAlert";
import PriorityPicker from "../specific-pickers/PriorityPicker";
import RequirementTypePicker from "../specific-pickers/RequirementTypePicker";
import RequirementFocusPicker from "../specific-pickers/RequirementFocusPicker";
import SearchBar from "../SearchBar";
import { UseFormatForAssignReqTypeScrumId } from "~/app/_hooks/requirementHook";
<<<<<<< HEAD
import DeleteButton from "../buttons/DeleteButton";
import Markdown from "react-markdown";
=======
import LoadingSpinner from "../LoadingSpinner";
>>>>>>> 90dde841

export const heightOfContent = "h-[calc(100vh-285px)]";

export default function RequirementsTable() {
  const { projectId } = useParams();

  const utils = api.useUtils();
  const [renderSmallPopup, showSmallPopup, setShowSmallPopup] =
    usePopupVisibilityState();
  const [requirementEdited, setRequirementEdited] =
    useState<RequirementCol | null>(null);
  const [editForm, setEditForm] = useState({
    name: "",
    description: "",
  });
  const [editingRequirement, setEditingRequirement] = useState(false);

  useEffect(() => {
    if (requirementEdited) {
      setEditForm({
        name: requirementEdited.name ?? "",
        description: requirementEdited.description,
      });
      console.log("HERE");
    }
  }, [requirementEdited]);

  //Hooks
  const params = useParams();
  const [requirementsData, setRequirementsData] = useState<RequirementCol[]>(
    [],
  );

  const [searchValue, setSearchValue] = useState("");

  // New requirement values
  const defaultRequirement = {
    name: "",
    description: "",
    priorityId: undefined as Tag | undefined,
    requirementTypeId: undefined as Tag | undefined,
    requirementFocusId: undefined as Tag | undefined,
  };
  const [newRequirement, setNewRequirement] = useState(defaultRequirement);
  const handleChange = (
    e: React.ChangeEvent<HTMLInputElement | HTMLTextAreaElement>,
  ) => {
    const { name, value } = e.target;
    setNewRequirement((prev) => ({
      ...prev,
      [name]: value,
    }));
  };

  const { alert } = useAlert();
  const { mutateAsync: createOrModifyRequirement, isPending } =
    api.requirements.createOrModifyRequirement.useMutation();
  const handleCreateRequirement = async () => {
    const {
      priorityId,
      requirementTypeId,
      requirementFocusId,
      name,
      description,
    } = newRequirement;

    if (!name) {
      alert("Oops...", "Requirement Name must have a value.", {
        type: "error",
        duration: 5000, // time in ms (5 seconds)
      });
      return;
    }

    if (!priorityId?.id || !requirementTypeId?.id || !requirementFocusId?.id) {
      alert("Oops...", "All Properties must have a value.", {
        type: "error",
        duration: 5000, // time in ms (5 seconds)
      });
      return;
    }

    // Unwrap values
    const unwrappedPriorityId = priorityId.id;
    const unwrappedRequirementTypeId = requirementTypeId.id;
    const unwrappedRequirementFocusId = requirementFocusId.id;

    const response = await createOrModifyRequirement({
      projectId: projectId as string,
      name,
      description,
      priorityId: unwrappedPriorityId,
      requirementTypeId: unwrappedRequirementTypeId,
      requirementFocusId: unwrappedRequirementFocusId,
      scrumId: -1,
      deleted: false,
    });

    await utils.requirements.getRequirementsTableFriendly.invalidate({
      projectId: projectId as string,
    });

    setNewRequirement(defaultRequirement);

    setShowSmallPopup(false);
    console.log(response);
  };

  const handleEditRequirement = async (requirement: RequirementCol) => {
    const { name, description } = editForm;
    const { priorityId, requirementTypeId, requirementFocusId, scrumId } =
      requirement;
    if (!name) {
      alert("Oops...", "Requirement Name must have a value.", {
        type: "error",
        duration: 5000, // time in ms (5 seconds)
      });
      return;
    }
    if (!priorityId?.id || !requirementTypeId?.id || !requirementFocusId?.id) {
      alert("Oops...", "All Properties must have a value.", {
        type: "error",
        duration: 5000, // time in ms (5 seconds)
      });
      return;
    }
    // Unwrap values
    const unwrappedPriorityId = priorityId.id;
    const unwrappedRequirementTypeId = requirementTypeId.id;
    const unwrappedRequirementFocusId = requirementFocusId.id;

    const newRequirement = {
      projectId: projectId as string,
      name,
      description,
      priorityId: unwrappedPriorityId,
      requirementTypeId: unwrappedRequirementTypeId,
      requirementFocusId: unwrappedRequirementFocusId,
      scrumId,
      deleted: false,
    };

    await utils.requirements.getRequirement.cancel({
      projectId: projectId as string,
      requirementId: requirement.id,
    });

    const response = await createOrModifyRequirement(newRequirement);

    await utils.requirements.getRequirementsTableFriendly.invalidate({
      projectId: projectId as string,
    });

    console.log(response);
  };

  // TRPC
  const {
    data: requirements,
    isLoading: isLoadingRequirements,
    refetch: refetchRequirements,
  } = api.requirements.getRequirementsTableFriendly.useQuery({
    projectId: params.projectId as string,
  });

  useEffect(() => {
    if (requirements) {
      setRequirementsData(requirements.fixedData);
    }
  }, [requirements]);

  const table = useMemo(() => {
    if (requirements == undefined || isLoadingRequirements) {
      return (
        <div className="flex h-full w-full flex-1 items-start justify-center p-10">
          <LoadingSpinner color="primary" />
        </div>
      );
    }

    const tableColumns: TableColumns<RequirementCol> = {
      id: { visible: false },
      scrumId: {
        label: "Id",
        width: 80,
        sortable: false,
        render(row) {
          return (
<<<<<<< HEAD
            <button
              className="truncate text-left underline-offset-4 hover:text-app-primary hover:underline"
              onClick={() => {
                setEditingRequirement(false);
                setRequirementEdited(row);
                setShowSmallPopup(true);
              }}
            >
=======
            <button className="truncate text-left underline-offset-4 hover:text-app-primary hover:underline">
>>>>>>> 90dde841
              {UseFormatForAssignReqTypeScrumId(
                row.requirementTypeId.name,
                row.scrumId,
              )}
            </button>
          );
        },
      },
      name: {
        label: "Title",
        width: 450,
        sortable: false,
        render(row) {
          return (
            <button
              className="truncate text-left underline-offset-4 hover:text-app-primary hover:underline"
              onClick={() => {
                setEditingRequirement(false);
                setRequirementEdited(row);
                setShowSmallPopup(true);
              }}
            >
              {row.name}
            </button>
          );
        },
      },
      description: {
        visible: false,
      },
      priorityId: {
        label: "Priority",
        width: 120,
        render(row) {
          return (
            <span className="flex w-32 justify-start">
              <PriorityPicker
                priority={row.priorityId}
                // FIXME: Change value in DB
                onChange={async (tag: Tag) => {
                  setRequirementsData((prevData) =>
                    prevData.map((item) =>
                      item.id === row.id ? { ...item, priorityId: tag } : item,
                    ),
                  );
                  await handleEditRequirement({
                    ...row,
                    priorityId: tag,
                  });
                }}
              />
            </span>
          );
        },
      },
      requirementTypeId: {
        label: "Req. Type",
        width: 220,
        render(row) {
          return (
            <span className="flex w-full justify-start">
              <RequirementTypePicker
                type={row.requirementTypeId}
                // FIXME: Change value in DB
                onChange={async (requirementTypeId) => {
                  setRequirementsData((prevData) =>
                    prevData.map((item) =>
                      item.id === row.id
                        ? { ...item, requirementTypeId: requirementTypeId }
                        : item,
                    ),
                  );
                  await handleEditRequirement({
                    ...row,
                    requirementTypeId: requirementTypeId,
                  });
                }}
              />
            </span>
          );
        },
      },
      requirementFocusId: {
        label: "Req. Focus",
        width: 250,
        render(row) {
          return (
            <span className="flex w-full justify-start">
              <RequirementFocusPicker
                focus={row.requirementFocusId}
                // FIXME: Change value in DB
                onChange={async (requirementFocusId) => {
                  setRequirementsData((prevData) =>
                    prevData.map((item) =>
                      item.id === row.id
                        ? { ...item, requirementFocusId: requirementFocusId }
                        : item,
                    ),
                  );
                  await handleEditRequirement({
                    ...row,
                    requirementFocusId: requirementFocusId,
                  });
                }}
              />
            </span>
          );
        },
      },
    };

    return (
      <Table
        className={cn("w-full", heightOfContent)}
        data={requirementsData}
        columns={tableColumns}
        emptyMessage="No requirements found"
        multiselect
        deletable
        onDelete={(ids) => console.log("Deleted", ids)}
      />
    );
  }, [requirementsData, isLoadingRequirements]);

  return (
    <div className="flex flex-col gap-2">
      <div className="flex w-full justify-between">
        <h2 className="text-3xl font-semibold">Requirements</h2>
        <div className="flex w-3/4 items-center justify-end gap-2">
          <div className="w-1/3 p-2">
            <SearchBar
              placeholder="Search..."
              searchValue={searchValue}
              handleUpdateSearch={(e) => setSearchValue(e.target.value)}
            />
          </div>
          <PrimaryButton
            onClick={() => {
              setEditingRequirement(false);
              setRequirementEdited(null);
              setNewRequirement(defaultRequirement);
              setShowSmallPopup(true);
            }}
          >
            + Add Requirement
          </PrimaryButton>
        </div>
      </div>
      {table}
      {renderSmallPopup && (
        <Popup
          show={showSmallPopup}
          reduceTopPadding={requirementEdited === null}
          size="small"
          className="h-[700px] w-[600px]"
          setEditMode={
            requirementEdited !== null
              ? async () => {
                  if (editingRequirement) {
                    setEditingRequirement(false);
                    await handleEditRequirement(requirementEdited);
                  } else {
                    setEditingRequirement(true);
                  }
                }
              : () => {}
          }
          editMode={requirementEdited ? editingRequirement : undefined}
          dismiss={() => {
            setShowSmallPopup(false);
          }}
          title={
            <h1 className="text-2xl">
              <strong>
                {requirementEdited ? (
                  <h1 className="font-semibold">
                    {UseFormatForAssignReqTypeScrumId(
                      requirementEdited.requirementTypeId.name,
                      requirementEdited.scrumId,
                    )}
                    :{" "}
                    <span className="font-normal">
                      {requirementEdited.name}
                    </span>
                  </h1>
                ) : (
                  <h1>New Requirement</h1>
                )}
              </strong>{" "}
            </h1>
          }
          footer={
            <div className="flex gap-2">
              {requirementEdited ? (
                // FIXME add delete functionality (NEW PR)
                <DeleteButton
                  onClick={async () => {
                    console.log("Deleting");
                  }}
                >
                  Delete
                </DeleteButton>
              ) : (
                <PrimaryButton
                  onClick={async () => {
                    await handleCreateRequirement();
                  }}
                  loading={isPending}
                >
                  Create Requirement
                </PrimaryButton>
              )}
            </div>
          }
        >
          {" "}
          <div className="flex flex-col gap-4">
            {!requirementEdited || editingRequirement ? (
              <div>
                <InputTextField
                  label="Title"
                  className="mb-4 h-12"
                  value={
                    requirementEdited ? editForm.name : newRequirement.name
                  }
                  onChange={(e) => {
                    if (requirementEdited) {
                      setEditForm((prev) => ({
                        ...prev,
                        name: e.target.value,
                      }));
                    } else {
                      handleChange(e);
                    }
                  }}
                  name="name"
                  placeholder="Requirement title"
                />
                <InputTextAreaField
                  label="Description"
                  html-rows="4"
                  className="min-h-[120px] w-full resize-none"
                  value={
                    requirementEdited
                      ? editForm.description
                      : newRequirement.description
                  }
                  onChange={
                    requirementEdited
                      ? (e) => {
                          setEditForm((prev) => ({
                            ...prev,
                            description: e.target.value,
                          }));
                        }
                      : handleChange
                  }
                  name="description"
                />
                {requirementEdited === null && (
                  <div className="flex gap-2 pt-4">
                    <div className="w-36 space-y-2">
                      <label className="text-sm font-semibold">Priority</label>
                      <PriorityPicker
                        priority={newRequirement.priorityId}
                        onChange={async (priority) => {
                          setNewRequirement((prev) => ({
                            ...prev,
                            priorityId: priority,
                          }));
                        }}
                      />
                    </div>
                    <div className="w-36 space-y-2">
                      <label className="text-sm font-semibold">Type</label>
                      <RequirementTypePicker
                        type={newRequirement.requirementTypeId}
                        onChange={async (type) => {
                          setNewRequirement((prev) => ({
                            ...prev,
                            requirementTypeId: type,
                          }));
                        }}
                      />
                    </div>
                    <div className="w-36 space-y-2">
                      <label className="text-sm font-semibold">Focus</label>
                      <RequirementFocusPicker
                        focus={newRequirement.requirementFocusId}
                        onChange={async (focus) => {
                          setNewRequirement((prev) => ({
                            ...prev,
                            requirementFocusId: focus,
                          }));
                        }}
                      />
                    </div>
                  </div>
                )}
              </div>
            ) : (
              <div>
                <div className="mt-4 text-lg">
                  <Markdown>{requirementEdited.description}</Markdown>
                </div>
                <br />
                <div className="flex gap-2 pt-4">
                  <div className="w-36 space-y-2">
                    <label className="text-sm font-semibold">Priority</label>
                    <PriorityPicker
                      priority={
                        requirementEdited
                          ? requirementEdited.priorityId
                          : newRequirement.priorityId
                      }
                      onChange={async (priority) => {
                        if (!requirementEdited) {
                          setNewRequirement((prev) => ({
                            ...prev,
                            priorityId: priority,
                          }));
                        } else {
                          setRequirementEdited((prev) => ({
                            ...prev!,
                            priorityId: priority,
                          }));
                          await handleEditRequirement({
                            ...requirementEdited,
                            priorityId: priority,
                          });
                        }
                      }}
                    />
                  </div>
                  <div className="w-36 space-y-2">
                    <label className="text-sm font-semibold">Type</label>
                    <RequirementTypePicker
                      type={
                        requirementEdited
                          ? requirementEdited.requirementTypeId
                          : newRequirement.requirementTypeId
                      }
                      onChange={async (type) => {
                        if (!requirementEdited) {
                          setNewRequirement((prev) => ({
                            ...prev,
                            requirementTypeId: type,
                          }));
                        } else {
                          setRequirementEdited((prev) => ({
                            ...prev!,
                            requirementTypeId: type,
                          }));
                          await handleEditRequirement({
                            ...requirementEdited,
                            requirementTypeId: type,
                          });
                        }
                      }}
                    />
                  </div>
                  <div className="w-36 space-y-2">
                    <label className="text-sm font-semibold">Focus</label>
                    <RequirementFocusPicker
                      focus={
                        requirementEdited
                          ? requirementEdited.requirementFocusId
                          : newRequirement.requirementFocusId
                      }
                      onChange={async (focus) => {
                        if (!requirementEdited) {
                          setNewRequirement((prev) => ({
                            ...prev,
                            requirementFocusId: focus,
                          }));
                        } else {
                          setRequirementEdited((prev) => ({
                            ...prev!,
                            requirementFocusId: focus,
                          }));
                          await handleEditRequirement({
                            ...requirementEdited,
                            requirementFocusId: focus,
                          });
                        }
                      }}
                    />
                  </div>
                </div>
              </div>
            )}
          </div>
        </Popup>
      )}
    </div>
  );
}<|MERGE_RESOLUTION|>--- conflicted
+++ resolved
@@ -15,12 +15,9 @@
 import RequirementFocusPicker from "../specific-pickers/RequirementFocusPicker";
 import SearchBar from "../SearchBar";
 import { UseFormatForAssignReqTypeScrumId } from "~/app/_hooks/requirementHook";
-<<<<<<< HEAD
 import DeleteButton from "../buttons/DeleteButton";
 import Markdown from "react-markdown";
-=======
 import LoadingSpinner from "../LoadingSpinner";
->>>>>>> 90dde841
 
 export const heightOfContent = "h-[calc(100vh-285px)]";
 
@@ -209,7 +206,6 @@
         sortable: false,
         render(row) {
           return (
-<<<<<<< HEAD
             <button
               className="truncate text-left underline-offset-4 hover:text-app-primary hover:underline"
               onClick={() => {
@@ -218,9 +214,6 @@
                 setShowSmallPopup(true);
               }}
             >
-=======
-            <button className="truncate text-left underline-offset-4 hover:text-app-primary hover:underline">
->>>>>>> 90dde841
               {UseFormatForAssignReqTypeScrumId(
                 row.requirementTypeId.name,
                 row.scrumId,
