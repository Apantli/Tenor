--- conflicted
+++ resolved
@@ -356,10 +356,10 @@
 
     const newData = requirementsData.filter((item) => !ids.includes(item.id));
 
-    await utils.requirements.getRequirementsTableFriendly.cancel({
+    await utils.requirements.getRequirementTable.cancel({
       projectId: params.projectId as string,
     });
-    utils.requirements.getRequirementsTableFriendly.setData(
+    utils.requirements.getRequirementTable.setData(
       { projectId: params.projectId as string },
       (prev) => {
         if (!prev) return prev;
@@ -649,7 +649,6 @@
       ids: string[],
       callback: (del: boolean) => void,
     ) => {
-<<<<<<< HEAD
       const confirmMessage =
         ids.length > 1 ? "Delete requirements?" : "Delete requirement?";
       if (
@@ -691,11 +690,6 @@
       );
       await refetchRequirements();
       return true;
-=======
-      const deleted = await deleteRequirements(ids);
-      callback(deleted);
-      return deleted;
->>>>>>> a42604e4
     };
 
     return (
@@ -825,16 +819,16 @@
             const {
               name,
               description,
-              priorityId,
-              requirementTypeId,
-              requirementFocusId,
+              priority,
+              requirementType,
+              requirementFocus,
             } = newRequirement;
             const allFields = [
               name,
               description,
-              priorityId,
-              requirementTypeId,
-              requirementFocusId,
+              priority,
+              requirementType,
+              requirementFocus,
             ];
             if (
               allFields.some((field) => field !== "" && field !== undefined)
