import { useParams } from "next/navigation";
import { useEffect, useState } from "react";
import { Size, Tag } from "~/lib/types/firebaseSchemas";
import { RequirementCol } from "~/server/api/routers/requirements";
import { api } from "~/trpc/react";
import Table, { TableColumns } from "../table/Table";
import PillComponent from "../PillComponent";
import { cn } from "~/lib/utils";
<<<<<<< HEAD
import SearchBar from "../SearchBar";
import PriorityPicker from "../specific-pickers/PriorityPicker";

=======
import Popup, { usePopupVisibilityState } from "../Popup";
import PrimaryButton from "../buttons/PrimaryButton";
import PillPickerComponent from "../PillPickerComponent";
import InputTextField from "../inputs/InputTextField";
import InputTextAreaField from "../inputs/InputTextAreaField";
import { useAlert } from "~/app/_hooks/useAlert";
import PriorityPicker from "../specific-pickers/PriorityPicker";
import RequirementTypePicker from "../specific-pickers/RequirementTypePicker";
import RequirementFocusPicker from "../specific-pickers/RequirementFocusPicker";
>>>>>>> 918efc62

export const heightOfContent = "h-[calc(100vh-285px)]";

export default function RequirementsTable() {
  const { projectId } = useParams();

  const utils = api.useUtils();
  const [renderSmallPopup, showSmallPopup, setShowSmallPopup] =
    usePopupVisibilityState();

  //Hooks
  const params = useParams();
  const [requirementsData, setRequirementsData] = useState<RequirementCol[]>(
    [],
  );

  const [searchValue, setSearchValue] = useState("");
<<<<<<< HEAD
=======

  // New requirement values
  const defaultRequirement = {
    name: "",
    description: "",
    priorityId: undefined as Tag | undefined,
    requirementTypeId: undefined as Tag | undefined,
    requirementFocusId: undefined as Tag | undefined,
  };
  const [newRequirement, setNewRequirement] = useState(defaultRequirement);
  const handleChange = (
    e: React.ChangeEvent<HTMLInputElement | HTMLTextAreaElement>,
  ) => {
    const { name, value } = e.target;
    setNewRequirement((prev) => ({
      ...prev,
      [name]: value,
    }));
  };

  const { alert } = useAlert();
  const { mutateAsync: createRequirement, isPending } =
    api.requirements.createRequirement.useMutation();
  const handleCreateRequirement = async () => {
    const {
      priorityId,
      requirementTypeId,
      requirementFocusId,
      name,
      description,
    } = newRequirement;

    if (!name) {
      alert("Oops...", "Requirement Name must have a value.", {
        type: "error",
        duration: 5000, // time in ms (5 seconds)
      });
      return;
    }

    if (!priorityId?.id || !requirementTypeId?.id || !requirementFocusId?.id) {
      alert("Oops...", "All Properties must have a value.", {
        type: "error",
        duration: 5000, // time in ms (5 seconds)
      });
      return;
    }

    // Unwrap values
    const unwrappedPriorityId = priorityId.id;
    const unwrappedRequirementTypeId = requirementTypeId.id;
    const unwrappedRequirementFocusId = requirementFocusId.id;

    const response = await createRequirement({
      projectId: projectId as string,
      name,
      description,
      priorityId: unwrappedPriorityId,
      requirementTypeId: unwrappedRequirementTypeId,
      requirementFocusId: unwrappedRequirementFocusId,
      scrumId: -1,
      deleted: false,
    });

    await utils.requirements.getRequirementsTableFriendly.invalidate({
      projectId: projectId as string,
    });

    setNewRequirement(defaultRequirement);

    setShowSmallPopup(false);
    console.log(response);
  };
>>>>>>> 918efc62

  // TRPC
  const {
    data: requirements,
    isLoading: isLoadingRequirements,
    refetch: refetchRequirements,
  } = api.requirements.getRequirementsTableFriendly.useQuery({
    projectId: params.projectId as string,
  });

  useEffect(() => {
    if (requirements) {
      setRequirementsData(requirements.fixedData);
    }
  }, [requirements]);

  const getTable = () => {
    if (requirements == undefined || isLoadingRequirements) {
      return <div>Loading...</div>;
    }

    if (requirementsData?.length == 0) {
      return <div>No Requirements found</div>;
    }

    const tableColumns: TableColumns<RequirementCol> = {
      id: { visible: false },
      scrumId: {
        label: "Id",
        width: 80,
        sortable: false,
        render(row) {
          return (
            <button className="truncate text-left underline-offset-4 hover:text-app-primary hover:underline">
              {row.scrumId}
            </button>
          );
        },
      },
      name: {
        label: "Title",
        width: 450,
        sortable: false,
        render(row) {
          return (
            <button className="truncate text-left underline-offset-4 hover:text-app-primary hover:underline">
              {row.name}
            </button>
          );
        },
      },
      description: {
        visible: false,
      },
      priorityId: {
        label: "Priority",
        width: 120,
        render(row) {
          return (
<<<<<<< HEAD
            <div className="flex w-32 justify-start">
              <PriorityPicker
                priority={row.priorityId}
                onChange={(newPriority: Tag) => {
=======
            <span className="flex w-32 justify-start">
              <PriorityPicker
                priority={row.priorityId}
                // FIXME: Change value in DB
                onChange={(tag: Tag) => {
>>>>>>> 918efc62
                  setRequirementsData((prevData) =>
                    prevData.map((item) =>
                      item.id === row.id ? { ...item, priorityId: newPriority } : item,
                    ),
                  );
                }}
              />
            </div>
          );
        },
      },
      requirementTypeId: {
        label: "Req. Type",
        width: 220,
        render(row) {
          return (
            <span className="flex w-full justify-start">
              <RequirementTypePicker
                type={row.requirementTypeId}
                // FIXME: Change value in DB
                onChange={(requirementTypeId) => {
                  setRequirementsData((prevData) =>
                    prevData.map((item) =>
                      item.id === row.id
                        ? { ...item, requirementTypeId: requirementTypeId }
                        : item,
                    ),
                  );
                }}
              />
            </span>
          );
        },
      },
      requirementFocusId: {
        label: "Req. Focus",
        width: 250,
        render(row) {
          return (
            <span className="flex w-full justify-start">
              <RequirementFocusPicker
                focus={row.requirementFocusId}
                // FIXME: Change value in DB
                onChange={(requirementFocusId) => {
                  setRequirementsData((prevData) =>
                    prevData.map((item) =>
                      item.id === row.id
                        ? { ...item, requirementFocusId: requirementFocusId }
                        : item,
                    ),
                  );
                }}
              />
            </span>
          );
        },
      },
    };

    return (
      <Table
        className={cn("w-full", heightOfContent)}
        data={requirementsData}
        columns={tableColumns}
        multiselect
        deletable
        onDelete={(ids) => console.log("Deleted", ids)}
      />
    );
  };

  return (
    <div className="flex flex-col gap-2">
      <div className="flex w-full justify-between">
        <h2 className="text-2xl font-medium">Requirements</h2>
<<<<<<< HEAD
        <div className="w-1/3 p-2"> 
          <SearchBar
            placeholder="Search..."
            searchValue={searchValue}
            handleUpdateSearch={(e) => setSearchValue(e.target.value)}
          />
=======
        <div className="flex w-3/4 items-center justify-end gap-2">
          <input
            type="text"
            placeholder="Search..."
            value={searchValue}
            onChange={(e) => setSearchValue(e.target.value)}
            className="w-1/3 rounded-md border-2 border-gray-300 p-2"
          />
          <PrimaryButton
            onClick={() => {
              setShowSmallPopup(true);
            }}
          >
            + Add Requirement
          </PrimaryButton>
>>>>>>> 918efc62
        </div>
      </div>
      {getTable()}
      {renderSmallPopup && (
        <Popup
          show={showSmallPopup}
          reduceTopPadding
          size="large"
          className="min-h-[400px] min-w-[500px]"
          dismiss={() => setShowSmallPopup(false)}
          footer={
            <div className="flex gap-2">
              <PrimaryButton
                onClick={async () => {
                  await handleCreateRequirement();
                }}
                loading={isPending}
              >
                Create Requirement
              </PrimaryButton>
            </div>
          }
          sidebar={
            <div className="w-[200px] space-y-2 text-xs font-bold">
              <div className="w-full space-y-2">
                <label>Priority</label>
                <PriorityPicker
                  priority={newRequirement.priorityId}
                  onChange={(priority) => {
                    setNewRequirement((prev) => ({
                      ...prev,
                      priorityId: priority,
                    }));
                  }}
                />
              </div>
              <div className="w-full space-y-2">
                <label>Type</label>
                <RequirementTypePicker
                  type={newRequirement.requirementTypeId}
                  onChange={(priority) => {
                    setNewRequirement((prev) => ({
                      ...prev,
                      requirementTypeId: priority,
                    }));
                  }}
                />
              </div>
              <div className="w-full space-y-2">
                <label>Focus</label>
                <RequirementFocusPicker
                  focus={newRequirement.requirementFocusId}
                  onChange={(priority) => {
                    setNewRequirement((prev) => ({
                      ...prev,
                      requirementFocusId: priority,
                    }));
                  }}
                />
              </div>
            </div>
          }
        >
          {" "}
          <div className="flex flex-col gap-4">
            <h1 className="text-2xl">
              <strong>New Requirement</strong>{" "}
            </h1>
            <InputTextField
              label="Title"
              className="h-12"
              value={newRequirement.name}
              onChange={handleChange}
              name="name"
              placeholder="Requirement title"
            />
            <InputTextAreaField
              label="Description"
              html-rows="4"
              className="min-h-[400px] w-full"
              value={newRequirement.description}
              onChange={handleChange}
              name="description"
            />
          </div>
        </Popup>
      )}
    </div>
  );
}<|MERGE_RESOLUTION|>--- conflicted
+++ resolved
@@ -6,11 +6,6 @@
 import Table, { TableColumns } from "../table/Table";
 import PillComponent from "../PillComponent";
 import { cn } from "~/lib/utils";
-<<<<<<< HEAD
-import SearchBar from "../SearchBar";
-import PriorityPicker from "../specific-pickers/PriorityPicker";
-
-=======
 import Popup, { usePopupVisibilityState } from "../Popup";
 import PrimaryButton from "../buttons/PrimaryButton";
 import PillPickerComponent from "../PillPickerComponent";
@@ -20,7 +15,6 @@
 import PriorityPicker from "../specific-pickers/PriorityPicker";
 import RequirementTypePicker from "../specific-pickers/RequirementTypePicker";
 import RequirementFocusPicker from "../specific-pickers/RequirementFocusPicker";
->>>>>>> 918efc62
 
 export const heightOfContent = "h-[calc(100vh-285px)]";
 
@@ -38,8 +32,6 @@
   );
 
   const [searchValue, setSearchValue] = useState("");
-<<<<<<< HEAD
-=======
 
   // New requirement values
   const defaultRequirement = {
@@ -113,7 +105,6 @@
     setShowSmallPopup(false);
     console.log(response);
   };
->>>>>>> 918efc62
 
   // TRPC
   const {
@@ -173,18 +164,11 @@
         width: 120,
         render(row) {
           return (
-<<<<<<< HEAD
-            <div className="flex w-32 justify-start">
-              <PriorityPicker
-                priority={row.priorityId}
-                onChange={(newPriority: Tag) => {
-=======
             <span className="flex w-32 justify-start">
               <PriorityPicker
                 priority={row.priorityId}
                 // FIXME: Change value in DB
                 onChange={(tag: Tag) => {
->>>>>>> 918efc62
                   setRequirementsData((prevData) =>
                     prevData.map((item) =>
                       item.id === row.id ? { ...item, priorityId: newPriority } : item,
@@ -260,22 +244,14 @@
     <div className="flex flex-col gap-2">
       <div className="flex w-full justify-between">
         <h2 className="text-2xl font-medium">Requirements</h2>
-<<<<<<< HEAD
-        <div className="w-1/3 p-2"> 
-          <SearchBar
-            placeholder="Search..."
-            searchValue={searchValue}
-            handleUpdateSearch={(e) => setSearchValue(e.target.value)}
-          />
-=======
         <div className="flex w-3/4 items-center justify-end gap-2">
-          <input
-            type="text"
-            placeholder="Search..."
-            value={searchValue}
-            onChange={(e) => setSearchValue(e.target.value)}
-            className="w-1/3 rounded-md border-2 border-gray-300 p-2"
-          />
+          <div className="w-1/3 p-2"> 
+            <SearchBar
+              placeholder="Search..."
+              searchValue={searchValue}
+              handleUpdateSearch={(e) => setSearchValue(e.target.value)}
+              />
+        </div>
           <PrimaryButton
             onClick={() => {
               setShowSmallPopup(true);
@@ -283,7 +259,6 @@
           >
             + Add Requirement
           </PrimaryButton>
->>>>>>> 918efc62
         </div>
       </div>
       {getTable()}
