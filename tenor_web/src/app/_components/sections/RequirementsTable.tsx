--- conflicted
+++ resolved
@@ -18,10 +18,8 @@
 import AiGeneratorDropdown from "../ai/AiGeneratorDropdown";
 import useGhostTableStateManager from "~/app/_hooks/useGhostTableStateManager";
 import type { inferRouterOutputs } from "@trpc/server";
-<<<<<<< HEAD
 import { useInvalidateQueriesAllRequirements } from "~/app/_hooks/invalidateHooks";
 import useNavigationGuard from "~/app/_hooks/useNavigationGuard";
-import { checkPermissions, emptyRole } from "~/lib/defaultProjectValues";
 import type { RequirementCol } from "~/lib/types/columnTypes";
 import useQueryIdForPopup from "~/app/_hooks/useQueryIdForPopup";
 import { usePopupVisibilityState } from "../Popup";
@@ -30,21 +28,8 @@
 import RequirementFocusPicker from "../specific-pickers/RequirementFocusPicker";
 import CreateRequirementPopup from "~/app/(logged)/project/[projectId]/requirements/CreateRequirementPopup";
 import RequirementDetailPopup from "~/app/(logged)/project/[projectId]/requirements/RequirementDetailPopup";
-=======
-import AiIcon from "@mui/icons-material/AutoAwesome";
-import {
-  useInvalidateQueriesAllRequirements,
-  useInvalidateQueriesRequirementDetails,
-} from "~/app/_hooks/invalidateHooks";
-import useNavigationGuard from "~/app/_hooks/useNavigationGuard";
-import TertiaryButton from "../buttons/TertiaryButton";
-import { noTag } from "~/lib/defaultValues/project";
-import type { RequirementCol } from "~/lib/types/columnTypes";
-import useQueryIdForPopup from "~/app/_hooks/useQueryIdForPopup";
-import { useSearchParam } from "~/app/_hooks/useSearchParam";
+import { checkPermissions } from "~/lib/defaultValues/permission";
 import { emptyRole } from "~/lib/defaultValues/roles";
-import { checkPermissions } from "~/lib/defaultValues/permission";
->>>>>>> e453c960
 
 export const heightOfContent = "h-[calc(100vh-285px)]";
 
@@ -674,49 +659,6 @@
           )}
         </div>
       </div>
-<<<<<<< HEAD
-=======
-      {table}
-      {renderSmallPopup && (
-        <Popup
-          show={showSmallPopup}
-          reduceTopPadding={
-            requirementEditedData === null ||
-            permission < permissionNumbers.write
-          }
-          size="small"
-          className={cn("max-h-[700px] w-[600px]", {
-            "h-[500px]": !requirementEditedData,
-          })}
-          disablePassiveDismiss={!requirementSaved}
-          dismiss={async () => {
-            if (!requirementSaved) {
-              const confirmation = await confirm(
-                "Are you sure?",
-                "Your changes will be discarded.",
-                "Discard changes",
-                "Keep Editing",
-              );
-              if (!confirmation) return;
-            }
-            setShowSmallPopup(false);
-            setTimeout(() => resetParam("id"), 100);
-          }}
-          setEditMode={
-            permission < permissionNumbers.write
-              ? undefined
-              : requirementEditedData !== null
-                ? async () => {
-                    const { name } = editForm;
-                    if (editingRequirement) {
-                      if (!name) {
-                        alert("Oops...", "The requirement must have a name.", {
-                          type: "error",
-                          duration: 5000, // time in ms (5 seconds)
-                        });
-                        return;
-                      }
->>>>>>> e453c960
 
       {table}
 
@@ -745,7 +687,6 @@
               ? ghostData?.find((req) => req.id === selectedGhostReq)
               : undefined
           }
-<<<<<<< HEAD
           setRequirementData={(updatedDetail) => {
             if (!selectedGhostReq || !updatedDetail) return;
             updateGhostRow(selectedGhostReq, () => updatedDetail);
@@ -777,126 +718,6 @@
             }, 300);
           }}
         />
-=======
-        >
-          {requirementEdited === null && selectedReq !== "" ? (
-            <div className="flex h-full items-center justify-center">
-              <LoadingSpinner color="primary" />
-            </div>
-          ) : (
-            <div className="flex flex-col gap-4">
-              {!requirementEditedData || editingRequirement ? (
-                <div className="pt-4">
-                  <InputTextField
-                    id="requirement-title-field"
-                    label="Title"
-                    containerClassName="mb-4"
-                    value={
-                      requirementEditedData
-                        ? editForm.name
-                        : newRequirement.name
-                    }
-                    onChange={(e) => {
-                      if (requirementEditedData) {
-                        setEditForm((prev) => ({
-                          ...prev,
-                          name: e.target.value,
-                        }));
-                      } else {
-                        handleChange(e);
-                      }
-                    }}
-                    name="name"
-                    placeholder="Briefly describe the requirement..."
-                    data-cy="requirement-name-input"
-                  />
-                  <InputTextAreaField
-                    id="requirement-description-field"
-                    label="Description"
-                    html-rows="4"
-                    className="min-h-[120px] w-full resize-none"
-                    value={
-                      requirementEditedData
-                        ? editForm.description
-                        : newRequirement.description
-                    }
-                    onChange={
-                      requirementEditedData
-                        ? (e) => {
-                            setEditForm((prev) => ({
-                              ...prev,
-                              description: e.target.value,
-                            }));
-                          }
-                        : handleChange
-                    }
-                    name="description"
-                    placeholder="What is this requirement about..."
-                    data-cy="requirement-description-input"
-                  />
-                  {requirementEdited === null &&
-                    ghostRequirementEdited === null && (
-                      <div className="flex gap-2 pt-4">
-                        <div className="w-36 space-y-2">
-                          <label className="font-semibold">Type</label>
-                          <RequirementTypePicker
-                            disabled={permission < permissionNumbers.write}
-                            type={newRequirement.requirementType}
-                            onChange={async (type) => {
-                              setNewRequirement((prev) => ({
-                                ...prev,
-                                requirementType: type,
-                              }));
-                            }}
-                          />
-                        </div>
-                        <div className="w-36 space-y-2">
-                          <label className="font-semibold">Priority</label>
-                          <PriorityPicker
-                            disabled={permission < permissionNumbers.write}
-                            priority={newRequirement.priority}
-                            onChange={async (priority) => {
-                              setNewRequirement((prev) => ({
-                                ...prev,
-                                priority: priority,
-                              }));
-                            }}
-                          />
-                        </div>
-                        <div className="w-36 space-y-2">
-                          <label className="font-semibold">Focus</label>
-                          <RequirementFocusPicker
-                            disabled={permission < permissionNumbers.write}
-                            focus={newRequirement.requirementFocus}
-                            onChange={async (focus) => {
-                              setNewRequirement((prev) => ({
-                                ...prev,
-                                requirementFocus: focus,
-                              }));
-                            }}
-                          />
-                        </div>
-                      </div>
-                    )}
-                </div>
-              ) : (
-                <div>
-                  <div className="mt-4 text-lg">
-                    {requirementEditedData.description !== "" ? (
-                      <Markdown>{requirementEditedData.description}</Markdown>
-                    ) : (
-                      <p className="italic text-gray-500">
-                        No description provided.
-                      </p>
-                    )}
-                  </div>
-                  <br />
-                </div>
-              )}
-            </div>
-          )}
-        </Popup>
->>>>>>> e453c960
       )}
     </div>
   );
