--- conflicted
+++ resolved
@@ -14,15 +14,11 @@
 import RequirementTypePicker from "../specific-pickers/RequirementTypePicker";
 import RequirementFocusPicker from "../specific-pickers/RequirementFocusPicker";
 import SearchBar from "../SearchBar";
-<<<<<<< HEAD
-import{ UseFormatForAssignReqTypeScrumId }from "~/app/_hooks/requirementHook";
-import useConfirmation from "~/app/_hooks/useConfirmation";
-=======
 import { UseFormatForAssignReqTypeScrumId } from "~/app/_hooks/requirementHook";
 import DeleteButton from "../buttons/DeleteButton";
 import Markdown from "react-markdown";
 import LoadingSpinner from "../LoadingSpinner";
->>>>>>> 682112fc
+import useConfirmation from "~/app/_hooks/useConfirmation";
 
 export const heightOfContent = "h-[calc(100vh-285px)]";
 
@@ -289,37 +285,21 @@
         },
         render(row) {
           return (
-<<<<<<< HEAD
             <PriorityPicker
               priority={row.priorityId}
               // FIXME: Change value in DB
-              onChange={(tag: Tag) => {
+              onChange={async (tag: Tag) => {
                 setRequirementsData((prevData) =>
                   prevData.map((item) =>
                     item.id === row.id ? { ...item,priorityId: tag } : item,
                   ),
                 );
-              }}
-            />
-=======
-            <span className="flex w-32 justify-start">
-              <PriorityPicker
-                priority={row.priorityId}
-                // FIXME: Change value in DB
-                onChange={async (tag: Tag) => {
-                  setRequirementsData((prevData) =>
-                    prevData.map((item) =>
-                      item.id === row.id ? { ...item, priorityId: tag } : item,
-                    ),
-                  );
                   await handleEditRequirement({
                     ...row,
                     priorityId: tag,
                   });
-                }}
-              />
-            </span>
->>>>>>> 682112fc
+              }}
+            />
           );
         },
       },
@@ -341,11 +321,10 @@
         },
         render(row) {
           return (
-<<<<<<< HEAD
             <RequirementTypePicker
               type={row.requirementTypeId}
               // FIXME: Change value in DB
-              onChange={(requirementTypeId) => {
+              onChange={async (requirementTypeId) => {
                 setRequirementsData((prevData) =>
                   prevData.map((item) =>
                     item.id === row.id
@@ -353,29 +332,12 @@
                       : item,
                   ),
                 );
-              }}
-            />
-=======
-            <span className="flex w-full justify-start">
-              <RequirementTypePicker
-                type={row.requirementTypeId}
-                // FIXME: Change value in DB
-                onChange={async (requirementTypeId) => {
-                  setRequirementsData((prevData) =>
-                    prevData.map((item) =>
-                      item.id === row.id
-                        ? { ...item, requirementTypeId: requirementTypeId }
-                        : item,
-                    ),
-                  );
                   await handleEditRequirement({
                     ...row,
                     requirementTypeId: requirementTypeId,
                   });
-                }}
-              />
-            </span>
->>>>>>> 682112fc
+              }}
+            />
           );
         },
       },
@@ -397,11 +359,10 @@
         },
         render(row) {
           return (
-<<<<<<< HEAD
             <RequirementFocusPicker
               focus={row.requirementFocusId}
               // FIXME: Change value in DB
-              onChange={(requirementFocusId) => {
+              onChange={async (requirementFocusId) => {
                 setRequirementsData((prevData) =>
                   prevData.map((item) =>
                     item.id === row.id
@@ -409,29 +370,12 @@
                       : item,
                   ),
                 );
-              }}
-            />
-=======
-            <span className="flex w-full justify-start">
-              <RequirementFocusPicker
-                focus={row.requirementFocusId}
-                // FIXME: Change value in DB
-                onChange={async (requirementFocusId) => {
-                  setRequirementsData((prevData) =>
-                    prevData.map((item) =>
-                      item.id === row.id
-                        ? { ...item, requirementFocusId: requirementFocusId }
-                        : item,
-                    ),
-                  );
                   await handleEditRequirement({
                     ...row,
                     requirementFocusId: requirementFocusId,
                   });
-                }}
-              />
-            </span>
->>>>>>> 682112fc
+              }}
+            />
           );
         },
       },
@@ -490,11 +434,8 @@
         className={cn("w-full", heightOfContent)}
         data={requirementsData}
         columns={tableColumns}
-<<<<<<< HEAD
         onDelete={handleDelete}
-=======
         emptyMessage="No requirements found"
->>>>>>> 682112fc
         multiselect
         deletable
       />
