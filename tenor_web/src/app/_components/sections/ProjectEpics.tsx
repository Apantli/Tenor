--- conflicted
+++ resolved
@@ -140,13 +140,14 @@
   };
   return (
     <>
-<<<<<<< HEAD
       <div className="flex flex-col gap-5">
         <div className="flex justify-between">
           <h1 className="text-3xl font-semibold">Epics</h1>
-          <PrimaryButton onClick={() => setShowSmallPopup(true)}>
-            + New Epic
-          </PrimaryButton>
+          {permission >= permissionNumbers.write && (
+            <PrimaryButton onClick={() => setShowSmallPopup(true)}>
+              + New Epic
+            </PrimaryButton>
+          )}
         </div>
         <div className="flex flex-row justify-between gap-1 border-b-2 pb-5">
           <SearchBar
@@ -165,46 +166,16 @@
                 <h1 className="mb-5 text-3xl font-semibold text-gray-500">
                   No epics yet
                 </h1>
-=======
-      <h1 className="flex justify-between pb-2">
-        <span className="text-3xl font-semibold">Epics</span>
-        {permission >= permissionNumbers.write && (
-          <PrimaryButton onClick={() => setShowSmallPopup(true)}>
-            + New Epic
-          </PrimaryButton>
-        )}
-      </h1>
-      <div className="mb-3 flex flex-row justify-between gap-1 border-b-2 pb-3">
-        <SearchBar
-          searchValue={searchText}
-          handleUpdateSearch={(e) => setSearchText(e.target.value)}
-          placeholder="Search epics"
-        ></SearchBar>
-      </div>
-      <div className="flex h-[calc(100vh-230px)] flex-col gap-4 overflow-y-auto">
-        {!isLoading && epics?.length === 0 && (
-          <div className="mt-[calc(40vh-230px)] flex w-full items-center justify-center">
-            <div className="flex flex-col items-center gap-5">
-              <span className="-mb-10 text-[100px] text-gray-500">
-                <NoEpicsIcon fontSize="inherit" />
-              </span>
-              <h1 className="mb-5 text-3xl font-semibold text-gray-500">
-                No epics yet
-              </h1>
-              {permission >= permissionNumbers.write && (
->>>>>>> dfacab7b
-                <PrimaryButton
-                  onClick={() => {
-                    setShowSmallPopup(true);
-                  }}
-                >
-                  Create your first epic
-                </PrimaryButton>
-<<<<<<< HEAD
+                {permission >= permissionNumbers.write && (
+                  <PrimaryButton
+                    onClick={() => {
+                      setShowSmallPopup(true);
+                    }}
+                  >
+                    Create your first epic
+                  </PrimaryButton>
+                )}
               </div>
-=======
-              )}
->>>>>>> dfacab7b
             </div>
           )}
           {filteredEpics?.map((epic) => (
