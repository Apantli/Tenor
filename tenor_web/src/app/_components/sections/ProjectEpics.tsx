import PrimaryButton from "~/app/_components/buttons/PrimaryButton";
import { api } from "~/trpc/react";
import Popup from "~/app/_components/Popup";
import { useMemo, useRef, useState } from "react";
import LoadingSpinner from "~/app/_components/LoadingSpinner";
import { useEffect } from "react";
import DeleteButton from "~/app/_components/buttons/DeleteButton";
import InputTextField from "~/app/_components/inputs/InputTextField";
import InputTextAreaField from "~/app/_components/inputs/InputTextAreaField";
import useConfirmation from "~/app/_hooks/useConfirmation";
import { useAlert } from "~/app/_hooks/useAlert";
import { useFormatEpicScrumId } from "~/app/_hooks/scrumIdHooks";
import Markdown from "react-markdown";
import SecondaryButton from "../buttons/SecondaryButton";
import SearchBar from "../SearchBar";
import { useParams } from "next/navigation";
import { checkPermissions, emptyRole } from "~/lib/defaultProjectValues";
import {
  type Permission,
  permissionNumbers,
} from "~/lib/types/firebaseSchemas";
import NoEpicsIcon from "@mui/icons-material/FormatListBulleted";

export const ProjectEpics = () => {
  const { projectId } = useParams();
  const { mutateAsync: createEpic, isPending: creatingEpic } =
    api.epics.createOrModifyEpic.useMutation();

  const { data: role } = api.settings.getMyRole.useQuery({
    projectId: projectId as string,
  });
  const permission: Permission = useMemo(() => {
    return checkPermissions(
      {
        flags: ["backlog"],
      },
      role ?? emptyRole,
    );
  }, [role]);

  // Make a copy to show the loading state
  const { mutateAsync: deleteEpic, isPending: deletingEpic } =
    api.epics.createOrModifyEpic.useMutation();

  const utils = api.useUtils();
  const formatEpicScrumId = useFormatEpicScrumId();

  const [showSmallPopup, setShowSmallPopup] = useState(false);
  const [showEditPopup, setShowEditPopup] = useState(false);
  const [editEpic, setEditEpic] = useState(false);
  const [searchText, setSearchText] = useState("");

  const [selectedEpic, setSelectedEpic] = useState<string | null>(null);

  const { data: epics, isLoading } = api.epics.getEpics.useQuery(
    {
      projectId: projectId as string,
    },
    { enabled: !!projectId },
  );
  const filteredEpics = epics?.filter((epic) =>
    (epic.name + epic.name + formatEpicScrumId(epic.scrumId))
      .toLowerCase()
      .includes(searchText.toLowerCase()),
  );

  const { data: epic, isLoading: epicLoading } = api.epics.getEpic.useQuery(
    {
      projectId: projectId as string,
      epicId: selectedEpic ?? "",
    },
    {
      enabled: !!selectedEpic,
    },
  );

  useEffect(() => {
    if (selectedEpic && epic) {
      setEditEpicName(epic.name || "");
      setEditEpicDescription(epic.description || "");
    }
  }, [selectedEpic, epic]);

  const [newEpicName, setNewEpicName] = useState("");
  const [newEpicDescription, setNewEpicDescription] = useState("");
  const [editEpicName, setEditEpicName] = useState("");
  const [editEpicDescription, setEditEpicDescription] = useState("");

  const confirm = useConfirmation();
  const { alert } = useAlert();

  const isNewEpicModified = () => {
    if (newEpicName !== "") return true;
    if (newEpicDescription !== "") return true;

    return false;
  };

  const isEditEpicModified = () => {
    if (editEpicName !== epic?.name) return true;
    if (editEpicDescription !== epic.description) return true;
    return false;
  };

  const timeoutRef = useRef<NodeJS.Timeout | null>(null);

  const handleCreateDismiss = () => {
    setShowSmallPopup(false);
    timeoutRef.current = setTimeout(() => {
      setNewEpicName("");
      setNewEpicDescription("");
    }, 300);
  };

  const handleEditDismiss = () => {
    setShowEditPopup(false);
    timeoutRef.current = setTimeout(() => {
      setSelectedEpic(null);
      setEditEpic(false);
      setEditEpicName("");
      setEditEpicDescription("");
    }, 300);
  };

  const handleCreateEpic = async () => {
    if (newEpicName === "") {
      alert("Oops...", "Please enter a name for the epic.", {
        type: "error",
        duration: 5000,
      });
      return;
    }

    if (!creatingEpic) {
      await createEpic({
        projectId: projectId as string,
        epicData: {
          name: newEpicName,
          description: newEpicDescription,
          scrumId: -1,
        },
      });
      await utils.epics.getEpics.invalidate();
      handleCreateDismiss();
    }
  };
  return (
    <>
<<<<<<< HEAD
      <div className="flex flex-col gap-5">
        <div className="flex justify-between">
          <h1 className="text-3xl font-semibold">Epics</h1>
          {permission >= permissionNumbers.write && (
            <PrimaryButton onClick={() => setShowSmallPopup(true)}>
              + New Epic
            </PrimaryButton>
          )}
        </div>
        <div className="flex flex-row justify-between gap-1 border-b-2 pb-5">
          <SearchBar
            searchValue={searchText}
            handleUpdateSearch={(e) => setSearchText(e.target.value)}
            placeholder="Search epics"
          ></SearchBar>
        </div>
        <div className="flex h-[calc(100vh-230px)] flex-col gap-4 overflow-y-auto">
          {!isLoading && epics?.length === 0 && (
            <div className="mt-[calc(40vh-230px)] flex w-full items-center justify-center">
              <div className="flex flex-col items-center gap-5">
                <span className="-mb-10 text-[100px] text-gray-500">
                  <NoEpicsIcon fontSize="inherit" />
                </span>
                <h1 className="mb-5 text-3xl font-semibold text-gray-500">
                  No epics yet
                </h1>
                {permission >= permissionNumbers.write && (
                  <PrimaryButton
                    onClick={() => {
                      setShowSmallPopup(true);
                    }}
                  >
                    Create your first epic
                  </PrimaryButton>
                )}
              </div>
            </div>
          )}
          {filteredEpics?.map((epic) => (
            <div
              onClick={() => {
                setSelectedEpic(epic.id);
                setShowEditPopup(true);
              }}
              key={epic.scrumId}
              className="border-b-2 pb-4 hover:cursor-pointer"
            >
              <div className="flex flex-col gap-y-2">
                <h3 className="text-xl font-semibold">
                  {formatEpicScrumId(epic.scrumId)}
                </h3>
                <p className="text-xl">{epic.name}</p>
              </div>
=======
      <h1 className="flex justify-between pb-2">
        <span className="text-3xl font-semibold">Epics</span>
        {permission >= permissionNumbers.write && (
          <PrimaryButton onClick={() => setShowSmallPopup(true)}>
            + New Epic
          </PrimaryButton>
        )}
      </h1>
      <div className="flex flex-row justify-between gap-1 border-b-2 pb-3">
        <SearchBar
          searchValue={searchText}
          handleUpdateSearch={(e) => setSearchText(e.target.value)}
          placeholder="Search epics"
        ></SearchBar>
      </div>
      <div className="flex h-[calc(100vh-230px)] flex-col overflow-y-auto">
        {!isLoading && epics?.length === 0 && (
          <div className="mt-[calc(40vh-230px)] flex w-full items-center justify-center">
            <div className="flex flex-col items-center gap-5">
              <span className="-mb-10 text-[100px] text-gray-500">
                <NoEpicsIcon fontSize="inherit" />
              </span>
              <h1 className="mb-5 text-3xl font-semibold text-gray-500">
                No epics yet
              </h1>
              {permission >= permissionNumbers.write && (
                <PrimaryButton
                  onClick={() => {
                    setShowSmallPopup(true);
                  }}
                >
                  Create your first epic
                </PrimaryButton>
              )}
            </div>
          </div>
        )}
        {filteredEpics?.map((epic) => (
          <div
            onClick={() => {
              clearTimeout(timeoutRef.current!);
              setSelectedEpic(epic.id);
              setShowEditPopup(true);
            }}
            key={epic.scrumId}
            className="border-b-2 px-3 py-3 transition hover:cursor-pointer hover:bg-gray-100"
          >
            <div className="flex flex-col gap-y-2">
              <h3 className="text-xl font-semibold">
                {formatEpicScrumId(epic.scrumId)}
              </h3>
              <p className="text-xl">{epic.name}</p>
>>>>>>> 633d98e9
            </div>
          ))}
        </div>
      </div>

      {/* Popup to create epic */}
      <Popup
        show={showSmallPopup}
        size="small"
        className="min-h-[400px] min-w-[500px]"
        reduceTopPadding={true}
        dismiss={async () => {
          if (isNewEpicModified()) {
            const confirmation = await confirm(
              "Are you sure?",
              "Your changes will be discarded.",
              "Discard changes",
              "Keep Editing",
            );
            if (!confirmation) return;
          }
          handleCreateDismiss();
        }}
        disablePassiveDismiss={isNewEpicModified()}
        footer={
          <div className="flex gap-2">
            <PrimaryButton
              loading={creatingEpic}
              onClick={async () => {
                if (!creatingEpic) await handleCreateEpic();
              }}
            >
              Create epic
            </PrimaryButton>
          </div>
        }
      >
        <div className="flex flex-col gap-4">
          <h1 className="text-2xl">
            <strong>Create new epic</strong>{" "}
          </h1>
          <InputTextField
            type="text"
            placeholder="Briefly describe your epic..."
            label="Epic name"
            value={newEpicName}
            onChange={(e) => setNewEpicName(e.target.value)}
          />
          <InputTextAreaField
            label="Epic description"
            value={newEpicDescription}
            onChange={(e) => setNewEpicDescription(e.target.value)}
            placeholder="Explain the purpose of this epic..."
            className="h-auto w-full"
          />
        </div>
      </Popup>

      {/* Popup to view, modify, or delete epic */}
      <Popup
        show={showEditPopup}
        className="h-[400px] w-[500px]"
        editMode={permission >= permissionNumbers.write ? editEpic : undefined}
        size="small"
        data-cy="popup-detail-epic"
        title={
          <>
            <h1 className="mb-4 text-3xl">
              <span className="font-bold">
                {epic?.scrumId
                  ? formatEpicScrumId(epic.scrumId) + ":"
                  : ""}{" "}
              </span>
              {epic?.name}
            </h1>
          </>
        }
        setEditMode={async (editing) => {
          if (editing) {
            setEditEpic(!editEpic);
            return;
          }

          if (epic?.scrumId) {
            if (!creatingEpic) {
              if (editEpicName === "") {
                alert("Oops...", "Please enter a name for the epic.", {
                  type: "error",
                  duration: 5000,
                });
                return;
              }

              await utils.epics.getEpic.cancel({
                projectId: projectId as string,
                epicId: epic?.id ?? "",
              });

              utils.epics.getEpic.setData(
                {
                  projectId: projectId as string,
                  epicId: epic?.id ?? "",
                },
                (oldData) => {
                  if (!oldData) return oldData;
                  return {
                    ...epic,
                    name: editEpicName,
                    description: editEpicDescription,
                  };
                },
              );

              setEditEpic(!editEpic);

              await createEpic({
                projectId: projectId as string,
                epicId: epic?.id,
                epicData: {
                  name: editEpicName,
                  description: editEpicDescription,
                  scrumId: epic?.scrumId,
                },
              });
              await utils.epics.invalidate();
            }
          } else {
            console.log("Warning: epic not found");
          }
          setEditEpic(!editEpic);
        }}
        saving={creatingEpic}
        disablePassiveDismiss={isEditEpicModified()}
        footer={
          <div className="flex items-start gap-2">
            {!editEpic && (
              <SecondaryButton
                // FIXME: set filter for user stories related to epic
                // FIXME: Implement permission
                onClick={() => handleEditDismiss()}
              >
                Show user stories
              </SecondaryButton>
            )}

            {permission >= permissionNumbers.write && (
              <DeleteButton
                loading={deletingEpic}
                onClick={async () => {
                  const confirmation = await confirm(
                    "Confirm deletion?",
                    "This is irreversible.",
                    "Delete permanently",
                    "Cancel",
                  );
                  if (!confirmation) return;
                  if (!epic?.scrumId) {
                    console.log("Warning: epic not found");
                    return;
                  }
                  if (!deletingEpic) {
                    await deleteEpic({
                      projectId: projectId as string,

                      epicId: epic?.id,

                      epicData: {
                        scrumId: epic?.scrumId,
                        name: editEpicName,
                        description: editEpicDescription,
                        deleted: true,
                      },
                    });
                    await utils.epics.invalidate();
                    handleEditDismiss();
                  }
                }}
              >
                Delete epic
              </DeleteButton>
            )}
          </div>
        }
        dismiss={async () => {
          if (isEditEpicModified()) {
            const confirmation = await confirm(
              "Are you sure?",
              "Your changes will be discarded.",
              "Discard changes",
              "Keep Editing",
            );
            if (!confirmation) return;
          }
          handleEditDismiss();
        }}
      >
        <div className="grow">
          {epicLoading && (
            <div className="flex h-full w-full flex-col items-center justify-center">
              <LoadingSpinner color="primary" />
            </div>
          )}

          {!epicLoading && editEpic && (
            <div className="flex flex-col gap-4">
              <InputTextField
                label="Epic name"
                type="text"
                placeholder="Your epic name"
                value={editEpicName}
                onChange={(e) => setEditEpicName(e.target.value)}
              />
              <InputTextAreaField
                label="Epic description"
                value={editEpicDescription}
                onChange={(e) => setEditEpicDescription(e.target.value)}
                placeholder="Your epic description"
                className="h-auto min-h-24 w-full resize-none"
              />
            </div>
          )}

          {!epicLoading && !editEpic && (
            <>
              {epic?.description == "" ? (
                <p className="text-lg italic text-gray-500">
                  No description provided.
                </p>
              ) : (
                <div className="markdown-content text-lg">
                  <Markdown>{epic?.description ?? ""}</Markdown>
                </div>
              )}
            </>
          )}
        </div>
      </Popup>
    </>
  );
};<|MERGE_RESOLUTION|>--- conflicted
+++ resolved
@@ -146,70 +146,15 @@
   };
   return (
     <>
-<<<<<<< HEAD
-      <div className="flex flex-col gap-5">
-        <div className="flex justify-between">
-          <h1 className="text-3xl font-semibold">Epics</h1>
-          {permission >= permissionNumbers.write && (
-            <PrimaryButton onClick={() => setShowSmallPopup(true)}>
-              + New Epic
-            </PrimaryButton>
-          )}
-        </div>
-        <div className="flex flex-row justify-between gap-1 border-b-2 pb-5">
-          <SearchBar
-            searchValue={searchText}
-            handleUpdateSearch={(e) => setSearchText(e.target.value)}
-            placeholder="Search epics"
-          ></SearchBar>
-        </div>
-        <div className="flex h-[calc(100vh-230px)] flex-col gap-4 overflow-y-auto">
-          {!isLoading && epics?.length === 0 && (
-            <div className="mt-[calc(40vh-230px)] flex w-full items-center justify-center">
-              <div className="flex flex-col items-center gap-5">
-                <span className="-mb-10 text-[100px] text-gray-500">
-                  <NoEpicsIcon fontSize="inherit" />
-                </span>
-                <h1 className="mb-5 text-3xl font-semibold text-gray-500">
-                  No epics yet
-                </h1>
-                {permission >= permissionNumbers.write && (
-                  <PrimaryButton
-                    onClick={() => {
-                      setShowSmallPopup(true);
-                    }}
-                  >
-                    Create your first epic
-                  </PrimaryButton>
-                )}
-              </div>
-            </div>
-          )}
-          {filteredEpics?.map((epic) => (
-            <div
-              onClick={() => {
-                setSelectedEpic(epic.id);
-                setShowEditPopup(true);
-              }}
-              key={epic.scrumId}
-              className="border-b-2 pb-4 hover:cursor-pointer"
-            >
-              <div className="flex flex-col gap-y-2">
-                <h3 className="text-xl font-semibold">
-                  {formatEpicScrumId(epic.scrumId)}
-                </h3>
-                <p className="text-xl">{epic.name}</p>
-              </div>
-=======
-      <h1 className="flex justify-between pb-2">
-        <span className="text-3xl font-semibold">Epics</span>
+      <div className="flex justify-between pb-5">
+        <h1 className="text-3xl font-semibold">Epics</h1>
         {permission >= permissionNumbers.write && (
           <PrimaryButton onClick={() => setShowSmallPopup(true)}>
             + New Epic
           </PrimaryButton>
         )}
-      </h1>
-      <div className="flex flex-row justify-between gap-1 border-b-2 pb-3">
+      </div>
+      <div className="flex flex-row justify-between gap-1 border-b-2 pb-5">
         <SearchBar
           searchValue={searchText}
           handleUpdateSearch={(e) => setSearchText(e.target.value)}
@@ -246,17 +191,16 @@
               setShowEditPopup(true);
             }}
             key={epic.scrumId}
-            className="border-b-2 px-3 py-3 transition hover:cursor-pointer hover:bg-gray-100"
+            className="border-b-2 px-3 py-4 transition hover:cursor-pointer hover:bg-gray-100"
           >
             <div className="flex flex-col gap-y-2">
               <h3 className="text-xl font-semibold">
                 {formatEpicScrumId(epic.scrumId)}
               </h3>
               <p className="text-xl">{epic.name}</p>
->>>>>>> 633d98e9
             </div>
-          ))}
-        </div>
+          </div>
+        ))}
       </div>
 
       {/* Popup to create epic */}
