--- conflicted
+++ resolved
@@ -19,12 +19,9 @@
   permissionNumbers,
 } from "~/lib/types/firebaseSchemas";
 import NoEpicsIcon from "@mui/icons-material/FormatListBulleted";
-<<<<<<< HEAD
-import useCharacterLimit from "~/app/_hooks/useCharacterLimit";
-=======
 import { checkPermissions } from "~/lib/defaultValues/permission";
 import { emptyRole } from "~/lib/defaultValues/roles";
->>>>>>> e453c960
+import useCharacterLimit from "~/app/_hooks/useCharacterLimit";
 
 export const ProjectEpics = () => {
   const { projectId } = useParams();
