import PrimaryButton from "~/app/_components/buttons/PrimaryButton";
import { api } from "~/trpc/react";
import Popup from "~/app/_components/Popup";
import { useState } from "react";
import LoadingSpinner from "~/app/_components/LoadingSpinner";
import { useEffect } from "react";
import DeleteButton from "~/app/_components/buttons/DeleteButton";
import InputTextField from "~/app/_components/inputs/InputTextField";
import InputTextAreaField from "~/app/_components/inputs/InputTextAreaField";
<<<<<<< HEAD
import { useFormatEpicScrumId } from "~/app/_hooks/scumIdHooks";
import CollapsableSearchBar from "../CollapsableSearchBar";
=======
import useConfirmation from "~/app/_hooks/useConfirmation";
import { useAlert } from "~/app/_hooks/useAlert";
>>>>>>> f036d1fb

export const ProjectEpics = ({ projectId }: { projectId: string }) => {
  const { mutateAsync: createEpic, isPending: creatingEpic } =
    api.epics.createOrModifyEpic.useMutation();

  // Make a copy to show the loading state
  const { mutateAsync: deleteEpic, isPending: deletingEpic } =
    api.epics.createOrModifyEpic.useMutation();

  const utils = api.useUtils();
  const formatEpicScrumId = useFormatEpicScrumId();

  const [showSmallPopup, setShowSmallPopup] = useState(false);
  const [showEditPopup, setShowEditPopup] = useState(false);
  const [editEpic, setEditEpic] = useState(false);
  const [searchText, setSearchText] = useState("");

  const [selectedEpic, setSelectedEpic] = useState<number | null>(null);

  const { data: epics } = api.epics.getProjectEpicsOverview.useQuery(
    {
      projectId: projectId,
    },
    { enabled: !!projectId },
  );
  const filteredEpics = epics?.filter((epic) =>
    (epic.name + epic.name + formatEpicScrumId(epic.scrumId))
      .toLowerCase()
      .includes(searchText.toLowerCase()),
  );

  const { data: epic, isLoading: epicLoading } = api.epics.getEpic.useQuery(
    {
      projectId: projectId,
      epicId: selectedEpic ?? 0,
    },
    {
      enabled: !!selectedEpic,
    },
  );

  useEffect(() => {
    if (selectedEpic && epic) {
      setEditEpicName(epic.name || "");
      setEditEpicDescription(epic.description || "");
    }
  }, [selectedEpic, epic]);

  const [newEpicName, setNewEpicName] = useState("");
  const [newEpicDescription, setNewEpicDescription] = useState("");
  const [editEpicName, setEditEpicName] = useState("");
  const [editEpicDescription, setEditEpicDescription] = useState("");

  const confirm = useConfirmation();
  const { alert } = useAlert();

  const isNewEpicModified = () => {
    if (newEpicName !== "") return true;
    if (newEpicDescription !== "") return true;

    return false;
  };

  const isEditEpicModified = () => {
    if (editEpicName !== epic?.name) return true;
    if (editEpicDescription !== epic.description) return true;
    return false;
  };

  const handleCreateDismiss = () => {
    setShowSmallPopup(false);
    setNewEpicName("");
    setNewEpicDescription("");
  };

  const handleEditDismiss = () => {
    setShowEditPopup(false);
    setSelectedEpic(null);
    setEditEpic(false);
    setEditEpicName("");
    setEditEpicDescription("");
  };

  const handleCreateEpic = async () => {
    if (newEpicName === "") {
      alert("Oops", "Please enter a name for the epic.", {
        type: "error",
        duration: 5000,
      });
      return;
    }

    if (!creatingEpic) {
      await createEpic({
        projectId: projectId,
        name: newEpicName,
        description: newEpicDescription,
        scrumId: -1,
      });
      await utils.epics.getProjectEpicsOverview.invalidate();
      handleCreateDismiss();
    }
  };
  return (
    <>
      <div className="flex flex-row justify-between gap-2 border-b-2 pb-2">
        <h1 className="text-3xl font-semibold">Epics</h1>
        <CollapsableSearchBar
          searchText={searchText}
          setSearchText={setSearchText}
        ></CollapsableSearchBar>
        <PrimaryButton
          className={
            "h-full w-full max-w-[120px] self-center hover:cursor-pointer"
          }
          onClick={() => setShowSmallPopup(true)}
        >
          + New Epic
        </PrimaryButton>
      </div>
<<<<<<< HEAD
      <div className="flex flex-col gap-4">
        {filteredEpics?.map((epic) => (
=======
      <div className="flex h-[calc(100vh-250px)] flex-col gap-4 overflow-y-scroll pt-4">
        {epics?.map((epic) => (
>>>>>>> f036d1fb
          <div
            onClick={() => {
              setSelectedEpic(epic.scrumId);
              setShowEditPopup(true);
            }}
            key={epic.scrumId}
            className="border-b-2 py-3 hover:cursor-pointer"
          >
            <div className="flex flex-col gap-y-2">
              <h3 className="text-xl font-semibold">
                {formatEpicScrumId(epic.scrumId)}
              </h3>
              <p className="text-xl">{epic.name}</p>
            </div>
          </div>
        ))}
      </div>

      {/* Popup to create epic */}
      <Popup
        show={showSmallPopup}
        size="small"
        className="min-h-[400px] min-w-[500px]"
        dismiss={async () => {
          if (isNewEpicModified()) {
            const confirmation = await confirm(
              "Are you sure?",
              "Your changes will be discarded.",
              "Discard changes",
              "Keep Editing",
            );
            if (!confirmation) return;
          }
          handleCreateDismiss();
        }}
        disablePassiveDismiss={isNewEpicModified()}
        footer={
          <div className="flex gap-2">
            <PrimaryButton
              loading={creatingEpic}
              onClick={async () => {
                if (!creatingEpic) await handleCreateEpic();
              }}
            >
              Create epic
            </PrimaryButton>
          </div>
        }
      >
        <div className="flex flex-col gap-4">
          <h1 className="text-2xl">
            <strong>EP:</strong>{" "}
          </h1>
          <InputTextField
            type="text"
            placeholder="Your epic name"
            label="Epic name"
            value={newEpicName}
            onChange={(e) => setNewEpicName(e.target.value)}
          />
          <InputTextAreaField
            label="Epic description"
            value={newEpicDescription}
            onChange={(e) => setNewEpicDescription(e.target.value)}
            placeholder="Your epic description"
            className="h-auto w-full"
          />
        </div>
      </Popup>

      {/* Popup to view, modify, or delete epic */}
      <Popup
        show={showEditPopup}
        className="min-h-[400px] min-w-[500px]"
        editMode={editEpic}
        size="small"
        setEditMode={async (editing) => {
          if (editing) {
            setEditEpic(!editEpic);
            return;
          }

          if (epic?.scrumId) {
            if (!creatingEpic) {
              if (editEpicName === "") {
                alert("Oops", "Please enter a name for the epic.", {
                  type: "error",
                  duration: 5000,
                });
                return;
              }
              await createEpic({
                projectId: projectId,
                scrumId: epic?.scrumId,
                name: editEpicName,
                description: editEpicDescription,
              });
              await utils.epics.invalidate();
            }
          } else {
            console.log("Warning: epic not found");
          }
          setEditEpic(!editEpic);
        }}
        saving={creatingEpic}
        disablePassiveDismiss={isEditEpicModified()}
        footer={
          <div className="flex gap-2">
            {editEpic && (
              <>
                <DeleteButton
                  loading={deletingEpic}
                  onClick={async () => {
                    const confirmation = await confirm(
                      "Confirm deletion?",
                      "This is irreversible.",
                      "Delete permanently",
                      "Cancel",
                    );
                    if (!confirmation) return;
                    if (!epic?.scrumId) {
                      console.log("Warning: epic not found");
                      return;
                    }
                    if (!deletingEpic) {
                      await deleteEpic({
                        projectId: projectId,
                        scrumId: epic?.scrumId,
                        name: editEpicName,
                        description: editEpicDescription,
                        deleted: true,
                      });
                      await utils.epics.invalidate();
                      handleEditDismiss();
                    }
                  }}
                >
                  Delete epic
                </DeleteButton>
              </>
            )}
            {!editEpic && (
              <PrimaryButton
                className="mt-32"
                // FIXME: set filted for user stories related to epic
                onClick={() => handleEditDismiss()}
              >
                {" "}
                View user stories{" "}
              </PrimaryButton>
            )}
          </div>
        }
        dismiss={async () => {
          if (isEditEpicModified()) {
            const confirmation = await confirm(
              "Are you sure?",
              "Your changes will be discarded.",
              "Discard changes",
              "Keep Editing",
            );
            if (!confirmation) return;
          }
          handleEditDismiss();
        }}
      >
        {epicLoading ? (
          <div className="flex flex-col items-center gap-y-7">
            <h3 className="text-2xl font-bold">Loading...</h3>
            <LoadingSpinner color="dark" />
          </div>
        ) : (
          <div className="flex flex-col gap-4">
            <div className="flex flex-col items-baseline gap-x-2">
              <div className="flex flex-row gap-x-2">
                <h1 className="mb-5 text-2xl">
                  <strong>EP{epic?.scrumId}:</strong>{" "}
                </h1>
                {!editEpic && <p className="mr-5 text-2xl">{epic?.name}</p>}
              </div>
              {editEpic && (
                <InputTextField
                  label="Epic name"
                  type="text"
                  placeholder="Your epic name"
                  value={editEpicName}
                  onChange={(e) => setEditEpicName(e.target.value)}
                />
              )}
            </div>

            {editEpic ? (
              <InputTextAreaField
                label="Epic description"
                value={editEpicDescription}
                onChange={(e) => setEditEpicDescription(e.target.value)}
                placeholder="Your epic descriptions"
                className="h-auto w-full"
              />
            ) : (
              <p>{epic?.description}</p>
            )}
          </div>
        )}
      </Popup>
    </>
  );
};<|MERGE_RESOLUTION|>--- conflicted
+++ resolved
@@ -7,13 +7,10 @@
 import DeleteButton from "~/app/_components/buttons/DeleteButton";
 import InputTextField from "~/app/_components/inputs/InputTextField";
 import InputTextAreaField from "~/app/_components/inputs/InputTextAreaField";
-<<<<<<< HEAD
+import useConfirmation from "~/app/_hooks/useConfirmation";
+import { useAlert } from "~/app/_hooks/useAlert";
 import { useFormatEpicScrumId } from "~/app/_hooks/scumIdHooks";
 import CollapsableSearchBar from "../CollapsableSearchBar";
-=======
-import useConfirmation from "~/app/_hooks/useConfirmation";
-import { useAlert } from "~/app/_hooks/useAlert";
->>>>>>> f036d1fb
 
 export const ProjectEpics = ({ projectId }: { projectId: string }) => {
   const { mutateAsync: createEpic, isPending: creatingEpic } =
@@ -134,13 +131,8 @@
           + New Epic
         </PrimaryButton>
       </div>
-<<<<<<< HEAD
-      <div className="flex flex-col gap-4">
+      <div className="flex h-[calc(100vh-250px)] flex-col gap-4 overflow-y-scroll">
         {filteredEpics?.map((epic) => (
-=======
-      <div className="flex h-[calc(100vh-250px)] flex-col gap-4 overflow-y-scroll pt-4">
-        {epics?.map((epic) => (
->>>>>>> f036d1fb
           <div
             onClick={() => {
               setSelectedEpic(epic.scrumId);
