--- conflicted
+++ resolved
@@ -21,137 +21,4 @@
       </div>
     </div>
   );
-<<<<<<< HEAD
-}
-
-const CreateNewProject = () => {
-  const router = useRouter();
-  const handleCreateProject = async () => {
-    router.push("/create-project");
-  };
-
-  return (
-    <PrimaryButton onClick={handleCreateProject} data-cy="new-project-button">
-      {" "}
-      + New project{" "}
-    </PrimaryButton>
-  );
-};
-
-function ProjectList() {
-  const { data: projects, isLoading } = api.projects.listProjects.useQuery();
-  const [searchValue, setSearchValue] = useState("");
-  const [loadingImages, setLoadingImages] = useState<Record<string, boolean>>(
-    {},
-  );
-
-  const handleUpdateSearch: ChangeEventHandler<HTMLInputElement> = (e) => {
-    setSearchValue(e.target.value);
-  };
-
-  /**
-   * * This function is used to open a project when the user clicks on the project image.
-   * * This would be something provisional while we are in the development phase.
-   */
-  const router = useRouter();
-
-  const handleOpenProject = (projectId: string) => {
-    router.push(`/project/${projectId}`);
-  };
-
-  if (isLoading) {
-    return (
-      <div className="flex flex-row gap-3 align-middle">
-        <LoadingSpinner color="primary" />
-        <p className="text-lg font-semibold">Loading your projects...</p>
-      </div>
-    );
-  }
-
-  const filteredProjects = projects?.filter((project) => {
-    return project.name.toLowerCase().includes(searchValue.toLowerCase());
-  });
-
-  return (
-    <div className="mr-10">
-      <div className="flex h-full w-full justify-between gap-x-3 border-b-2 pb-3">
-        <SearchBar
-          searchValue={searchValue}
-          handleUpdateSearch={handleUpdateSearch}
-          placeholder="Find a project..."
-        />
-        <CreateNewProject />
-      </div>
-      <ul
-        className="h-[calc(100vh-250px)] w-full overflow-hidden overflow-y-auto"
-        data-cy="project-list"
-      >
-        {filteredProjects && filteredProjects?.length > 0 ? (
-          filteredProjects?.map((project) => (
-            <li
-              className="flex flex-row justify-start border-b-2 py-[16px] pr-8 hover:cursor-pointer"
-              key={project.id}
-              onClick={() => handleOpenProject(project.id)}
-            >
-              <div className="flex h-[80px] w-[80px] min-w-[80px] items-center justify-center overflow-hidden rounded-md border-2 bg-white">
-                {loadingImages[project.id] !== false && (
-                  <div className="flex h-full w-full items-center justify-center">
-                    <LoadingSpinner color="primary" />
-                  </div>
-                )}
-                <img
-                  className={`h-full w-full rounded-md object-contain p-[4px] ${loadingImages[project.id] !== false ? "hidden" : ""}`}
-                  src={
-                    project.logo.startsWith("/")
-                      ? project.logo
-                      : `/api/image_proxy/?url=${encodeURIComponent(
-                          project.logo,
-                        )}`
-                  }
-                  alt={project.name}
-                  onLoad={() =>
-                    setLoadingImages((prev) => ({
-                      ...prev,
-                      [project.id]: false,
-                    }))
-                  }
-                  onError={() =>
-                    setLoadingImages((prev) => ({
-                      ...prev,
-                      [project.id]: false,
-                    }))
-                  }
-                />
-              </div>
-              <div className="flex flex-1 flex-col justify-start overflow-hidden pl-4 pr-4">
-                <h3 className="my-[7px] max-w-[500px] truncate text-lg font-semibold">
-                  {project.name}
-                </h3>
-                <p className="line-clamp-2 text-base">{project.description}</p>
-              </div>
-            </li>
-          ))
-        ) : (
-          <li className="flex h-full justify-start border-b-2">
-            <div className="py-[20px]">
-              <p className="text-gray-500">No projects found.</p>
-
-              {(projects?.length ?? 0) > 0 ? (
-                <p className="text-sm text-gray-500">
-                  Try changing the search query.
-                </p>
-              ) : (
-                <p className="text-sm text-gray-500">
-                  Try creating a project or ask a project owner to add you to a
-                  project.{" "}
-                </p>
-              )}
-            </div>
-          </li>
-        )}
-      </ul>
-    </div>
-  );
-=======
->>>>>>> 5919e7e7
 }