--- conflicted
+++ resolved
@@ -17,17 +17,10 @@
         <ProjectList />
       </div>
       <div className="w-full flex-1 pt-10 xl:w-fit xl:flex-[2]">
-<<<<<<< HEAD
-        <ProjectStatus className="h-[40vh]" />
-        {/* FIXME: Remove when recent activity is ready */}
-        <div
-          className="mt-2 h-[40vh] w-full rounded-md border-2 bg-cover bg-no-repeat"
-=======
         <ProjectStatus className="h-[38vh]" />
         {/* FIXME: Remove when recent activity is ready */}
         <div
           className="mt-4 h-[38vh] w-full rounded-md border-2 bg-cover bg-no-repeat"
->>>>>>> 2714e1f1
           style={{ backgroundImage: 'url("/recent_activity_mockup.png")' }}
           aria-label="Dashboard mockup"
         />
