"use client";

import { api } from "~/trpc/react";
import { useRouter } from "next/navigation";
import { useState, useEffect } from "react";
import { FilterSearch } from "~/app/_components/FilterSearch";
import PrimaryButton from "~/app/_components/buttons/PrimaryButton";

export default function ProjectPage() {
  return (
    <div className="flex h-full w-full flex-row">
      <div className="w-full">
        <div className="">
          <h1>Projects</h1>
        </div>
        <div className="">
          <ProjectList />
        </div>
      </div>
      <div className="w-full"></div>
    </div>
  );
}

const CreateNewProject = () => {
  const router = useRouter();
  const handleCreateProject = async () => {
    router.push("/create-project");
  };

  return (
    <PrimaryButton
      className={"h-full w-full max-w-[103px] self-center text-xs"}
      onClick={handleCreateProject}
    >
      {" "}
      + New project{" "}
    </PrimaryButton>
  );
};

function ProjectList() {
  const {
    data: projects,
    isLoading,
    error,
  } = api.projects.listProjects.useQuery();
  const [filteredProjects, setFilteredProjects] = useState<typeof projects>([]);

  /**
   * * This function is used to open a project when the user clicks on the project image.
   * * This would be something provisional while we are in the development phase.
   */
  const router = useRouter();
  
  const handleOpenProject = (projectId: string) => {
    router.push(`/project/${projectId}`);
  };
  
  useEffect(() => {
    if (projects) {
      setFilteredProjects(projects);
    }
  }, [projects]);

  if (isLoading) {
    return <p>Loading...</p>;
  }

  if (error?.data?.code == "UNAUTHORIZED") {
    return <p>Log in to view this information</p>;
  }

  const handleFilter = (filterList: string[]) => {
    if (filterList.length === 0) {
      setFilteredProjects(projects ?? []);
    } else {
      setFilteredProjects(
        projects?.filter((p) => filterList.includes(p.name)) ?? []
      );
    }
  };

  return (
    <div>
      <div className="flex h-full max-h-[33px] w-full max-w-[490px] justify-between">
        <FilterSearch
          list={projects?.map((p) => p.name) ?? []}
          onSearch={handleFilter}
          placeholder="Search project..."
        />
        <CreateNewProject />
      </div>
      <ul>
<<<<<<< HEAD
        {filteredProjects?.map((project) => (
          <li
            className="flex cursor-pointer h-full max-w-[490px] justify-start border-b-2 py-[8]"
            key={project.id}
            onClick={() => handleOpenProject(project.id)}
          >
            <div className="m-[10px] flex h-24 max-h-[66px] w-24 max-w-[66px] items-center justify-center rounded-md bg-blue-500">
              <img
                className="object-scale-down p-[4px]"
                src={project.logoUrl}
                alt={project.name}
              />
            </div>
            <div className="ml-2 flex max-h-full w-full flex-col justify-start">
              <h3 className="my-[7px] text-lg font-semibold">{project.name}</h3>
              <p className="text-sm">{project.description}</p>
=======
        {filteredProjects && filteredProjects?.length > 0 ? (
          filteredProjects?.map((project) => (
            <li
              className="flex h-full max-w-[490px] justify-start border-b-2 py-[8] hover:cursor-pointer"
              key={project.id}
              onClick={() => handleOpenProject(project.id)}
            >
              <div className="m-[10px] flex h-24 max-h-[66px] w-24 max-w-[66px] items-center justify-center rounded-md bg-blue-500">
                <img
                  className="object-scale-down p-[4px]"
                  src={project.logo}
                  alt={project.name}
                />
              </div>
              <div className="ml-2 flex max-h-full w-full flex-col justify-start">
                <h3 className="my-[7px] text-lg font-semibold">
                  {project.name}
                </h3>
                <p className="text-sm">{project.description}</p>
              </div>
            </li>
          ))
        ) : (
          <li className="flex h-full max-w-[490px] justify-start border-b-2 py-[8]">
            <div className="mt-4">
              <p className="text-gray-500">No projects found.</p>

              <p className="text-sm text-gray-500">
                Try creating a project or ask a project owner to add you to a
                project.{" "}
              </p>
>>>>>>> 5562327e
            </div>
          </li>
        )
        )}
      </ul>
    </div>
  );
}<|MERGE_RESOLUTION|>--- conflicted
+++ resolved
@@ -92,24 +92,6 @@
         <CreateNewProject />
       </div>
       <ul>
-<<<<<<< HEAD
-        {filteredProjects?.map((project) => (
-          <li
-            className="flex cursor-pointer h-full max-w-[490px] justify-start border-b-2 py-[8]"
-            key={project.id}
-            onClick={() => handleOpenProject(project.id)}
-          >
-            <div className="m-[10px] flex h-24 max-h-[66px] w-24 max-w-[66px] items-center justify-center rounded-md bg-blue-500">
-              <img
-                className="object-scale-down p-[4px]"
-                src={project.logoUrl}
-                alt={project.name}
-              />
-            </div>
-            <div className="ml-2 flex max-h-full w-full flex-col justify-start">
-              <h3 className="my-[7px] text-lg font-semibold">{project.name}</h3>
-              <p className="text-sm">{project.description}</p>
-=======
         {filteredProjects && filteredProjects?.length > 0 ? (
           filteredProjects?.map((project) => (
             <li
@@ -141,11 +123,10 @@
                 Try creating a project or ask a project owner to add you to a
                 project.{" "}
               </p>
->>>>>>> 5562327e
             </div>
           </li>
         )
-        )}
+        }
       </ul>
     </div>
   );
