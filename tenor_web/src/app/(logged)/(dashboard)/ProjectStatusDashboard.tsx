--- conflicted
+++ resolved
@@ -60,12 +60,9 @@
         className,
       )}
     >
-<<<<<<< HEAD
-      <h2 className="my-3 ml-2 text-xl font-semibold">Project status</h2>
-
-=======
-        <h2 className="w-full self-center text-xl gap-1 font-semibold">Project status</h2>
->>>>>>> d0c02818
+      <h2 className="my-3 ml-2 w-full gap-1 self-center text-xl font-semibold">
+        Project status
+      </h2>
       {isLoading ? (
         <div className="mx-auto my-auto flex flex-col items-center">
           <span className="mx-auto text-[100px] text-gray-500">
@@ -80,45 +77,13 @@
           <span className="mx-auto text-[100px] text-gray-500">
             <BarChartIcon fontSize="inherit" />
           </span>
-          <h1 className="mb-5 text-xl font-semibold text-gray-500 text-center">
+          <h1 className="mb-5 text-center text-xl font-semibold text-gray-500">
             No projects contain an active sprint with assigned tasks
           </h1>
         </div>
       ) : (
         <DynamicStatusBarChart data={barCharData} domain={[0, domainMax]} />
-        
       )}
-<<<<<<< HEAD
-=======
-      <div className="mx-auto mt-auto flex flex-row gap-2 text-gray-500">
-        {!isPending && !isLoading && (
-          <>
-            <RefreshIcon
-              data-tooltip-id="tooltip"
-              data-tooltip-content="Refetch project status"
-              data-tooltip-place="top-start"
-              onClick={async () => {
-                await recomputeTopProjectStatus({
-                  count: 4,
-                });
-              }}
-              className="cursor-pointer"
-            />
-            {data?.fetchDate ? (
-              <p>Updated {timestampToDate(data.fetchDate).toLocaleString()}</p>
-            ) : (
-              <p>Updated {new Date().toLocaleString()}</p>
-            )}
-          </>
-        )}
-        {isPending && ( // Also show loading text on initial load
-          <>
-            <LoadingSpinner />
-            <p>Refreshing project status...</p>
-          </>
-        )}
-      </div>
->>>>>>> d0c02818
     </div>
   );
 };