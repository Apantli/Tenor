"use client";
import { ProductivityCard } from "~/app/_components/cards/ProductivityCard";
import { SegmentedControl } from "~/app/_components/SegmentedControl";
import { useState } from "react";
import SearchBar from "~/app/_components/inputs/search/SearchBar";
import { useParams } from "next/navigation";
import { MemberDetailsCard } from "~/app/(logged)/project/[projectId]/performance/MemberDetailsCard";
import type { UserCol } from "~/lib/types/columnTypes";
import type { PerformanceTime } from "~/lib/types/zodFirebaseSchema";
import type z from "zod";
import { MemberList } from "~/app/(logged)/project/[projectId]/performance/MemberList";

export default function ProjectPerformance() {
  const { projectId } = useParams();
  const projectIdString = projectId as string;
  const [section, setSection] =
    useState<z.infer<typeof PerformanceTime>>("Week");
  const [searchValue, setSearchValue] = useState("");

  const [selectedMember, setSelectedMember] = useState<UserCol | null>(null);

  return (
<<<<<<< HEAD
    <div className="m-6 flex-1 p-4">
      <div className="flex h-full w-full flex-col gap-x-16 md:flex-row">
        <div className="flex w-[55vw] flex-col items-baseline gap-3 pb-4">
          <div className="flex w-full flex-row justify-between">
            <h1 className="grow-[1] text-3xl font-semibold">
              Team Performance
            </h1>
            <div className="min-w-[300px]">
              <SegmentedControl
                options={["Week", "Month", "Sprint"]}
                selectedOption={section}
                onChange={(value) => {
                  setSection(value as z.infer<typeof PerformanceTime>);
                  localStorage.setItem("performance-section", value);
                }}
              />
            </div>
          </div>
          <SearchBar
            placeholder="Find a team member..."
            searchValue={searchValue}
            handleUpdateSearch={(e) => setSearchValue(e.target.value)}
          />
          {/* FIXME: pass timeInterval and use it to actually compute the team performance */}
          <MemberList
            projectId={projectIdString}
            searchValue={searchValue}
            // timeInterval={section}
=======
    <div className="flex h-full w-full flex-col gap-4 overflow-y-auto p-4 lg:flex-row lg:gap-16 lg:p-6 xl:overflow-hidden">
      <div className="flex w-full flex-col items-baseline gap-3 pb-4 lg:w-[55%] lg:min-w-0 lg:flex-shrink">
        <div className="flex w-full flex-col gap-4 sm:flex-row sm:items-center sm:justify-between">
          <h1 className="text-2xl font-semibold sm:text-3xl">
            Team Performance
          </h1>
          <div className="w-full min-w-0 sm:w-auto sm:min-w-[280px] lg:min-w-[300px]">
            <SegmentedControl
              options={["Week", "Month", "Sprint"]}
              selectedOption={section}
              onChange={(value) => {
                setSection(value as z.infer<typeof PerformanceTime>);
                localStorage.setItem("performance-section", value);
              }}
            />
          </div>
        </div>
        <SearchBar
          placeholder="Find a team member..."
          searchValue={searchValue}
          handleUpdateSearch={(e) => setSearchValue(e.target.value)}
        />
        <MemberList
          projectId={projectIdString}
          searchValue={searchValue}
          timePartition={section}
          setSelectedMember={setSelectedMember}
          selectedMember={selectedMember}
        />
      </div>
      <div className="mx-auto w-full lg:w-[36%] lg:min-w-0 lg:flex-shrink-0">
        {selectedMember ? (
          <MemberDetailsCard
            member={selectedMember}
            projectId={projectIdString}
            timeInterval={section}
            className="my-auto mt-1"
>>>>>>> a8fea914
            setSelectedMember={setSelectedMember}
            selectedMember={selectedMember}
          />
<<<<<<< HEAD
        </div>
        <div className="flex-1">
          {selectedMember ? (
            <MemberDetailsCard
              member={selectedMember}
              // timeInterval={section}
              setSelectedMember={setSelectedMember}
            />
          ) : (
            <ProductivityCard projectId={projectIdString} time={section} />
          )}
        </div>
=======
        ) : (
          <>
            <ProductivityCard
              projectId={projectIdString}
              time={section}
              className="h-[22rem] max-h-[22rem]"
            />
          </>
        )}
>>>>>>> a8fea914
      </div>
    </div>
  );
}<|MERGE_RESOLUTION|>--- conflicted
+++ resolved
@@ -20,15 +20,14 @@
   const [selectedMember, setSelectedMember] = useState<UserCol | null>(null);
 
   return (
-<<<<<<< HEAD
     <div className="m-6 flex-1 p-4">
-      <div className="flex h-full w-full flex-col gap-x-16 md:flex-row">
-        <div className="flex w-[55vw] flex-col items-baseline gap-3 pb-4">
-          <div className="flex w-full flex-row justify-between">
-            <h1 className="grow-[1] text-3xl font-semibold">
+      <div className="flex h-full w-full flex-col gap-4 overflow-y-auto p-4 lg:flex-row lg:gap-16 lg:p-6 xl:overflow-hidden">
+        <div className="flex w-full flex-col items-baseline gap-3 pb-4 lg:w-[55%] lg:min-w-0 lg:flex-shrink">
+          <div className="flex w-full flex-col gap-4 sm:flex-row sm:items-center sm:justify-between">
+            <h1 className="text-2xl font-semibold sm:text-3xl">
               Team Performance
             </h1>
-            <div className="min-w-[300px]">
+            <div className="w-full min-w-0 sm:w-auto sm:min-w-[280px] lg:min-w-[300px]">
               <SegmentedControl
                 options={["Week", "Month", "Sprint"]}
                 selectedOption={section}
@@ -44,77 +43,33 @@
             searchValue={searchValue}
             handleUpdateSearch={(e) => setSearchValue(e.target.value)}
           />
-          {/* FIXME: pass timeInterval and use it to actually compute the team performance */}
           <MemberList
             projectId={projectIdString}
             searchValue={searchValue}
-            // timeInterval={section}
-=======
-    <div className="flex h-full w-full flex-col gap-4 overflow-y-auto p-4 lg:flex-row lg:gap-16 lg:p-6 xl:overflow-hidden">
-      <div className="flex w-full flex-col items-baseline gap-3 pb-4 lg:w-[55%] lg:min-w-0 lg:flex-shrink">
-        <div className="flex w-full flex-col gap-4 sm:flex-row sm:items-center sm:justify-between">
-          <h1 className="text-2xl font-semibold sm:text-3xl">
-            Team Performance
-          </h1>
-          <div className="w-full min-w-0 sm:w-auto sm:min-w-[280px] lg:min-w-[300px]">
-            <SegmentedControl
-              options={["Week", "Month", "Sprint"]}
-              selectedOption={section}
-              onChange={(value) => {
-                setSection(value as z.infer<typeof PerformanceTime>);
-                localStorage.setItem("performance-section", value);
-              }}
-            />
-          </div>
-        </div>
-        <SearchBar
-          placeholder="Find a team member..."
-          searchValue={searchValue}
-          handleUpdateSearch={(e) => setSearchValue(e.target.value)}
-        />
-        <MemberList
-          projectId={projectIdString}
-          searchValue={searchValue}
-          timePartition={section}
-          setSelectedMember={setSelectedMember}
-          selectedMember={selectedMember}
-        />
-      </div>
-      <div className="mx-auto w-full lg:w-[36%] lg:min-w-0 lg:flex-shrink-0">
-        {selectedMember ? (
-          <MemberDetailsCard
-            member={selectedMember}
-            projectId={projectIdString}
-            timeInterval={section}
-            className="my-auto mt-1"
->>>>>>> a8fea914
+            timePartition={section}
             setSelectedMember={setSelectedMember}
             selectedMember={selectedMember}
           />
-<<<<<<< HEAD
         </div>
-        <div className="flex-1">
+        <div className="mx-auto w-full lg:w-[36%] lg:min-w-0 lg:flex-shrink-0">
           {selectedMember ? (
             <MemberDetailsCard
               member={selectedMember}
-              // timeInterval={section}
+              projectId={projectIdString}
+              timeInterval={section}
+              className="my-auto mt-1"
               setSelectedMember={setSelectedMember}
             />
           ) : (
-            <ProductivityCard projectId={projectIdString} time={section} />
+            <>
+              <ProductivityCard
+                projectId={projectIdString}
+                time={section}
+                className="h-[22rem] max-h-[22rem]"
+              />
+            </>
           )}
         </div>
-=======
-        ) : (
-          <>
-            <ProductivityCard
-              projectId={projectIdString}
-              time={section}
-              className="h-[22rem] max-h-[22rem]"
-            />
-          </>
-        )}
->>>>>>> a8fea914
       </div>
     </div>
   );
