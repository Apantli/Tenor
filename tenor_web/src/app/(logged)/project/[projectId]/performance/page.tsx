"use client";
import { ProductivityCard } from "~/app/_components/cards/ProductivityCard";
import { SegmentedControl } from "~/app/_components/SegmentedControl";
import { useState } from "react";
import SearchBar from "~/app/_components/inputs/search/SearchBar";
import { useParams } from "next/navigation";
import { MemberDetailsCard } from "~/app/(logged)/project/[projectId]/performance/MemberDetailsCard";
import type { UserCol } from "~/lib/types/columnTypes";
import type { PerformanceTime } from "~/lib/types/zodFirebaseSchema";
import type z from "zod";
import { MemberList } from "~/app/(logged)/project/[projectId]/performance/MemberList";

export default function ProjectPerformance() {
  const { projectId } = useParams();
  const projectIdString = projectId as string;
  const [section, setSection] =
    useState<z.infer<typeof PerformanceTime>>("Week");
  const [searchValue, setSearchValue] = useState("");

  const [selectedMember, setSelectedMember] = useState<UserCol | null>(null);

  return (
<<<<<<< HEAD
    <div className="flex h-full w-full flex-col gap-4 overflow-y-auto p-4 lg:flex-row lg:gap-16 xl:overflow-hidden">
      <div className="flex w-full flex-col items-baseline gap-3 pb-4 lg:w-[55%] lg:min-w-0 lg:flex-shrink">
        <div className="flex w-full flex-col gap-4 sm:flex-row sm:items-center sm:justify-between">
          <h1 className="text-2xl font-semibold sm:text-3xl">
            Team Performance
          </h1>
          <div className="w-full min-w-0 sm:w-auto sm:min-w-[280px] lg:min-w-[300px]">
            <SegmentedControl
              options={["Week", "Month", "Sprint"]}
              selectedOption={section}
              onChange={(value) => {
                setSection(value as z.infer<typeof PerformanceTime>);
                localStorage.setItem("performance-section", value);
              }}
            />
          </div>
        </div>
        <SearchBar
          placeholder="Find a team member..."
          searchValue={searchValue}
          handleUpdateSearch={(e) => setSearchValue(e.target.value)}
        />
        <MemberList
          projectId={projectIdString}
          searchValue={searchValue}
          timePartition={section}
          setSelectedMember={setSelectedMember}
          selectedMember={selectedMember}
        />
      </div>
      <div className="mx-auto w-full lg:w-[40%]">
        {selectedMember ? (
          <MemberDetailsCard
            member={selectedMember}
            projectId={projectIdString}
            timeInterval={section}
            className="my-auto mt-1 pb-4"
=======
    <div className="m-6 flex-1 p-4">
      <div className="flex h-full w-full flex-col gap-4 overflow-y-auto lg:flex-row lg:gap-16 xl:overflow-hidden">
        <div className="flex w-full flex-col items-baseline gap-3 pb-4 lg:w-[55%] lg:min-w-0 lg:flex-shrink">
          <div className="flex w-full flex-col gap-4 sm:flex-row sm:items-center sm:justify-between">
            <h1 className="text-2xl font-semibold sm:text-3xl">
              Team Performance
            </h1>
            <div className="w-full min-w-0 sm:w-auto sm:min-w-[280px] lg:min-w-[300px]">
              <SegmentedControl
                options={["Week", "Month", "Sprint"]}
                selectedOption={section}
                onChange={(value) => {
                  setSection(value as z.infer<typeof PerformanceTime>);
                  localStorage.setItem("performance-section", value);
                }}
              />
            </div>
          </div>
          <SearchBar
            placeholder="Find a team member..."
            searchValue={searchValue}
            handleUpdateSearch={(e) => setSearchValue(e.target.value)}
          />
          <MemberList
            projectId={projectIdString}
            searchValue={searchValue}
            timePartition={section}
>>>>>>> 352ec7a8
            setSelectedMember={setSelectedMember}
            selectedMember={selectedMember}
          />
        </div>
        <div className="mx-auto w-full lg:w-[36%] lg:min-w-0 lg:flex-shrink-0">
          {selectedMember ? (
            <MemberDetailsCard
              member={selectedMember}
              projectId={projectIdString}
              timeInterval={section}
              className="my-auto mt-1"
              setSelectedMember={setSelectedMember}
            />
          ) : (
            <>
              <ProductivityCard
                projectId={projectIdString}
                time={section}
                className="h-[22rem] max-h-[22rem]"
              />
            </>
          )}
        </div>
      </div>
    </div>
  );
}<|MERGE_RESOLUTION|>--- conflicted
+++ resolved
@@ -20,47 +20,8 @@
   const [selectedMember, setSelectedMember] = useState<UserCol | null>(null);
 
   return (
-<<<<<<< HEAD
-    <div className="flex h-full w-full flex-col gap-4 overflow-y-auto p-4 lg:flex-row lg:gap-16 xl:overflow-hidden">
-      <div className="flex w-full flex-col items-baseline gap-3 pb-4 lg:w-[55%] lg:min-w-0 lg:flex-shrink">
-        <div className="flex w-full flex-col gap-4 sm:flex-row sm:items-center sm:justify-between">
-          <h1 className="text-2xl font-semibold sm:text-3xl">
-            Team Performance
-          </h1>
-          <div className="w-full min-w-0 sm:w-auto sm:min-w-[280px] lg:min-w-[300px]">
-            <SegmentedControl
-              options={["Week", "Month", "Sprint"]}
-              selectedOption={section}
-              onChange={(value) => {
-                setSection(value as z.infer<typeof PerformanceTime>);
-                localStorage.setItem("performance-section", value);
-              }}
-            />
-          </div>
-        </div>
-        <SearchBar
-          placeholder="Find a team member..."
-          searchValue={searchValue}
-          handleUpdateSearch={(e) => setSearchValue(e.target.value)}
-        />
-        <MemberList
-          projectId={projectIdString}
-          searchValue={searchValue}
-          timePartition={section}
-          setSelectedMember={setSelectedMember}
-          selectedMember={selectedMember}
-        />
-      </div>
-      <div className="mx-auto w-full lg:w-[40%]">
-        {selectedMember ? (
-          <MemberDetailsCard
-            member={selectedMember}
-            projectId={projectIdString}
-            timeInterval={section}
-            className="my-auto mt-1 pb-4"
-=======
     <div className="m-6 flex-1 p-4">
-      <div className="flex h-full w-full flex-col gap-4 overflow-y-auto lg:flex-row lg:gap-16 xl:overflow-hidden">
+      <div className="flex h-full w-full flex-col gap-4 overflow-y-auto p-4 lg:flex-row lg:gap-16 xl:overflow-hidden">
         <div className="flex w-full flex-col items-baseline gap-3 pb-4 lg:w-[55%] lg:min-w-0 lg:flex-shrink">
           <div className="flex w-full flex-col gap-4 sm:flex-row sm:items-center sm:justify-between">
             <h1 className="text-2xl font-semibold sm:text-3xl">
@@ -86,18 +47,17 @@
             projectId={projectIdString}
             searchValue={searchValue}
             timePartition={section}
->>>>>>> 352ec7a8
             setSelectedMember={setSelectedMember}
             selectedMember={selectedMember}
           />
         </div>
-        <div className="mx-auto w-full lg:w-[36%] lg:min-w-0 lg:flex-shrink-0">
+        <div className="mx-auto w-full lg:w-[40%]">
           {selectedMember ? (
             <MemberDetailsCard
               member={selectedMember}
               projectId={projectIdString}
               timeInterval={section}
-              className="my-auto mt-1"
+              className="my-auto mt-1 pb-4"
               setSelectedMember={setSelectedMember}
             />
           ) : (
