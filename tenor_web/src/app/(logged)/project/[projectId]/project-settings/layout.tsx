--- conflicted
+++ resolved
@@ -7,26 +7,22 @@
 import LabelOutlinedIcon from "@mui/icons-material/LabelOutlined";
 import RouteIcon from "@mui/icons-material/Route";
 import { cn } from "~/lib/utils";
-<<<<<<< HEAD
 import { useParams, usePathname, useRouter } from "next/navigation";
 import path from "path";
 import ArrowForwardIosIcon from "@mui/icons-material/ArrowForwardIos";
 import { ModificationContext } from "~/app/_hooks/useModification";
 import useConfirmation from "~/app/_hooks/useConfirmation";
 import { api } from "~/trpc/react";
-=======
 import { usePathname } from "next/navigation";
 import path from "path";
 import ArrowForwardIosIcon from "@mui/icons-material/ArrowForwardIos";
 import InterceptedLink from "~/app/_components/InterceptableLink";
->>>>>>> fff15857
 const joinPath = (...paths: string[]) => {
   const joined = path.join(...paths);
   return joined.endsWith("/") ? joined.slice(0, -1) : joined;
 };
 
 export default function ProjectSettingsLayout({ children }: PropsWithChildren) {
-<<<<<<< HEAD
   const { projectId } = useParams();
   const pathName = usePathname();
   const router = useRouter();
@@ -38,9 +34,6 @@
   const setIsModified = (value: boolean) => {
     isModified.current = value;
   };
-=======
-  const pathname = usePathname();
->>>>>>> fff15857
 
   const { data: role } = api.settings.getMyRole.useQuery({
     projectId: projectId as string,
@@ -67,19 +60,16 @@
     <div className="flex h-[78vh] flex-row">
       <div className="flex h-full w-[450px] basis-1/4 flex-col border-r-2 pr-10">
         <h1 className="mb-5 text-3xl font-semibold">Project Settings</h1>
-<<<<<<< HEAD
+
         {pages.map(({ title, link, icon: Icon }, i) => {
+                  {pages.map(({ title, link, icon: Icon }, i) => {
           if (title === "General") {
             if (role?.id !== "owner") {
               return null;
             }
           }
-
+         
           return (
-            <button
-              key={link}
-=======
-        {pages.map(({ title, link, icon: Icon }, i) => (
           <InterceptedLink
             key={link}
             className={cn(
@@ -91,7 +81,6 @@
           >
             <Icon fontSize="large" />
             <span
->>>>>>> fff15857
               className={cn(
                 "flex items-center gap-3 border-t-2 p-4 hover:bg-gray-100",
                 i === pages.length - 1 && "border-b-2",
@@ -112,31 +101,14 @@
                 router.push(joinPath(rootPath, link));
               }}
             >
-<<<<<<< HEAD
-              <Icon fontSize="large" />
-              <span
-                className={cn(
-                  "text-lg",
-                  joinPath(rootPath, link) === pathName && "font-semibold",
-                )}
-              >
-                {title}
-              </span>
-              {joinPath(rootPath, link) !== pathName && (
-                <ArrowForwardIosIcon className="ml-auto text-gray-300" />
-              )}
-            </button>
-          );
-        })}
-=======
               {title}
             </span>
             {joinPath(rootPath, link) !== pathname && (
               <ArrowForwardIosIcon className="ml-auto text-gray-300" />
             )}
-          </InterceptedLink>
-        ))}
->>>>>>> fff15857
+          </InterceptedLink>)
+                  })}
+
       </div>
       <div className="ml-10 flex-1 overflow-auto">{children}</div>
     </div>
