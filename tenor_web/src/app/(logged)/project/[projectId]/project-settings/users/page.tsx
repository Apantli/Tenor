--- conflicted
+++ resolved
@@ -4,15 +4,11 @@
 import { useMemo, useState } from "react";
 import MemberTable, { TeamMember } from "~/app/_components/inputs/MemberTable";
 import LoadingSpinner from "~/app/_components/LoadingSpinner";
-<<<<<<< HEAD
-import { emptyRole } from "~/lib/defaultProjectValues";
-=======
 import RoleTable from "~/app/_components/sections/RoleTable";
 import { SegmentedControl } from "~/app/_components/SegmentedControl";
 import { useAlert } from "~/app/_hooks/useAlert";
-import { defaultRoleList, emptyRole } from "~/lib/defaultTags";
+import { defaultRoleList, emptyRole } from "~/lib/defaultProjectValues";
 import { Permission, Role } from "~/lib/types/firebaseSchemas";
->>>>>>> 62b36e69
 import { api } from "~/trpc/react";
 
 export default function ProjectUsers() {
