"use client";

import InputFileField from "~/app/_components/inputs/InputFileField";
import { useState, useEffect } from "react";
import { api } from "~/trpc/react";
import { useParams, useRouter } from "next/navigation";
import LoadingSpinner from "~/app/_components/LoadingSpinner";
import InputTextField from "~/app/_components/inputs/InputTextField";
import DeleteButton from "~/app/_components/buttons/DeleteButton";
import InputTextAreaField from "~/app/_components/inputs/InputTextAreaField";
import PrimaryButton from "~/app/_components/buttons/PrimaryButton";
import { useAlert } from "~/app/_hooks/useAlert";
import { toBase64 } from "~/utils/base64";
import useConfirmation from "~/app/_hooks/useConfirmation";
import useNavigationGuard from "~/app/_hooks/useNavigationGuard";

export default function ProjectGeneralSettings() {
  const { projectId } = useParams();
  const [icon, setIcon] = useState<File | null>(null);
  const handleImageChange = async (file: File) => {
    const iconBase64 = (await toBase64(file)) as string;
    setIcon(file);
    setEditForm((prev) => ({
      ...prev,
      icon: iconBase64,
    }));
  };
  const router = useRouter();

  const utils = api.useUtils();

  const { alert } = useAlert();

  const { data: project } = api.projects.getGeneralConfig.useQuery({
    projectId: projectId as string,
  });
  const confirm = useConfirmation();

  const { mutateAsync: modifyProject, isPending: modifyingProject } =
    api.projects.modifyGeneralConfig.useMutation();

  const { mutateAsync: deleteProject, isPending: deletingProject } =
    api.projects.deleteProject.useMutation();

  const [editForm, setEditForm] = useState({
    name: "",
    icon: "",
    description: "",
  });

  useEffect(() => {
    if (project) {
      setEditForm({
        name: project.name,
        icon: project.logo,
        description: project.description,
      });
    }
  }, [project]);

  const handleChange = (
    e: React.ChangeEvent<HTMLInputElement | HTMLTextAreaElement>,
  ) => {
    const { name, value } = e.target;
    setEditForm((prev) => ({
      ...prev,
      [name]: value,
    }));
  };

  const computeIsModified = () => {
    return (
      editForm.name !== project?.name ||
      (editForm.icon !== project?.logo && icon !== null) ||
      editForm.description !== project?.description
    );
  };

  useNavigationGuard(
    async () => {
      if (computeIsModified()) {
        return !(await confirm(
          "Are you sure?",
          "You have unsaved changes. Do you want to leave?",
          "Discard changes",
          "Keep editing",
        ));
      }
      return false;
    },
    computeIsModified(),
    "Are you sure you want to leave? You have unsaved changes.",
  );

  const { data: role } = api.settings.getMyRole.useQuery({
    projectId: projectId as string,
  });

  if (role?.id !== "owner") {
    router.push(`/project/${projectId}/project-settings/users`);
  }

  return (
    <div className="flex h-full max-w-[600px] flex-col">
      <div className="flex flex-row justify-between">
        <h1 className="mb-4 text-3xl font-semibold">General</h1>
        {project && computeIsModified() && (
          <PrimaryButton
            onClick={async () => {
              if (!projectId) return;
              if (!editForm.name) {
                alert("Oops...", "Please enter a project name.", {
                  type: "error",
                  duration: 5000, // time in ms (5 seconds)
                });
                return;
              }
              if (!modifyingProject) {
                await modifyProject({
                  projectId: projectId as string,
                  name: editForm.name,
                  description: editForm.description,
                  logo: editForm.icon,
                });
                await utils.projects.getGeneralConfig.invalidate();

                // update project in the cache
                setIcon(null);
              }
            }}
            loading={modifyingProject}
          >
            Save
          </PrimaryButton>
        )}
      </div>
      <p className="mb-2 text-lg font-semibold">Project icon</p>
      {project ? (
        <div className="flex h-full flex-col gap-y-8">
          <div className="flex flex-row gap-x-3">
            <img
              src={
                editForm.icon == ""
                  ? undefined
                  : icon
                    ? URL.createObjectURL(icon)
                    : editForm.icon.startsWith("/")
                      ? editForm.icon
                      : `/api/image_proxy/?url=${encodeURIComponent(editForm.icon)}`
              }
              alt="Project logo"
              className="h-20 w-20"
            />
            <InputFileField
              label=""
              accept="image/*"
              containerClassName="mt-auto h-12"
              image={icon}
              handleImageChange={handleImageChange}
              displayText="Change project icon..."
            />
          </div>
          <InputTextField
            label="Project Name"
            className="mt-auto w-full"
            labelClassName="text-lg font-semibold"
            value={editForm.name}
            name="name"
            onChange={handleChange}
          />
          <InputTextAreaField
            label="Project Description"
<<<<<<< HEAD
            labelClassName="text-lg font-semibold"
            className="mt-auto h-[115px] min-h-16 w-full"
=======
            labelClassName="text-lg font-bold"
            containerClassName="mt-auto"
            className="h-[115px] min-h-16 w-full"
>>>>>>> 62b36e69
            value={editForm.description}
            name="description"
            onChange={handleChange}
          />
          <div className="mt-auto flex flex-col">
            <h3 className="mb-3 border-b-2 border-red-500 pb-2 text-2xl font-bold text-red-500">
              {" "}
              Danger Zone
            </h3>
            <div className="flex flex-row justify-between gap-x-28">
              <div className="flex flex-col">
                <p className="font-bold">Delete project</p>
                <p className="text-sm">Once deleted, you cannot recover it.</p>
              </div>
              <DeleteButton
                className="mb-10 mt-auto"
                onClick={async () => {
                  if (
                    !(await confirm(
                      "Delete project?",
                      "This action is not revertible",
                      "Delete project",
                    ))
                  ) {
                    return;
                  }

                  if (!deletingProject) {
                    await deleteProject({
                      projectId: projectId as string,
                    });
                    await utils.projects.listProjects.invalidate();
                    router.push("/");
                  }
                }}
                loading={deletingProject}
                floatingSpinner={false}
              >
                Delete project
              </DeleteButton>
            </div>
          </div>
        </div>
      ) : (
        <div className="mt-5 flex flex-row gap-x-3">
          <LoadingSpinner />
          <p className="text-lg font-medium">Loading...</p>
        </div>
      )}
    </div>
  );
}<|MERGE_RESOLUTION|>--- conflicted
+++ resolved
@@ -170,14 +170,9 @@
           />
           <InputTextAreaField
             label="Project Description"
-<<<<<<< HEAD
             labelClassName="text-lg font-semibold"
-            className="mt-auto h-[115px] min-h-16 w-full"
-=======
-            labelClassName="text-lg font-bold"
             containerClassName="mt-auto"
             className="h-[115px] min-h-16 w-full"
->>>>>>> 62b36e69
             value={editForm.description}
             name="description"
             onChange={handleChange}
