--- conflicted
+++ resolved
@@ -139,7 +139,6 @@
         )}
       </div>
       {project ? (
-<<<<<<< HEAD
         <div className="flex h-full flex-col gap-2">
           <p className="mb-2 text-lg font-semibold">Project icon</p>
           <div className="flex flex-row gap-x-3">
@@ -164,34 +163,6 @@
               handleImageChange={handleImageChange}
               displayText="Change project icon..."
             />
-=======
-        <div className="flex h-full flex-col gap-y-8">
-          <div>
-            <p className="text-lg font-semibold">Project icon</p>
-            <div className="flex flex-row gap-x-3">
-              <img
-                src={
-                  editForm.icon == ""
-                    ? undefined
-                    : icon
-                      ? URL.createObjectURL(icon)
-                      : editForm.icon.startsWith("/")
-                        ? editForm.icon
-                        : `/api/image_proxy/?url=${encodeURIComponent(editForm.icon)}`
-                }
-                alt="Project logo"
-                className="h-20 min-h-20 w-20 min-w-20 rounded-md border border-app-border object-contain p-1"
-              />
-              <InputFileField
-                label=""
-                accept="image/*"
-                containerClassName="mt-auto h-12"
-                image={icon}
-                handleImageChange={handleImageChange}
-                displayText="Change project icon..."
-              />
-            </div>
->>>>>>> a5413742
           </div>
           <InputTextField
             label="Project Name"
@@ -200,30 +171,18 @@
             value={editForm.name}
             name="name"
             onChange={handleChange}
-<<<<<<< HEAD
-            placeholder="What is your project called?"
+            placeholder="What is your project called..."
             containerClassName="mt-3"
-=======
-            placeholder="What is your project called..."
->>>>>>> a5413742
           />
           <InputTextAreaField
             label="Project Description"
             labelClassName="text-lg font-semibold"
-<<<<<<< HEAD
             className="h-[115px] w-full"
             value={editForm.description}
             name="description"
             onChange={handleChange}
-            placeholder="What is this project about?"
+            placeholder="What is this project about..."
             containerClassName="mt-3"
-=======
-            className="h-[115px] min-h-16 w-full"
-            value={editForm.description}
-            name="description"
-            onChange={handleChange}
-            placeholder="What is this project about..."
->>>>>>> a5413742
           />
           <div className="mt-auto flex flex-col">
             <h3 className="mb-3 border-b-2 border-red-500 pb-2 text-2xl font-bold text-red-500">
