"use client";

<<<<<<< HEAD
import SettingsSizeTable from "~/app/_components/sections/SizeTable";

export default function ProjectScrumPreferences() {
  return <div>
    <SettingsSizeTable />
  </div>;
}
=======
import { useParams } from "next/navigation";
import React, { useEffect, useState, useRef } from "react";
import PrimaryButton from "~/app/_components/buttons/PrimaryButton";
import InputTextField from "~/app/_components/inputs/InputTextField";
import TimeMultiselect, {
  type TimeFrame,
  timeframeMultiplier,
} from "~/app/_components/inputs/TimeMultiselect";
import LoadingSpinner from "~/app/_components/LoadingSpinner";
import { useInvalidateQueriesScrumPreferences } from "~/app/_hooks/invalidateHooks";
import { useAlert } from "~/app/_hooks/useAlert";
import useConfirmation from "~/app/_hooks/useConfirmation";
import useNavigationGuard from "~/app/_hooks/useNavigationGuard";
import {
  defaultMaximumSprintStoryPoints,
  defaultSprintDuration,
} from "~/lib/defaultProjectValues";
import { api } from "~/trpc/react";

const maxInputNumber = 10000000000;

export default function ProjectScrumPreferences() {
  // HOOKS
  const { projectId } = useParams();
  const { alert } = useAlert();
  const confirm = useConfirmation();
  const invalidateQueriesScrumPreferences =
    useInvalidateQueriesScrumPreferences();
  const utils = api.useUtils();
  const initialLoadRef = useRef(true);

  // TRPC
  const { data: scrumSettings, isLoading: settingFetchLoading } =
    api.settings.fetchScrumSettings.useQuery({
      projectId: projectId as string,
    });
  const sprintDuration = scrumSettings?.sprintDuration ?? defaultSprintDuration;
  const maximumSprintStoryPoints =
    scrumSettings?.maximumSprintStoryPoints ?? defaultMaximumSprintStoryPoints;

  const { mutateAsync: updateScrumSettings, isPending: isUpdatePending } =
    api.settings.updateScrumSettings.useMutation();

  // REACT
  const [form, setForm] = useState({
    sprintDuration: sprintDuration,
    maximumSprintStoryPoints: maximumSprintStoryPoints,
  });

  const [timeForm, setTimeForm] = useState<[number, TimeFrame]>([
    form.sprintDuration % 7 === 0
      ? form.sprintDuration / 7
      : form.sprintDuration,
    form.sprintDuration % 7 === 0 ? "Weeks" : "Days",
  ]);

  const [numberWarningShown, setNumberWarningShown] = useState(false);

  const hasBeenModified = () => {
    if (!sprintDuration || !maximumSprintStoryPoints) {
      return false;
    }
    return (
      form.sprintDuration !== sprintDuration ||
      form.maximumSprintStoryPoints !== maximumSprintStoryPoints
    );
  };

  useNavigationGuard(
    async () => {
      if (hasBeenModified()) {
        return !(await confirm(
          "Are you sure?",
          "You have unsaved changes. Do you want to leave?",
          "Discard changes",
          "Keep editing",
        ));
      }
      return false;
    },
    hasBeenModified(),
    "Are you sure you want to leave? You have unsaved changes.",
  );

  useEffect(() => {
    if (scrumSettings) {
      setForm({
        sprintDuration: sprintDuration,
        maximumSprintStoryPoints: maximumSprintStoryPoints,
      });

      // Only automatically convert to weeks on initial load
      if (initialLoadRef.current) {
        setTimeForm([
          sprintDuration % 7 === 0 ? sprintDuration / 7 : sprintDuration,
          sprintDuration % 7 === 0 ? "Weeks" : "Days",
        ]);
        initialLoadRef.current = false;
      } else {
        if (timeForm[1] === "Weeks") {
          setTimeForm([Math.floor(sprintDuration / 7), "Weeks"]);
        } else {
          setTimeForm([sprintDuration, "Days"]);
        }
      }
    }
  }, [scrumSettings]);

  // HANDLES
  const checkLargeNumber = (value: number) => {
    if (value < maxInputNumber) return false;
    if (numberWarningShown) return true;

    alert(
      "Number too large",
      `Please only input numbers less or equal than ${maxInputNumber.toLocaleString()}.`,
      {
        type: "warning",
        duration: 3000,
      },
    );
    return true;
  };

  const handleTimeNumberChange = (value: number) => {
    if (checkLargeNumber(value)) {
      setTimeForm([maxInputNumber, timeForm[1]]);
      setNumberWarningShown(true);
      return;
    }
    setNumberWarningShown(false);

    const timeFrame = timeForm[1];
    const multiplier = timeframeMultiplier[timeFrame];
    const newDays = value * multiplier;

    setTimeForm([value, timeFrame]);
    setForm((prev) => ({
      ...prev,
      sprintDuration: newDays,
    }));
  };

  const handleTimeFrameChange = (timeFrame: TimeFrame) => {
    const timeNumber = timeForm[0];
    const currentTotalDays = timeNumber * timeframeMultiplier[timeFrame];

    setTimeForm([timeNumber, timeFrame]);
    setForm((prev) => ({
      ...prev,
      sprintDuration: currentTotalDays,
    }));
  };

  const handleStoryPointsChange = (valueString: string) => {
    const value = parseInt(valueString === "" ? "0" : valueString, 10);
    if (checkLargeNumber(value)) {
      setForm((prev) => ({
        ...prev,
        maximumSprintStoryPoints: maxInputNumber,
      }));
      setNumberWarningShown(true);
      return;
    }
    setNumberWarningShown(false);

    setForm((prev) => ({
      ...prev,
      maximumSprintStoryPoints: value,
    }));
  };

  const handleSave = async () => {
    if (isUpdatePending) return;
    if (form.sprintDuration < 1 || form.sprintDuration > 365) {
      alert("Oops", "Sprint duration must be between 1 and 365 total days", {
        type: "error",
        duration: 5000,
      });
      return;
    }
    if (form.maximumSprintStoryPoints < 1) {
      alert("Oops", "Maximum sprint story points must be greater than 0", {
        type: "error",
        duration: 5000,
      });
      return;
    }

    await updateScrumSettings({
      projectId: projectId as string,
      days: form.sprintDuration,
      points: form.maximumSprintStoryPoints,
    });

    // optimistic for button
    await utils.settings.fetchScrumSettings.cancel({
      projectId: projectId as string,
    });

    utils.settings.fetchScrumSettings.setData(
      {
        projectId: projectId as string,
      },
      () => {
        return {
          sprintDuration: form.sprintDuration,
          maximumSprintStoryPoints: form.maximumSprintStoryPoints,
        };
      },
    );

    await invalidateQueriesScrumPreferences(projectId as string);

    alert("Success", "Scrum settings updated successfully", {
      type: "success",
      duration: 5000,
    });
  };

  return (
    <div className="flex h-full max-w-[600px] flex-col gap-4">
      <div className="flex w-full items-center justify-between">
        <h1 className="mb-2 text-3xl font-semibold">Scrum Preferences</h1>
        {hasBeenModified() && (
          <PrimaryButton onClick={handleSave} loading={isUpdatePending}>
            Save
          </PrimaryButton>
        )}
      </div>
      {!settingFetchLoading && (
        <>
          <TimeMultiselect
            timeNumber={timeForm[0]}
            timeFrame={timeForm[1]}
            onTimeNumberChange={handleTimeNumberChange}
            onTimeFrameChange={handleTimeFrameChange}
            label="Sprint duration"
            labelClassName="text-lg font-semibold"
          />

          <InputTextField
            label="Maximum sprint story points"
            labelClassName="text-lg font-semibold"
            type="text"
            inputMode="numeric"
            pattern="[0-9]*"
            value={form.maximumSprintStoryPoints}
            onChange={(e) => {
              handleStoryPointsChange(e.target.value);
            }}
            disableAI={true}
          />
        </>
      )}
      {settingFetchLoading && (
        <div className="mt-5 flex flex-row gap-x-3">
          <LoadingSpinner />
          <p className="text-lg font-medium">Loading...</p>
        </div>
      )}
    </div>
  );
}
// TODO: Points table
// TODO: Use new useModification that Luis made
>>>>>>> abc3886d
<|MERGE_RESOLUTION|>--- conflicted
+++ resolved
@@ -1,14 +1,5 @@
 "use client";
 
-<<<<<<< HEAD
-import SettingsSizeTable from "~/app/_components/sections/SizeTable";
-
-export default function ProjectScrumPreferences() {
-  return <div>
-    <SettingsSizeTable />
-  </div>;
-}
-=======
 import { useParams } from "next/navigation";
 import React, { useEffect, useState, useRef } from "react";
 import PrimaryButton from "~/app/_components/buttons/PrimaryButton";
@@ -18,6 +9,7 @@
   timeframeMultiplier,
 } from "~/app/_components/inputs/TimeMultiselect";
 import LoadingSpinner from "~/app/_components/LoadingSpinner";
+import SettingsSizeTable from "~/app/_components/sections/SizeTable";
 import { useInvalidateQueriesScrumPreferences } from "~/app/_hooks/invalidateHooks";
 import { useAlert } from "~/app/_hooks/useAlert";
 import useConfirmation from "~/app/_hooks/useConfirmation";
@@ -270,9 +262,9 @@
           <p className="text-lg font-medium">Loading...</p>
         </div>
       )}
+      <SettingsSizeTable />
     </div>
   );
 }
 // TODO: Points table
-// TODO: Use new useModification that Luis made
->>>>>>> abc3886d
+// TODO: Use new useModification that Luis made