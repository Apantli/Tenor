"use client";
import React from "react";
import { createClassFromSpec, type VisualizationSpec } from "react-vega";
import { cn } from "~/lib/helpers/utils";
import { api } from "~/trpc/react";
import LoadingSpinner from "~/app/_components/LoadingSpinner";
import BarChartIcon from "@mui/icons-material/BarChart";
import {
  type BurndownChartData,
  SampleBurndownData,
} from "~/lib/defaultValues/burndownChart";

// Create a more specific type for your Vega specification
type VegaSpec = VisualizationSpec & {
  data?: Array<{
    name: string;
    values?: unknown;
    [key: string]: unknown;
  }>;
  scales?: Array<{
    name: string;
    type?: string;
    domain?: unknown;
    range?: unknown;
    [key: string]: unknown;
  }>;
  width?: number;
  height?: number;
};

// Generates burndown chart data from project status information
export function useBurndownData(projectId: string) {
  const { data, isLoading, isError } = api.projects.getGraphBurndownData.useQuery(
    { projectId },
<<<<<<< HEAD
    { retry: 0, refetchOnWindowFocus: "always", staleTime: 0 }
=======
    { retry: 0, refetchOnWindowFocus: "always", staleTime: 0 }, // Cache for 5 minutes
>>>>>>> e474fa29
  );

  return {
    data: data,
    isLoading,
    isError,
  };
}

// Base Vega specification for burndown chart
const burndownSpec: VisualizationSpec = {
  $schema: "https://vega.github.io/schema/vega/v5.json",
  description: "Sprint burndown chart",
  width: 450,
  height: 220,
  autosize: {
    type: "fit",
    contains: "padding",
  },
  padding: { right: 20, left: 10, top: 10, bottom: 10 },

  signals: [
    {
      name: "interpolate",
      value: "linear",
<<<<<<< HEAD
    }
=======
    },
    {
      name: "pulse",
      value: 1,
      on: [
        {
          events: { type: "timer", throttle: 500 },
          update: "(sin(now() * 0.01) + 1) / 2",
        },
      ],
    },
>>>>>>> e474fa29
  ],

  data: [
    {
      name: "table",
      values: SampleBurndownData,
      transform: [
        {
          type: "formula",
          as: "x",
          expr: "datum.sprintDay",
        },
        {
          type: "formula",
          as: "y",
          expr: "datum.storyPoints",
        },
        {
          type: "formula",
          as: "c",
          expr: "datum.seriesType",
        },
      ],
    },
    {
      name: "lastPoint",
      source: "table",
      transform: [
        {
          type: "filter",
          expr: "datum.c == 1",
        },
        {
          type: "window",
          sort: { field: "x", order: "descending" },
          ops: ["row_number"],
        },
        {
          type: "filter",
          expr: "datum.row_number === 1",
        },
      ],
    },
  ],

  scales: [
    {
      name: "x",
      type: "linear",
      range: "width",
      nice: true,
      zero: true,
      domain: { data: "table", field: "x" },
    },
    {
      name: "y",
      type: "linear",
      range: "height",
      nice: true,
      zero: true,
      domain: { data: "table", field: "y" },
    },
    {
      name: "color",
      type: "ordinal",
      range: ["#8BC48A", "#13918A"],
      domain: { data: "table", field: "c" },
    },
  ],

  axes: [
    {
      orient: "bottom",
      scale: "x",
      labelFontWeight: 600,
      labelFontSize: 12,
      labelFont: "GeistSans, GeistSans Fallback, ui-sans-serif",
      labelColor: "#6B7280",
      title: "Sprint Day",
      titleFontSize: 18,
      titleColor: "#6B7280",
      grid: true,
      gridOpacity: 0.1,
      format: "d",
      tickCount: 5,
    },
    {
      orient: "left",
      scale: "y",
      labelPadding: 8,
      zindex: 1,
      grid: true,
      gridOpacity: 0.1,
      title: "Story Points",
      titleFontSize: 18,
      titleColor: "#6B7280",
      titleFontWeight: 600,
      titlePadding: 10,
      labelFontSize: 12,
      labelFont: "GeistSans, GeistSans Fallback, ui-sans-serif",
      labelColor: "#6B7280",
      labelFontWeight: 600,
      format: "d",
      tickCount: 5,
      tickMinStep: 1,
    },
  ],

  marks: [
    {
      type: "group",
      from: {
        facet: {
          name: "series",
          data: "table",
          groupby: "c",
        },
      },
      marks: [
        {
          type: "line",
          from: { data: "series" },
          encode: {
            enter: {
              x: { scale: "x", field: "x" },
              y: { scale: "y", field: "y" },
              stroke: { scale: "color", field: "c" },
              strokeWidth: { value: 3 },
            },
            update: {
              interpolate: { signal: "interpolate" },
              strokeOpacity: { value: 1 },
            },
            hover: {
              strokeOpacity: { value: 0.7 },
            },
          },
        },
        {
          type: "symbol",
          from: { data: "series" },
          encode: {
            enter: {
              x: { scale: "x", field: "x" },
              y: { scale: "y", field: "y" },
              fill: { scale: "color", field: "c" },
              size: { value: 50 },
            },
          },
        },
      ],
    },
    {
      type: "symbol",
      from: { data: "lastPoint" },
      encode: {
        enter: {
          x: { scale: "x", field: "x" },
          y: { scale: "y", field: "y" },
          fill: { value: "#13918A" },
          stroke: { value: "white" },
          strokeWidth: { value: 1 },
          size: { value: 150 },
        },
        update: {
<<<<<<< HEAD
          size: { value: 200 },
          opacity: { value: 1 }
        }
      }
    }
=======
          size: { signal: "pulse * 200 + 100" },
          opacity: { value: 1 },
        },
      },
    },
>>>>>>> e474fa29
  ],
};

const BurndownChart: React.FC<{
  projectId: string;
  className?: string;
}> = ({ projectId, className = "" }) => {
  // Use the data generation hook
  const { data: burndownData, isLoading, isError } = useBurndownData(projectId);

  // Calculate appropriate domain based on data
  const maxY = React.useMemo(() => {
    if (!burndownData) return 100;
    return Math.max(...burndownData.map((d) => d.storyPoints));
  }, [burndownData]);

  const domain: [number, number] = [0, maxY];

  const containerRef = React.useRef<HTMLDivElement>(null);
  const [containerDimensions, setContainerDimensions] = React.useState({
    width: 450,
    height: 220,
  });

  // Resize graph on container dimension changes
  React.useEffect(() => {
    if (isLoading || !containerRef.current) return;

    // Force measurement after loading is complete
    const updateDimensions = () => {
      const rect = containerRef.current?.getBoundingClientRect();
      if (rect) {
        const width = rect.width - 20;
        const height = Math.max(rect.height - 15, 220);

        setContainerDimensions({
          width: Math.max(width, 450),
          height: Math.max(height, 220),
        });
      }
    };

    // Run immediately and then set up ResizeObserver
    updateDimensions();

    const resizeObserver = new ResizeObserver((entries) => {
      for (const entry of entries) {
        const width = entry.contentRect.width - 20;
        const height = Math.max(entry.contentRect.height - 15, 220);

        setContainerDimensions({
          width: Math.max(width, 450),
          height: Math.max(height, 220),
        });
      }
    });

    resizeObserver.observe(containerRef.current);
    return () => resizeObserver.disconnect();
  }, [isLoading, containerRef]);

  // Modify spec with dynamic width, height and domain
  const modifiedSpec = React.useMemo(() => {
    const specCopy = JSON.parse(JSON.stringify(burndownSpec)) as VegaSpec;

    // Update the data values
    if (specCopy.data && Array.isArray(specCopy.data)) {
      const tableData = specCopy.data.find((d) => d.name === "table");
      if (tableData) {
        // Use type assertion to safely set the values
        (tableData as { values?: BurndownChartData }).values = burndownData;
      }
    }

    // Update the y-scale domain
    if (specCopy.scales && Array.isArray(specCopy.scales)) {
      const yScale = specCopy.scales.find(
        (scale) =>
          typeof scale === "object" && scale !== null && scale.name === "y",
      );

      if (yScale) {
        yScale.domain = domain;
      }
    }

    // Update dimensions if container has been measured
    if (containerDimensions.width > 0) {
      specCopy.width = containerDimensions.width;
      specCopy.height = containerDimensions.height;
    }

    return specCopy;
  }, [domain, containerDimensions, burndownData]);

  // Create the component with the modified spec
  const LineChartComponent = React.useMemo(
    () =>
      createClassFromSpec({
        mode: "vega",
        spec: modifiedSpec,
      }),
    [modifiedSpec],
  );

  if (isLoading) {
    return (
      <div className="flex h-full items-center justify-center">
        <LoadingSpinner color="primary" />
      </div>
    );
  }

  return (
    <div
      ref={containerRef}
      className={cn(
        "relative mx-auto flex h-full w-full flex-col rounded-lg pb-0 pt-0",
        className,
      )}
    >
      <div>
        <h3 className="text-xl font-semibold">Burndown Chart</h3>
      </div>
      <>
        <div className="absolute right-4 top-4 z-10 flex flex-row gap-4">
          <div className="flex items-center gap-2">
            <div
              className="h-4 w-4 rounded-sm"
              style={{ backgroundColor: "#8BC48A" }}
            />
            <span className="text-sm font-semibold text-gray-600">Ideal</span>
          </div>
          <div className="flex items-center gap-2">
            <div
              className="h-4 w-4 rounded-sm"
              style={{ backgroundColor: " #13918A" }}
            />
            <span className="text-sm font-semibold text-gray-600">Actual</span>
          </div>
        </div>
        {isLoading ? (
          <div className="mx-auto my-auto flex flex-col items-center">
            <span className="mx-auto text-[100px] text-gray-500">
              <LoadingSpinner color="primary" />
            </span>
          </div>
        ) : isError || !burndownData || domain[1] === 0 ? (
          <div className="mx-auto my-auto flex flex-col items-center">
            <span className="mx-auto text-[100px] text-gray-500">
              <BarChartIcon fontSize="inherit" />
            </span>
            <h1 className="mb-5 text-2xl font-semibold text-gray-500">
              No tasks in current sprint
            </h1>
          </div>
        ) : (
          <div className="h-full">
            <LineChartComponent actions={false} />
          </div>
        )}
      </>
    </div>
  );
};

export default BurndownChart;<|MERGE_RESOLUTION|>--- conflicted
+++ resolved
@@ -32,11 +32,7 @@
 export function useBurndownData(projectId: string) {
   const { data, isLoading, isError } = api.projects.getGraphBurndownData.useQuery(
     { projectId },
-<<<<<<< HEAD
     { retry: 0, refetchOnWindowFocus: "always", staleTime: 0 }
-=======
-    { retry: 0, refetchOnWindowFocus: "always", staleTime: 0 }, // Cache for 5 minutes
->>>>>>> e474fa29
   );
 
   return {
@@ -62,21 +58,7 @@
     {
       name: "interpolate",
       value: "linear",
-<<<<<<< HEAD
-    }
-=======
-    },
-    {
-      name: "pulse",
-      value: 1,
-      on: [
-        {
-          events: { type: "timer", throttle: 500 },
-          update: "(sin(now() * 0.01) + 1) / 2",
-        },
-      ],
-    },
->>>>>>> e474fa29
+    }
   ],
 
   data: [
@@ -242,19 +224,11 @@
           size: { value: 150 },
         },
         update: {
-<<<<<<< HEAD
           size: { value: 200 },
           opacity: { value: 1 }
         }
       }
     }
-=======
-          size: { signal: "pulse * 200 + 100" },
-          opacity: { value: 1 },
-        },
-      },
-    },
->>>>>>> e474fa29
   ],
 };
 
