import { useParams } from "next/navigation";
import { useMemo, useRef, useState } from "react";
import {
  permissionNumbers,
  type Permission,
  type Tag,
  type WithId,
} from "~/lib/types/firebaseSchemas";
import type { requirementsRouter } from "~/server/api/routers/requirements";
import { api } from "~/trpc/react";
import Table, { type TableColumns } from "../../../../_components/table/Table";
import { cn } from "~/lib/utils";
import PriorityPicker from "../../../../_components/inputs/pickers/PriorityPicker";
import RequirementTypePicker from "../../../../_components/inputs/pickers/RequirementTypePicker";
import RequirementFocusPicker from "../../../../_components/inputs/pickers/RequirementFocusPicker";
import SearchBar from "../../../../_components/inputs/search/SearchBar";
import { UseFormatForAssignReqTypeScrumId } from "~/app/_hooks/requirementHook";
import LoadingSpinner from "../../../../_components/LoadingSpinner";
import useConfirmation from "~/app/_hooks/useConfirmation";
import AiGeneratorDropdown from "../../../../_components/ai/AiGeneratorDropdown";
import useGhostTableStateManager from "~/app/_hooks/useGhostTableStateManager";
import type { inferRouterOutputs } from "@trpc/server";
import { useInvalidateQueriesAllRequirements } from "~/app/_hooks/invalidateHooks";
import useNavigationGuard from "~/app/_hooks/useNavigationGuard";
import type { RequirementCol } from "~/lib/types/columnTypes";
import useQueryIdForPopup from "~/app/_hooks/useQueryIdForPopup";
import PrimaryButton from "~/app/_components/inputs/buttons/PrimaryButton";
import { emptyRole } from "~/lib/defaultValues/roles";
import { checkPermissions } from "~/lib/defaultValues/permission";
import { usePopupVisibilityState } from "~/app/_components/Popup";
import CreateRequirementPopup from "./CreateRequirementPopup";
import RequirementDetailPopup from "./RequirementDetailPopup";

export const heightOfContent = "h-[calc(100vh-285px)]";

export type AIGeneratedRequirement = WithId<
  inferRouterOutputs<typeof requirementsRouter>["generateRequirements"][number]
>;

export default function RequirementsTable() {
  const { projectId } = useParams();
  const utils = api.useUtils();

  // Popup states
  const [renderCreatePopup, showCreatePopup, setShowCreatePopup] =
    usePopupVisibilityState();
  const [
    renderDetailPopup,
    showDetailPopup,
    selectedReq,
    setRequirementId,
    setShowDetailPopup,
  ] = useQueryIdForPopup("id");

  const [selectedGhostReq, setSelectedGhostReq] = useState<string>("");
  const [searchValue, setSearchValue] = useState("");

  // Hooks
  const generatedRequirements = useRef<AIGeneratedRequirement[]>();

  const invalidateAllRequirements = useInvalidateQueriesAllRequirements();
  const confirm = useConfirmation();

  // API Hooks
  const { data: role } = api.settings.getMyRole.useQuery({
    projectId: projectId as string,
  });

  const permission: Permission = useMemo(() => {
    return checkPermissions({ flags: ["backlog"] }, role ?? emptyRole);
  }, [role]);

  const { data: defaultRequirementType } =
    api.requirements.getDefaultRequirementType.useQuery(
      { projectId: projectId as string },
      { enabled: permission >= permissionNumbers.write },
    );

<<<<<<< HEAD
  // New requirement values
  const defaultRequirement = {
    name: "",
    description: "",
    priority: undefined as Tag | undefined,
    requirementType: defaultRequirementType as Tag | undefined,
    requirementFocus: undefined as Tag | undefined,
  };
  const [newRequirement, setNewRequirement] = useState(defaultRequirement);
  const handleChange = (
    e: React.ChangeEvent<HTMLInputElement | HTMLTextAreaElement>,
  ) => {
    const { name, value } = e.target;
    setNewRequirement((prev) => ({
      ...prev,
      [name]: value,
    }));
  };

  const confirm = useConfirmation();

  const { predefinedAlerts } = useAlert();

  const { mutateAsync: createOrModifyRequirement, isPending } =
    api.requirements.createOrModifyRequirement.useMutation();
  const { mutateAsync: deleteRequirement } =
    api.requirements.deleteRequirement.useMutation();
  const { mutateAsync: generateRequirements } =
    api.requirements.generateRequirements.useMutation();

  const handleCreateRequirement = async () => {
    if (!newRequirement.name) {
      predefinedAlerts.requirementNameError();
      return;
    }

    if (newRequirement.requirementType?.id === undefined) {
      predefinedAlerts.requirementTypeError();
    }

    if (
      !newRequirement.name ||
      newRequirement.requirementType?.id === undefined
    ) {
      return;
    }

    await createOrModifyRequirement({
      projectId: projectId as string,
      requirementData: {
        ...newRequirement,
        scrumId: -1,
        priorityId: newRequirement.priority?.id ?? "",
        requirementTypeId: newRequirement.requirementType.id,
        requirementFocusId: newRequirement.requirementFocus?.id ?? "",
      },
    });

    await invalidateAllRequirements(projectId as string);

    setNewRequirement(defaultRequirement);

    setShowSmallPopup(false);
  };

  const handleEditRequirement = async (
    requirement: RequirementCol,
    checkValues = true,
  ) => {
    let { name, description } = editForm;
    const { priority, requirementType, requirementFocus, scrumId } =
      requirement;
    if (checkValues) {
      if (!name) {
        predefinedAlerts.requirementNameError();
        return;
      }
    }

    if (!name || !description) {
      name = requirement.name ?? "";
      description = requirement.description;
    }

    const newRequirement = {
      projectId: projectId as string,
      name,
      description,
      priorityId: priority?.id ?? "",
      requirementTypeId: requirementType.id ?? "",
      requirementFocusId: requirementFocus?.id ?? "",
      scrumId: scrumId,
      deleted: false,
    };

    await utils.requirements.getRequirementTable.cancel({
      projectId: projectId as string,
    });
    await utils.requirements.getRequirement.cancel({
      projectId: projectId as string,
      requirementId: requirement.id,
    });

    await createOrModifyRequirement({
      projectId: projectId as string,
      requirementId: requirement.id,
      requirementData: newRequirement,
    });

    await invalidateAllRequirements(projectId as string);
    await invalidateRequirementDetails(projectId as string, [requirement.id]);
  };

  // TRPC
=======
>>>>>>> 594d91d1
  const {
    data: requirementsData,
    isLoading: isLoadingRequirements,
    refetch: refetchRequirements,
  } = api.requirements.getRequirementTable.useQuery({
    projectId: projectId as string,
  });

  const { mutateAsync: createOrModifyRequirement } =
    api.requirements.createOrModifyRequirement.useMutation();
  const { mutateAsync: deleteRequirement } =
    api.requirements.deleteRequirement.useMutation();
  const { mutateAsync: generateRequirements } =
    api.requirements.generateRequirements.useMutation();

  // Ghost table state management
  const {
    beginLoading,
    finishLoading,
    generating,
    ghostData,
    ghostRows,
    setGhostRows,
    onAccept,
    onAcceptAll,
    onReject,
    onRejectAll,
    updateGhostRow,
  } = useGhostTableStateManager<RequirementCol, string>(
    async (acceptedIds) => {
      const accepted =
        generatedRequirements.current?.filter((req) =>
          acceptedIds.includes(req.id),
        ) ?? [];
      const acceptedRows = ghostData?.filter((ghost) =>
        acceptedIds.includes(ghost.id),
      );

      await utils.requirements.getRequirementTable.cancel({
        projectId: projectId as string,
      });

      utils.requirements.getRequirementTable.setData(
        { projectId: projectId as string },
        (oldData) => {
          if (!oldData) return oldData;
          return oldData.concat(acceptedRows ?? []);
        },
      );

      // Add the new requirements to the database
      for (const req of accepted.reverse()) {
        await createOrModifyRequirement({
          projectId: projectId as string,
          requirementData: {
            ...req,
            scrumId: 0,
            priorityId: req.priority?.id ?? "",
            requirementTypeId: req.requirementType.id ?? "",
            requirementFocusId: req.requirementFocus?.id ?? "",
          },
        });
      }

      await refetchRequirements();
    },
    (removedIds) => {
      const newGeneratedRequirements = generatedRequirements.current?.filter(
        (req) => !removedIds.includes(req.id),
      );
      generatedRequirements.current = newGeneratedRequirements;
    },
  );

  // Filtering logic
  const query = searchValue.toLowerCase();
  const filteredRequirements = requirementsData
    ?.filter((requirement) => {
      const name = requirement.name?.toLowerCase() ?? "";
      const description = requirement.description.toLowerCase();
      const formattedScrumText = UseFormatForAssignReqTypeScrumId(
        requirement.requirementType.name,
        requirement.scrumId,
      ).toLowerCase();

      return (
        name.includes(query) ||
        description.includes(query) ||
        formattedScrumText.includes(query)
      );
    })
    .sort((a, b) => {
      if (a.scrumId === -1 && b.scrumId === -1) return 0;
      if (a.scrumId === -1) return -1;
      if (b.scrumId === -1) return 1;
      return a.scrumId < b.scrumId ? 1 : -1;
    });

  // Handlers
  const setRequirementsData = async (
    updater: (
      oldData: RequirementCol[] | undefined,
    ) => RequirementCol[] | undefined,
  ) => {
    await utils.requirements.getRequirementTable.cancel({
      projectId: projectId as string,
    });
    utils.requirements.getRequirementTable.setData(
      { projectId: projectId as string },
      updater,
    );
  };

  const handleEditRequirement = async (
    requirement: RequirementCol,
    checkValues = true,
  ) => {
    const {
      name,
      description,
      priority,
      requirementType,
      requirementFocus,
      scrumId,
    } = requirement;

    if (checkValues && !name) {
      return;
    }

    const newRequirement = {
      projectId: projectId as string,
      name: name ?? "",
      description,
      priorityId: priority?.id ?? "",
      requirementTypeId: requirementType.id ?? "",
      requirementFocusId: requirementFocus?.id ?? "",
      scrumId: scrumId,
      deleted: false,
    };

    await createOrModifyRequirement({
      projectId: projectId as string,
      requirementId: requirement.id,
      requirementData: newRequirement,
    });

    await invalidateAllRequirements(projectId as string);
  };

  const handleGenerate = async (amount: number, prompt: string) => {
    beginLoading(amount);

    const generatedData = await generateRequirements({
      projectId: projectId as string,
      amount,
      prompt,
    });

    generatedRequirements.current = generatedData.map((req, i) => ({
      ...req,
      id: i.toString(),
    }));

    const tableData: RequirementCol[] = generatedData.map((req, i) => ({
      id: i.toString(),
      scrumId: -1,
      name: req.name,
      description: req.description,
      priority: req.priority ?? undefined,
      requirementType: req.requirementType ?? { id: "", name: "" },
      requirementFocus: req.requirementFocus ?? undefined,
    }));

    // New requirement focus might have been created, so we need to invalidate the query
    await utils.requirements.getRequirementFocuses.invalidate({
      projectId: projectId as string,
    });

    finishLoading(tableData);
  };

  const onRequirementAdded = async (requirementId: string) => {
    await invalidateAllRequirements(projectId as string);
    setShowCreatePopup(false);
    setSelectedGhostReq("");
    setRequirementId(requirementId);
  };

  // Navigation guard
  useNavigationGuard(
    async () => {
      if ((generatedRequirements?.current?.length ?? 0) > 0) {
        return !(await confirm(
          "Are you sure?",
          "You have unsaved AI generated requirements. To save them, please accept them first.",
          "Discard",
          "Keep editing",
        ));
      } else if (generating) {
        return !(await confirm(
          "Are you sure?",
          "You are currently generating requirements. If you leave now, the generation will be cancelled.",
          "Discard",
          "Keep editing",
        ));
      }
      return false;
    },
    generating || (generatedRequirements.current?.length ?? 0) > 0,
    "Are you sure you want to leave? You have unsaved AI generated requirements. To save them, please accept them first.",
  );

  // Table configuration
  const table = useMemo(() => {
    if (filteredRequirements == undefined || isLoadingRequirements) {
      return (
        <div className="flex h-full w-full flex-1 items-start justify-center p-10">
          <LoadingSpinner color="primary" />
        </div>
      );
    }

    const tableColumns: TableColumns<RequirementCol> = {
      id: { visible: false },
      scrumId: {
        label: "Id",
        width: 80,
        sortable: true,
        hiddenOnGhost: true,
        render(row, _, isGhost) {
          return (
            <button
              className="flex w-full items-center truncate text-left text-app-text underline-offset-4 hover:text-app-primary hover:underline disabled:opacity-70 disabled:hover:text-app-text disabled:hover:no-underline"
              onClick={() => {
                if (isGhost) {
                  setSelectedGhostReq(row.id);
                  setShowDetailPopup(true);
                } else {
                  setSelectedGhostReq("");
                  setRequirementId(row.id);
                }
              }}
              disabled={row.scrumId === -1}
            >
              {row.scrumId !== -1 ? (
                UseFormatForAssignReqTypeScrumId(
                  row.requirementType.name,
                  row.scrumId,
                )
              ) : (
                <div className="h-6 w-[calc(100%-40px)] animate-pulse rounded-md bg-slate-500/50"></div>
              )}
            </button>
          );
        },
      },
      name: {
        label: "Title",
        width: 450,
        sortable: true,
        render(row, _, isGhost) {
          return (
            <button
              className="w-full items-center truncate text-left text-app-text underline-offset-4 hover:text-app-primary hover:underline disabled:animate-pulse disabled:opacity-70 disabled:hover:text-app-text disabled:hover:no-underline"
              onClick={() => {
                if (isGhost) {
                  setSelectedGhostReq(row.id);
                  setShowDetailPopup(true);
                } else {
                  setSelectedGhostReq("");
                  setRequirementId(row.id);
                }
              }}
              disabled={!isGhost && row.scrumId === -1}
            >
              {row.name}
            </button>
          );
        },
      },
      description: {
        visible: false,
      },
      priority: {
        label: "Priority",
        width: 120,
        sortable: true,
        filterable: "list",
        filterValue(row) {
          return row.priority?.name ?? "";
        },
        sorter(a, b) {
          if (!a.priority && !b.priority) return 0;
          if (!a.priority) return -1;
          if (!b.priority) return 1;
          return a.priority?.name.localeCompare(b.priority?.name);
        },
        render(row, _, isGhost) {
          const handleGhostPriorityChange = (tag: Tag) => {
            updateGhostRow(row.id, (oldData) => ({
              ...oldData,
              priority: tag,
            }));
            generatedRequirements.current = generatedRequirements.current?.map(
              (req) => {
                if (req.id === row.id) {
                  return {
                    ...req,
                    priority: tag,
                  };
                }
                return req;
              },
            );
          };

          return (
            <PriorityPicker
              disabled={permission < permissionNumbers.write}
              priority={row.priority}
              onChange={async (tag: Tag) => {
                if (isGhost) {
                  handleGhostPriorityChange(tag);
                  return;
                }

                await setRequirementsData(
                  (prevData) =>
                    prevData?.map((item) =>
                      item.id === row.id ? { ...item, priority: tag } : item,
                    ) ?? [],
                );
                await handleEditRequirement(
                  {
                    ...row,
                    priority: tag,
                  },
                  false,
                );
              }}
            />
          );
        },
      },
      requirementType: {
        label: "Req. Type",
        width: 220,
        sortable: true,
        filterable: "list",
        filterValue(row) {
          return row.requirementType?.name ?? "";
        },
        sorter(a, b) {
          if (!a.requirementType && !b.requirementType) return 0;
          if (!a.requirementType) return -1;
          if (!b.requirementType) return 1;
          return a.requirementType?.name.localeCompare(b.requirementType?.name);
        },
        render(row, _, isGhost) {
          const handleGhostReqTypeChange = (tag: Tag) => {
            updateGhostRow(row.id, (oldData) => ({
              ...oldData,
              requirementType: tag,
            }));
            generatedRequirements.current = generatedRequirements.current?.map(
              (req) => {
                if (req.id === row.id) {
                  return {
                    ...req,
                    requirementType: tag,
                  };
                }
                return req;
              },
            );
          };

          return (
            <RequirementTypePicker
              disabled={permission < permissionNumbers.write}
              type={row.requirementType}
              onChange={async (requirementType) => {
                if (isGhost) {
                  handleGhostReqTypeChange(requirementType);
                  return;
                }

                await setRequirementsData(
                  (prevData) =>
                    prevData?.map((item) =>
                      item.id === row.id
                        ? { ...item, requirementType: requirementType }
                        : item,
                    ) ?? [],
                );
                await handleEditRequirement(
                  {
                    ...row,
                    requirementType: requirementType,
                  },
                  false,
                );
              }}
            />
          );
        },
      },
      requirementFocus: {
        label: "Req. Focus",
        width: 250,
        sortable: true,
        filterable: "list",
        filterValue(row) {
          return row.requirementFocus?.name ?? "";
        },
        sorter(a, b) {
          if (!a.requirementFocus && !b.requirementFocus) return 0;
          if (!a.requirementFocus) return -1;
          if (!b.requirementFocus) return 1;
          return a.requirementFocus?.name.localeCompare(
            b.requirementFocus?.name,
          );
        },
        render(row, _, isGhost) {
          const handleGhostFocusChange = (tag: Tag) => {
            updateGhostRow(row.id, (oldData) => ({
              ...oldData,
              requirementFocus: tag,
            }));
            generatedRequirements.current = generatedRequirements.current?.map(
              (req) => {
                if (req.id === row.id) {
                  return {
                    ...req,
                    requirementFocus: tag,
                  };
                }
                return req;
              },
            );
          };

          return (
            <RequirementFocusPicker
              disabled={permission < permissionNumbers.write}
              focus={row.requirementFocus}
              onChange={async (requirementFocus) => {
                if (isGhost) {
                  handleGhostFocusChange(requirementFocus);
                  return;
                }

                await setRequirementsData(
                  (prevData) =>
                    prevData?.map((item) =>
                      item.id === row.id
                        ? { ...item, requirementFocus: requirementFocus }
                        : item,
                    ) ?? [],
                );
                await handleEditRequirement(
                  {
                    ...row,
                    requirementFocus: requirementFocus,
                  },
                  false,
                );
              }}
            />
          );
        },
      },
    };

    const handleDelete = async (
      ids: string[],
      callback: (del: boolean) => void,
    ) => {
      const confirmMessage =
        ids.length > 1
          ? "delete these requirements?"
          : "delete this requirement?";
      if (
        !(await confirm(
          `Are you sure you want to ${confirmMessage}`,
          "This action cannot be undone.",
          "Delete",
        ))
      ) {
        callback(false);
        return;
      }
      callback(true);

      const newData = requirementsData?.filter(
        (item) => !ids.includes(item.id),
      );

      await utils.requirements.getRequirementTable.cancel({
        projectId: projectId as string,
      });
      utils.requirements.getRequirementTable.setData(
        { projectId: projectId as string },
        () => newData,
      );

      await Promise.all(
        ids.map((id) =>
          deleteRequirement({
            projectId: projectId as string,
            requirementId: id,
          }),
        ),
      );
      await refetchRequirements();
      return true;
    };

    return (
      <Table
        className={cn("w-full", heightOfContent)}
        data={filteredRequirements ?? []}
        columns={tableColumns}
        onDelete={handleDelete}
        emptyMessage="No requirements found"
        multiselect={permission >= permissionNumbers.write}
        deletable={permission >= permissionNumbers.write}
        tableKey="requirements-table"
        ghostData={ghostData}
        ghostRows={ghostRows}
        setGhostRows={setGhostRows}
        acceptGhosts={onAccept}
        rejectGhosts={onReject}
        ghostLoadingEstimation={5000}
        rowClassName="h-12"
      />
    );
  }, [
    filteredRequirements,
    isLoadingRequirements,
    ghostData,
    ghostRows,
    permission,
  ]);

  return (
    <div className="flex flex-col gap-2 lg:mx-10 xl:mx-20">
      <div className="mb-3 flex w-full flex-col justify-between">
        <h1 className="content-center text-3xl font-semibold">Requirements</h1>
        <div className="mt-3 flex flex-1 grow items-center justify-end gap-1">
          <div className="flex-1">
            <SearchBar
              placeholder="Find a requirement by title or id..."
              searchValue={searchValue}
              handleUpdateSearch={(e) => setSearchValue(e.target.value)}
            />
          </div>
          {permission >= permissionNumbers.write && (
            <div className="flex items-center gap-1">
              <PrimaryButton
                onClick={() => setShowCreatePopup(true)}
                data-cy="add-requirement-button"
              >
                + Add Requirement
              </PrimaryButton>
              <AiGeneratorDropdown
                singularLabel="requirement"
                pluralLabel="requirements"
                className="w-[350px]"
                onGenerate={handleGenerate}
                alreadyGenerated={(ghostData?.length ?? 0) > 0}
                disabled={generating}
                onAcceptAll={onAcceptAll}
                onRejectAll={onRejectAll}
              />
            </div>
          )}
        </div>
      </div>
<<<<<<< HEAD
      {table}
      {renderSmallPopup && (
        <Popup
          show={showSmallPopup}
          reduceTopPadding={
            requirementEditedData === null ||
            permission < permissionNumbers.write
          }
          size="small"
          className={cn("max-h-[700px] w-[600px]", {
            "h-[500px]": !requirementEditedData,
          })}
          disablePassiveDismiss={!requirementSaved}
          dismiss={async () => {
            if (!requirementSaved) {
              const confirmation = await confirm(
                "Are you sure?",
                "Your changes will be discarded.",
                "Discard changes",
                "Keep Editing",
              );
              if (!confirmation) return;
            }
            setShowSmallPopup(false);
            setTimeout(() => resetParam("id"), 100);
          }}
          setEditMode={
            permission < permissionNumbers.write
              ? undefined
              : requirementEditedData !== null
                ? async () => {
                    const { name } = editForm;
                    if (editingRequirement) {
                      if (!name) {
                        predefinedAlerts.requirementNameError();
                        return;
                      }

                      setEditingRequirement(false);

                      if (ghostRequirementEdited) {
                        updateGhostRow(
                          ghostRequirementEdited.id,
                          (oldData) => ({
                            ...oldData,
                            name: editForm.name,
                            description: editForm.description,
                          }),
                        );
                        setGhostRequirementEdited((prev) => {
                          if (!prev) return null;
                          return {
                            ...prev,
                            name: editForm.name,
                            description: editForm.description,
                          };
                        });
                        generatedRequirements.current =
                          generatedRequirements.current?.map((req) => {
                            if (req.id === ghostRequirementEdited.id) {
                              return {
                                ...req,
                                name: editForm.name,
                                description: editForm.description,
                              };
                            }
                            return req;
                          });
                        return;
                      }

                      setRequirementEdited((prev) => {
                        if (!prev) return null;
                        return {
                          ...prev,
                          name: editForm.name,
                          description: editForm.description,
                        };
                      });
                      await handleEditRequirement(requirementEditedData);
                    } else {
                      setEditingRequirement(true);
                    }
                  }
                : () => {}
          }
          editMode={
            permission < permissionNumbers.write
              ? undefined
              : requirementEditedData
                ? editingRequirement
                : undefined
          }
          title={
            <>
              {requirementEdited === null && selectedReq !== "" ? (
                <></>
              ) : (
                <h1 className="text-2xl">
                  <strong>
                    {requirementEditedData ? (
                      <h1 className="font-semibold">
                        <span>
                          {UseFormatForAssignReqTypeScrumId(
                            requirementEditedData.requirementType.name,
                            requirementEditedData.scrumId,
                          )}
                          :{" "}
                        </span>
                        <span className="font-normal">
                          {requirementEditedData.name}
                        </span>
                      </h1>
                    ) : (
                      <h1>New Requirement</h1>
                    )}
                  </strong>{" "}
                </h1>
              )}
            </>
          }
          footerClassName="ml-0"
          footer={
            <>
              {(requirementEdited === null && selectedReq !== "") ||
              requirementEditedData === null ? (
                <></>
              ) : (
                <div
                  className="flex w-full flex-col gap-4"
                  data-cy="requirement-popup-footer"
                >
                  <div className="flex w-full gap-2">
                    <div className="w-36 space-y-2">
                      <label className="font-semibold">Type</label>
                      <RequirementTypePicker
                        disabled={permission < permissionNumbers.write}
                        type={requirementEditedData.requirementType}
                        onChange={async (type) => {
                          if (ghostRequirementEdited) {
                            updateGhostRow(
                              ghostRequirementEdited.id,
                              (oldData) => ({
                                ...oldData,
                                requirementTypeId: type,
                              }),
                            );
                            setGhostRequirementEdited((prev) => ({
                              ...prev!,
                              requirementType: type,
                            }));
                            generatedRequirements.current =
                              generatedRequirements.current?.map((req) => {
                                if (req.id === ghostRequirementEdited.id) {
                                  return {
                                    ...req,
                                    requirementType: type,
                                  };
                                }
                                return req;
                              });
                            return;
                          }
=======
>>>>>>> 594d91d1

      {table}

      {renderCreatePopup && (
        <CreateRequirementPopup
          showPopup={showCreatePopup}
          setShowPopup={setShowCreatePopup}
          onRequirementAdded={onRequirementAdded}
          defaultRequirementType={defaultRequirementType}
        />
      )}

      {renderDetailPopup && (
        <RequirementDetailPopup
          requirementId={selectedReq}
          showDetail={showDetailPopup}
          setRequirementId={(newId) => {
            setRequirementId(newId);
            if (newId === "" && selectedGhostReq !== "") {
              setShowDetailPopup(false);
              setTimeout(() => setSelectedGhostReq(""), 300);
            }
          }}
          requirementData={
            selectedGhostReq !== ""
              ? ghostData?.find((req) => req.id === selectedGhostReq)
              : undefined
          }
          setRequirementData={(updatedDetail) => {
            if (!selectedGhostReq || !updatedDetail) return;
            updateGhostRow(selectedGhostReq, () => updatedDetail);
          }}
          canWrite={permission >= permissionNumbers.write}
          generatedRequirements={generatedRequirements.current}
          updateGeneratedRequirement={(id, data) => {
            generatedRequirements.current = generatedRequirements.current?.map(
              (req) => (req.id === id ? { ...req, ...data } : req),
            );
          }}
          onAccept={async () => {
            setShowDetailPopup(false);
            setTimeout(() => setSelectedGhostReq(""), 300);
            await onAccept([selectedGhostReq]);
          }}
          onReject={() => {
            setShowDetailPopup(false);
            setTimeout(() => {
              onReject([selectedGhostReq]);
              setSelectedGhostReq("");
            }, 300);
          }}
        />
      )}
    </div>
  );
}<|MERGE_RESOLUTION|>--- conflicted
+++ resolved
@@ -76,123 +76,6 @@
       { enabled: permission >= permissionNumbers.write },
     );
 
-<<<<<<< HEAD
-  // New requirement values
-  const defaultRequirement = {
-    name: "",
-    description: "",
-    priority: undefined as Tag | undefined,
-    requirementType: defaultRequirementType as Tag | undefined,
-    requirementFocus: undefined as Tag | undefined,
-  };
-  const [newRequirement, setNewRequirement] = useState(defaultRequirement);
-  const handleChange = (
-    e: React.ChangeEvent<HTMLInputElement | HTMLTextAreaElement>,
-  ) => {
-    const { name, value } = e.target;
-    setNewRequirement((prev) => ({
-      ...prev,
-      [name]: value,
-    }));
-  };
-
-  const confirm = useConfirmation();
-
-  const { predefinedAlerts } = useAlert();
-
-  const { mutateAsync: createOrModifyRequirement, isPending } =
-    api.requirements.createOrModifyRequirement.useMutation();
-  const { mutateAsync: deleteRequirement } =
-    api.requirements.deleteRequirement.useMutation();
-  const { mutateAsync: generateRequirements } =
-    api.requirements.generateRequirements.useMutation();
-
-  const handleCreateRequirement = async () => {
-    if (!newRequirement.name) {
-      predefinedAlerts.requirementNameError();
-      return;
-    }
-
-    if (newRequirement.requirementType?.id === undefined) {
-      predefinedAlerts.requirementTypeError();
-    }
-
-    if (
-      !newRequirement.name ||
-      newRequirement.requirementType?.id === undefined
-    ) {
-      return;
-    }
-
-    await createOrModifyRequirement({
-      projectId: projectId as string,
-      requirementData: {
-        ...newRequirement,
-        scrumId: -1,
-        priorityId: newRequirement.priority?.id ?? "",
-        requirementTypeId: newRequirement.requirementType.id,
-        requirementFocusId: newRequirement.requirementFocus?.id ?? "",
-      },
-    });
-
-    await invalidateAllRequirements(projectId as string);
-
-    setNewRequirement(defaultRequirement);
-
-    setShowSmallPopup(false);
-  };
-
-  const handleEditRequirement = async (
-    requirement: RequirementCol,
-    checkValues = true,
-  ) => {
-    let { name, description } = editForm;
-    const { priority, requirementType, requirementFocus, scrumId } =
-      requirement;
-    if (checkValues) {
-      if (!name) {
-        predefinedAlerts.requirementNameError();
-        return;
-      }
-    }
-
-    if (!name || !description) {
-      name = requirement.name ?? "";
-      description = requirement.description;
-    }
-
-    const newRequirement = {
-      projectId: projectId as string,
-      name,
-      description,
-      priorityId: priority?.id ?? "",
-      requirementTypeId: requirementType.id ?? "",
-      requirementFocusId: requirementFocus?.id ?? "",
-      scrumId: scrumId,
-      deleted: false,
-    };
-
-    await utils.requirements.getRequirementTable.cancel({
-      projectId: projectId as string,
-    });
-    await utils.requirements.getRequirement.cancel({
-      projectId: projectId as string,
-      requirementId: requirement.id,
-    });
-
-    await createOrModifyRequirement({
-      projectId: projectId as string,
-      requirementId: requirement.id,
-      requirementData: newRequirement,
-    });
-
-    await invalidateAllRequirements(projectId as string);
-    await invalidateRequirementDetails(projectId as string, [requirement.id]);
-  };
-
-  // TRPC
-=======
->>>>>>> 594d91d1
   const {
     data: requirementsData,
     isLoading: isLoadingRequirements,
@@ -773,172 +656,6 @@
           )}
         </div>
       </div>
-<<<<<<< HEAD
-      {table}
-      {renderSmallPopup && (
-        <Popup
-          show={showSmallPopup}
-          reduceTopPadding={
-            requirementEditedData === null ||
-            permission < permissionNumbers.write
-          }
-          size="small"
-          className={cn("max-h-[700px] w-[600px]", {
-            "h-[500px]": !requirementEditedData,
-          })}
-          disablePassiveDismiss={!requirementSaved}
-          dismiss={async () => {
-            if (!requirementSaved) {
-              const confirmation = await confirm(
-                "Are you sure?",
-                "Your changes will be discarded.",
-                "Discard changes",
-                "Keep Editing",
-              );
-              if (!confirmation) return;
-            }
-            setShowSmallPopup(false);
-            setTimeout(() => resetParam("id"), 100);
-          }}
-          setEditMode={
-            permission < permissionNumbers.write
-              ? undefined
-              : requirementEditedData !== null
-                ? async () => {
-                    const { name } = editForm;
-                    if (editingRequirement) {
-                      if (!name) {
-                        predefinedAlerts.requirementNameError();
-                        return;
-                      }
-
-                      setEditingRequirement(false);
-
-                      if (ghostRequirementEdited) {
-                        updateGhostRow(
-                          ghostRequirementEdited.id,
-                          (oldData) => ({
-                            ...oldData,
-                            name: editForm.name,
-                            description: editForm.description,
-                          }),
-                        );
-                        setGhostRequirementEdited((prev) => {
-                          if (!prev) return null;
-                          return {
-                            ...prev,
-                            name: editForm.name,
-                            description: editForm.description,
-                          };
-                        });
-                        generatedRequirements.current =
-                          generatedRequirements.current?.map((req) => {
-                            if (req.id === ghostRequirementEdited.id) {
-                              return {
-                                ...req,
-                                name: editForm.name,
-                                description: editForm.description,
-                              };
-                            }
-                            return req;
-                          });
-                        return;
-                      }
-
-                      setRequirementEdited((prev) => {
-                        if (!prev) return null;
-                        return {
-                          ...prev,
-                          name: editForm.name,
-                          description: editForm.description,
-                        };
-                      });
-                      await handleEditRequirement(requirementEditedData);
-                    } else {
-                      setEditingRequirement(true);
-                    }
-                  }
-                : () => {}
-          }
-          editMode={
-            permission < permissionNumbers.write
-              ? undefined
-              : requirementEditedData
-                ? editingRequirement
-                : undefined
-          }
-          title={
-            <>
-              {requirementEdited === null && selectedReq !== "" ? (
-                <></>
-              ) : (
-                <h1 className="text-2xl">
-                  <strong>
-                    {requirementEditedData ? (
-                      <h1 className="font-semibold">
-                        <span>
-                          {UseFormatForAssignReqTypeScrumId(
-                            requirementEditedData.requirementType.name,
-                            requirementEditedData.scrumId,
-                          )}
-                          :{" "}
-                        </span>
-                        <span className="font-normal">
-                          {requirementEditedData.name}
-                        </span>
-                      </h1>
-                    ) : (
-                      <h1>New Requirement</h1>
-                    )}
-                  </strong>{" "}
-                </h1>
-              )}
-            </>
-          }
-          footerClassName="ml-0"
-          footer={
-            <>
-              {(requirementEdited === null && selectedReq !== "") ||
-              requirementEditedData === null ? (
-                <></>
-              ) : (
-                <div
-                  className="flex w-full flex-col gap-4"
-                  data-cy="requirement-popup-footer"
-                >
-                  <div className="flex w-full gap-2">
-                    <div className="w-36 space-y-2">
-                      <label className="font-semibold">Type</label>
-                      <RequirementTypePicker
-                        disabled={permission < permissionNumbers.write}
-                        type={requirementEditedData.requirementType}
-                        onChange={async (type) => {
-                          if (ghostRequirementEdited) {
-                            updateGhostRow(
-                              ghostRequirementEdited.id,
-                              (oldData) => ({
-                                ...oldData,
-                                requirementTypeId: type,
-                              }),
-                            );
-                            setGhostRequirementEdited((prev) => ({
-                              ...prev!,
-                              requirementType: type,
-                            }));
-                            generatedRequirements.current =
-                              generatedRequirements.current?.map((req) => {
-                                if (req.id === ghostRequirementEdited.id) {
-                                  return {
-                                    ...req,
-                                    requirementType: type,
-                                  };
-                                }
-                                return req;
-                              });
-                            return;
-                          }
-=======
->>>>>>> 594d91d1
 
       {table}
 
