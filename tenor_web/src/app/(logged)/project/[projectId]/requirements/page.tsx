--- conflicted
+++ resolved
@@ -1,3 +1,10 @@
+"use client"; 
+
+import { useParams } from "next/navigation";
+import Table, { type TableColumns } from "~/app/_components/table/Table";
+import HideIcon from "@mui/icons-material/HideImageOutlined";
+import { api } from "~/trpc/react";
+import { type Requirement } from "~/lib/types/firebaseSchemas";
 "use client"; 
 
 import { useParams } from "next/navigation";
@@ -15,7 +22,6 @@
   );
 
   const columns: TableColumns<Requirement> = {
-<<<<<<< HEAD
     scrumId: {
       label: "Id",
       width: 200,
@@ -29,32 +35,10 @@
     priorityId: {
       label: "Priority",
       width: 120,
-=======
-    scrumId: { visible: false },
-    name: {
-      label: "Name",
-      width: 200,
-      filterable: "list", // list: shows the user a list of row values to filter by
-      // Optionally: You may provide a render function to present the information in any way you like
-      // This is to be used when displaying a pill in the table, but can be used to add any component you like
-      render(row) {
-        return <span className="font-bold">{row.name}</span>;
-      },
-    },
-    description: {
-      label: "Description",
-      width: 400,
-      sortable: true,
-    },
-    priorityId: {
-      label: "Priority",
-      width: 200,
->>>>>>> 33570401
       filterable: "list",
       sortable: true,
     },
     size: {
-<<<<<<< HEAD
       visible: false,
     },
     requirementTypeId: {
@@ -70,29 +54,6 @@
     deleted: {
       visible: false,
     },  
-=======
-      label: "Size",
-      width: 150,
-      sortable: true,
-    },
-    requirementTypeId: {
-      label: "Type",
-      width: 150,
-      filterable: "list",
-    },
-    requirementFocusId: {
-      label: "Focus",
-      width: 150,
-      filterable: "list",
-    },
-    deleted: {
-      label: "Deleted",
-      width: 100,
-      render(row) {
-        return <span>{row.deleted ? "Yes" : "No"}</span>;
-      },
-    },
->>>>>>> 33570401
   };
 
   const extraOptions = [
@@ -108,12 +69,7 @@
 
   return (
     <div>
-<<<<<<< HEAD
       <h2 className="my-2 text-2xl font-medium">Requirements</h2>
-=======
-      <hr />
-      <h2 className="my-2 text-2xl font-medium">Tables</h2>
->>>>>>> 33570401
       {/* Include the table component in your page, give it a maximum height, as well as the data and columns */}
       {/* Optionally include extraOptions */}
       {/* multiselect: Show the checkboxes next to each row and in the header */}
@@ -130,4 +86,5 @@
       />
     </div>
   );
-}+  );
+}
