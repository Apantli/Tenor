"use client";

import { useParams } from "next/navigation";
import { useMemo, useState } from "react";
import { api } from "~/trpc/react";
import UserStoryDetailPopup from "../user-stories/UserStoryDetailPopup";
import CheckAll from "@mui/icons-material/DoneAll";
import CheckNone from "@mui/icons-material/RemoveDone";
import { cn } from "~/lib/utils";
import LoadingSpinner from "~/app/_components/LoadingSpinner";
import {
  useFormatIssueScrumId,
  useFormatUserStoryScrumId,
} from "~/app/_hooks/scrumIdHooks";
import { DragDropProvider, DragOverlay } from "@dnd-kit/react";
import ItemCardRender from "~/app/_components/cards/ItemCardRender";
import AssignableCardColumn from "~/app/_components/cards/AssignableCardColumn";
import Dropdown, { DropdownButton } from "~/app/_components/Dropdown";
import {
  useInvalidateQueriesBacklogItemDetails,
  useInvalidateQueriesBacklogItems,
} from "~/app/_hooks/invalidateHooks";
import IssueDetailPopup from "../issues/IssueDetailPopup";
import type { KanbanCard } from "~/lib/types/kanbanTypes";
import {
  type Permission,
  permissionNumbers,
} from "~/lib/types/firebaseSchemas";
import useQueryIdForPopup from "~/app/_hooks/useQueryIdForPopup";
<<<<<<< HEAD
import { type RegexItem } from "./AdvancedSearch";
import { emptyRole } from "~/lib/defaultValues/roles";
import { checkPermissions } from "~/app/_hooks/useGetPermission";
=======
import type { AdvancedSearchFilters } from "~/app/_hooks/useAdvancedSearchFilters";
>>>>>>> 0dcc1f8a

interface Props {
  filter: string;
  advancedFilters: AdvancedSearchFilters;
}

export default function ItemsKanban({ filter, advancedFilters }: Props) {
  // GENERAL
  const { projectId } = useParams();
  const utils = api.useUtils();
  const formatUserStoryScrumId = useFormatUserStoryScrumId();
  const formatIssueScrumId = useFormatIssueScrumId();
  const invalidateQueriesBacklogItems = useInvalidateQueriesBacklogItems();
  const invalidateQueriesBacklogItemDetails =
    useInvalidateQueriesBacklogItemDetails();

  // TRPC
  const { data: itemsAndColumnsData, isLoading } =
    api.kanban.getBacklogItemsForKanban.useQuery({
      projectId: projectId as string,
    });
  const { data: role } = api.settings.getMyRole.useQuery({
    projectId: projectId as string,
  });
  const permission: Permission = useMemo(() => {
    return checkPermissions(
      {
        flags: ["backlog"],
      },
      role ?? emptyRole,
    );
  }, [role]);

  const { mutateAsync: modifyUserStoryTags } =
    api.userStories.modifyUserStoryTags.useMutation();

  const { mutateAsync: modifyIssuesTags } =
    api.issues.modifyIssuesTags.useMutation();

  // REACT
  const [selectedItems, setSelectedItems] = useState<Set<string>>(new Set());
  const [lastDraggedItemId, setLastDraggedItemId] = useState<string | null>(
    null,
  );

  const [renderDetail, showDetail, detailItemId, setDetailItemId] =
    useQueryIdForPopup("id");
  // Detail item and parent
  const detailItem = itemsAndColumnsData?.cardItems[detailItemId];
  const detailItemType = detailItem?.cardType;

  // UTILITY
  const getCorrectFormatter = (itemType: string) => {
    if (itemType === "US") {
      return formatUserStoryScrumId;
    } else if (itemType === "IS") {
      return formatIssueScrumId;
    }
    return formatUserStoryScrumId;
  };

  let updateOperationsInProgress = 0;

  const handleDragEnd = async (itemId: string, columnId: string) => {
    setLastDraggedItemId(null);
    if (itemsAndColumnsData == undefined) return;
    // Ensure the item exists and the column is different
    const itemBeingDragged = itemsAndColumnsData.cardItems[itemId];
    if (!itemBeingDragged || columnId === itemBeingDragged.columnId) return;

    await moveItemsToColumn([itemId], columnId);
  };

  const moveItemsToColumn = async (itemIds: string[], columnId: string) => {
    if (itemsAndColumnsData == undefined) return;
    updateOperationsInProgress += 1;
    const cardItems = itemsAndColumnsData.cardItems;
    await utils.kanban.getBacklogItemsForKanban.cancel({
      projectId: projectId as string,
    });

    utils.kanban.getBacklogItemsForKanban.setData(
      {
        projectId: projectId as string,
      },
      (oldData) => {
        if (!oldData) return undefined;

        const sortByScrumId = (a: string, b: string) => {
          const itemA = cardItems[a];
          const itemB = cardItems[b];
          return (itemA?.scrumId ?? 0) - (itemB?.scrumId ?? 0);
        };

        const unorderedColumns = oldData.columns.map((column) => {
          if (column.id === columnId) {
            return {
              ...column,
              itemIds: [...column.itemIds, ...itemIds],
            };
          } else {
            return {
              ...column,
              itemIds: column.itemIds.filter(
                (itemId) => !itemIds.includes(itemId),
              ),
            };
          }
        });

        // sorting
        const columns = unorderedColumns.map((column) => {
          if (column.id === columnId) {
            return {
              ...column,
              itemIds: column.itemIds.sort(sortByScrumId),
            };
          }
          return column;
        });

        const updatedItems = Object.fromEntries(
          Object.entries(oldData.cardItems).map(([id, item]) => {
            if (itemIds.includes(id)) {
              return [
                id,
                {
                  ...item,
                  columnId: columnId,
                },
              ];
            }
            return [id, item];
          }),
        );

        return {
          columns,
          cardItems: updatedItems,
        };
      },
    );

    // Set lastDraggedItemId AFTER optimistic update, only if a single item was moved
    if (itemIds.length === 1) {
      setLastDraggedItemId(itemIds[0] ?? null);
    } else {
      setLastDraggedItemId(null);
    }

    setSelectedItems(new Set());

    await Promise.all(
      itemIds.map(async (itemId) => {
        const item = itemsAndColumnsData.cardItems[itemId];
        if (item?.cardType === "US") {
          await modifyUserStoryTags({
            projectId: projectId as string,
            userStoryId: item.id,
            statusId: columnId,
          });
        } else if (item?.cardType === "IS") {
          await modifyIssuesTags({
            projectId: projectId as string,
            issueId: item.id,
            statusId: columnId,
          });
        }
      }),
    );

    if (updateOperationsInProgress == 1) {
      setTimeout(() => {
        setLastDraggedItemId(null);
      }, 1500);
      const userStories = itemIds.filter(
        (itemId) => itemsAndColumnsData.cardItems[itemId]?.cardType === "US",
      );
      const issues = itemIds.filter(
        (itemId) => itemsAndColumnsData.cardItems[itemId]?.cardType === "IS",
      );
      if (userStories.length > 0) {
        await invalidateQueriesBacklogItems(projectId as string, "US");
      }
      if (issues.length > 0) {
        await invalidateQueriesBacklogItems(projectId as string, "IS");
      }
      await invalidateQueriesBacklogItemDetails(
        projectId as string,
        itemIds.map((itemId) => ({
          itemId: itemId,
          itemType: itemsAndColumnsData.cardItems[itemId]?.cardType ?? "US",
        })),
      );
    }

    updateOperationsInProgress--;
  };

  const assignSelectionToColumn = async (columnId: string) => {
    setLastDraggedItemId(null);
    if (itemsAndColumnsData == undefined) return;

    const itemIds = Array.from(selectedItems);
    if (itemIds.length === 0) return;

    await moveItemsToColumn(itemIds, columnId);
  };

  return (
    <>
      <DragDropProvider
        onDragEnd={async (event) => {
          if (permission < permissionNumbers.write) return;
          const { operation, canceled } = event;
          const { source, target } = operation;

          if (!source || canceled || !target) {
            return;
          }

          await handleDragEnd(source.id as string, target.id as string);
        }}
      >
        <div className="flex h-full grow flex-col overflow-x-hidden">
          <div className="flex h-full w-full flex-1 gap-4 overflow-x-auto">
            {isLoading && (
              <div className="flex h-full w-full items-center justify-center">
                <LoadingSpinner color="primary" />
              </div>
            )}
            {itemsAndColumnsData?.columns.map((column) => {
              const allSelected =
                column.itemIds.length > 0 &&
                column.itemIds.every((itemId) => selectedItems.has(itemId));

              const toggleSelectAll = () => {
                const newSelection = new Set(selectedItems);
                if (allSelected) {
                  column.itemIds.forEach((itemId) => {
                    newSelection.delete(itemId);
                  });
                } else {
                  column.itemIds.forEach((itemId) => {
                    newSelection.add(itemId);
                  });
                }
                setSelectedItems(newSelection);
              };

              const renamedColumn = {
                ...column,
                itemIds: column.itemIds,
              };

              return (
                <AssignableCardColumn
                  filter={filter}
                  advancedFilters={advancedFilters}
                  disabled={permission < permissionNumbers.write}
                  lastDraggedItemId={lastDraggedItemId}
                  assignSelectionToColumn={assignSelectionToColumn}
                  column={renamedColumn}
                  items={itemsAndColumnsData.cardItems}
                  key={column.id}
                  selectedItems={selectedItems}
                  setSelectedItems={setSelectedItems}
                  setDetailItemId={setDetailItemId}
                  renderCard={(item: KanbanCard) => {
                    const formatter = getCorrectFormatter(item.cardType);
                    return (
                      <ItemCardRender
                        disabled={permission < permissionNumbers.write}
                        item={item}
                        scrumIdFormatter={formatter}
                      />
                    );
                  }}
                  header={
                    <div className="flex flex-col items-start pr-1">
                      <div className="flex w-full justify-between">
                        <h1 className="text-2xl font-medium">{column.name}</h1>
                        {permission >= permissionNumbers.write && (
                          <div className="flex gap-2">
                            <button
                              className={cn(
                                "rounded-lg px-1 text-app-text transition",
                                {
                                  "text-app-secondary": allSelected,
                                },
                              )}
                              onClick={toggleSelectAll}
                            >
                              {allSelected ? (
                                <CheckNone fontSize="small" />
                              ) : (
                                <CheckAll fontSize="small" />
                              )}
                            </button>
                            <Dropdown label={"• • •"}>
                              <DropdownButton>Edit status</DropdownButton>
                            </Dropdown>
                          </div>
                        )}
                      </div>
                      <hr className="my-2 w-full border border-app-border" />
                    </div>
                  }
                />
              );
            })}
          </div>
        </div>

        <DragOverlay>
          {(source) => {
            const itemId = source.id as string;
            if (!itemId) return null;
            const draggingItem = itemsAndColumnsData?.cardItems[itemId];
            if (!draggingItem) return null;
            const formatter = getCorrectFormatter(draggingItem.cardType);
            return (
              <ItemCardRender
                item={draggingItem}
                showBackground={true}
                scrumIdFormatter={formatter}
              />
            );
          }}
        </DragOverlay>
      </DragDropProvider>

      {renderDetail && detailItemType === "US" && (
        <UserStoryDetailPopup
          showDetail={showDetail}
          userStoryId={detailItemId}
          setUserStoryId={setDetailItemId}
        />
      )}

      {renderDetail && detailItemType === "IS" && (
        <IssueDetailPopup
          setDetailId={setDetailItemId}
          showDetail={showDetail}
          issueId={detailItemId}
        />
      )}
    </>
  );
}<|MERGE_RESOLUTION|>--- conflicted
+++ resolved
@@ -27,13 +27,9 @@
   permissionNumbers,
 } from "~/lib/types/firebaseSchemas";
 import useQueryIdForPopup from "~/app/_hooks/useQueryIdForPopup";
-<<<<<<< HEAD
-import { type RegexItem } from "./AdvancedSearch";
+import type { AdvancedSearchFilters } from "~/app/_hooks/useAdvancedSearchFilters";
 import { emptyRole } from "~/lib/defaultValues/roles";
 import { checkPermissions } from "~/app/_hooks/useGetPermission";
-=======
-import type { AdvancedSearchFilters } from "~/app/_hooks/useAdvancedSearchFilters";
->>>>>>> 0dcc1f8a
 
 interface Props {
   filter: string;
