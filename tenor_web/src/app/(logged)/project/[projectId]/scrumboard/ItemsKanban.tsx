--- conflicted
+++ resolved
@@ -29,11 +29,7 @@
 import useQueryIdForPopup from "~/app/_hooks/useQueryIdForPopup";
 import type { AdvancedSearchFilters } from "~/app/_hooks/useAdvancedSearchFilters";
 import { emptyRole } from "~/lib/defaultValues/roles";
-<<<<<<< HEAD
-import { checkPermissions } from "~/lib/checkPermission";
-=======
 import { checkPermissions } from "~/lib/defaultValues/permission";
->>>>>>> e453c960
 
 interface Props {
   filter: string;
