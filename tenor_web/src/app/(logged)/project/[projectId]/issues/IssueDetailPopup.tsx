--- conflicted
+++ resolved
@@ -39,12 +39,9 @@
   type Permission,
 } from "~/lib/types/firebaseSchemas";
 import usePersistentState from "~/app/_hooks/usePersistentState";
-<<<<<<< HEAD
 import { SprintPicker } from "~/app/_components/specific-pickers/SprintPicker";
-=======
 import { emptyRole } from "~/lib/defaultValues/roles";
 import { checkPermissions } from "~/app/_hooks/useGetPermission";
->>>>>>> 2c6f64cb
 
 interface Props {
   issueId: string;
