"use client";

import React, { useState, useEffect } from "react";
import Popup from "~/app/_components/Popup";
import InputTextField from "~/app/_components/inputs/InputTextField";
import useConfirmation from "~/app/_hooks/useConfirmation";
import { useParams } from "next/navigation";
import { generateRandomTagColor } from "~/utils/helpers/colorUtils";
import { api } from "~/trpc/react";
import { useAlert } from "~/app/_hooks/useAlert";
import DropdownColorPicker from "~/app/_components/inputs/DropdownColorPicker";
import DeleteButton from "~/app/_components/buttons/DeleteButton";
import LoadingSpinner from "~/app/_components/LoadingSpinner";
import InputCheckbox from "~/app/_components/inputs/InputCheckbox";
import HelpIcon from "@mui/icons-material/Help";
import { useInvalidateQueriesAllStatuses } from "~/app/_hooks/invalidateHooks";

interface Props {
  showPopup: boolean;
  statusId: string;
  setShowPopup: (show: boolean) => void;
  disabled?: boolean;
  editMode: boolean;
  setEditMode: (isEditing: boolean) => void;
}

export default function StatusDetailPopup({
  showPopup,
  setShowPopup,
  statusId,
  disabled = false,
  editMode,
  setEditMode,
}: Props) {
  const confirm = useConfirmation();
  const utils = api.useUtils();
  const { predefinedAlerts } = useAlert();
  const invalidateQueriesAllStatuses = useInvalidateQueriesAllStatuses();
  const { alert } = useAlert();

  const { projectId } = useParams();
  const [form, setForm] = useState<{
    name: string;
    color: string;
    orderIndex: number;
    marksTaskAsDone: boolean;
  }>({
    name: "",
    color: generateRandomTagColor(),
    orderIndex: 0,
    marksTaskAsDone: false,
  });

  const {
    data: statusDetail,
    isLoading,
    refetch,
    error,
  } = api.settings.getStatusType.useQuery({
    projectId: projectId as string,
    statusId: statusId,
  });

  const { mutateAsync: modifyStatus } =
    api.settings.modifyStatusType.useMutation();
  const { mutateAsync: deleteStatus } =
    api.settings.deleteStatusType.useMutation();

  const isModified = () => {
    if (!statusDetail) return false;
    if (form.name !== statusDetail.name) return true;
    if (form.color !== statusDetail.color) return true;
    if (form.marksTaskAsDone !== statusDetail.marksTaskAsDone) return true;
    if (form.orderIndex !== statusDetail.orderIndex) return true;
    return false;
  };

  const handleDismiss = () => {
    setShowPopup(false);
  };

  useEffect(() => {
    if (!statusDetail) return;
    setForm({
      name: statusDetail.name,
      color: statusDetail.color,
      orderIndex: statusDetail.orderIndex,
      marksTaskAsDone: statusDetail.marksTaskAsDone,
    });
  }, [statusDetail]);

  useEffect(() => {
    if (error) {
      setShowPopup(false);
      predefinedAlerts.unexpectedError();
    }
  }, [error]);

  const handleSave = async (updatedData: NonNullable<typeof statusDetail>) => {
    if (form.name === "") {
      alert("Oops...", "Please enter a name for the status.", {
        type: "error",
        duration: 5000,
      });
      return;
    }

    const protectedNames = ["todo", "doing", "done"];
    const originalNameLower = statusDetail?.name.toLowerCase().trim() ?? "";
    const newNameLower = form.name.toLowerCase().trim();

    if (protectedNames.includes(originalNameLower)) {
      if (originalNameLower !== newNameLower) {
        alert(
          "Default Status",
          `You cannot change the name of a default status. You can only modify its capitalization.`,
          {
            type: "error",
            duration: 5000,
          },
        );
        return;
      }
    } else if (protectedNames.includes(newNameLower)) {
      alert(
        "Default Status Name",
        `"${form.name}" is a reserved name for default statuses and cannot be used.`,
        {
          type: "error",
          duration: 5000,
        },
      );
      return;
    }

    if (newNameLower !== originalNameLower) {
      const existingStatuses = await utils.settings.getStatusTypes.fetch({
        projectId: projectId as string,
      });

      const statusWithSameNameExists = existingStatuses?.some(
        (status) =>
          status.id !== statusId &&
          status.name.toLowerCase().trim() === newNameLower &&
          !status.deleted,
      );

      if (statusWithSameNameExists) {
        alert(
          "Duplicate Status Name",
          `A status with name "${form.name}" already exists.`,
          {
            type: "error",
            duration: 5000,
          },
        );
        return;
      }
    }

    await utils.settings.getStatusTypes.cancel({
      projectId: projectId as string,
    });

    utils.settings.getStatusTypes.setData(
      { projectId: projectId as string },
      (oldData) => {
        if (!oldData) return [];
        return oldData.map((s) => {
          if (s.id === statusId) {
            return { ...s, ...updatedData };
          }
          return s;
        });
      },
    );

    await utils.settings.getStatusType.cancel({
      projectId: projectId as string,
      statusId: statusId,
    });

    utils.settings.getStatusType.setData(
      { projectId: projectId as string, statusId: statusId },
      (oldData) => {
        if (!oldData) return;
        return { ...oldData, ...updatedData };
      },
    );

    await modifyStatus({
      projectId: projectId as string,
      statusId: statusId,
      status: {
        ...updatedData,
        deleted: false,
      },
    });

    await invalidateQueriesAllStatuses(projectId as string);
    await refetch();
  };

  const handleColorChange = async (color: string) => {
    setForm({ ...form, color });

    if (!editMode && statusDetail) {
      const updatedData = {
        ...statusDetail,
        color: color,
      };
      await handleSave(updatedData);
    }
  };

  const handleMarksTaskAsDoneChange = async (value: boolean) => {
    setForm({ ...form, marksTaskAsDone: value });
    if (statusDetail) {
      const updatedData = {
        ...statusDetail,
        marksTaskAsDone: value,
      };
      await handleSave(updatedData);
    }
  };

  const handleDelete = async () => {
    if (statusDetail && ["Todo", "Doing", "Done"].includes(statusDetail.name)) {
      alert(
        "Cannot delete default status",
        `The status "${statusDetail.name}" is a default status and cannot be deleted.`,
        {
          type: "error",
          duration: 5000,
        },
      );
      return;
    }

    if (
      await confirm(
        "Are you sure?",
        "This action will delete the status.",
        "Delete",
        "Cancel",
      )
    ) {
      await deleteStatus({
        projectId: projectId as string,
        statusId: statusId,
      });
      await invalidateQueriesAllStatuses(projectId as string);
      setShowPopup(false);
    }
  };

  return (
    <Popup
      show={showPopup}
      size="small"
      className="min-h-[300px] w-[500px]"
      dismiss={async () => {
        if (editMode && isModified()) {
          const confirmation = await confirm(
            "Are you sure?",
            "Your changes will be discarded.",
            "Discard changes",
            "Keep Editing",
          );
          if (!confirmation) return;
        }
        handleDismiss();
      }}
      footer={
        !isLoading &&
        !disabled && (
          <DeleteButton onClick={handleDelete}>Delete Status</DeleteButton>
        )
      }
      title={
        <>
          {!isLoading && statusDetail && !editMode && (
            <h1 className="mb-4 text-3xl">
              <span className="font-bold">Status: </span>
              <span className="font-normal">{statusDetail.name}</span>
            </h1>
          )}
          {editMode && (
            <h1 className="mb-4 text-3xl">
              <span className="font-bold">Edit Status</span>
            </h1>
          )}
        </>
      }
      editMode={!disabled ? (isLoading ? undefined : editMode) : undefined}
      setEditMode={async (isEditing) => {
        setEditMode(isEditing);
        if (!statusDetail) return;
        if (!isEditing) {
          const updatedData = {
            ...statusDetail,
            name: form.name,
            color: form.color,
          };
          await handleSave(updatedData);
        }
      }}
      disablePassiveDismiss={editMode && isModified()}
    >
      {editMode && (
        <div className="flex flex-col gap-2">
          <div>
            <span className="text-sm font-semibold">Status name</span>
          </div>
          <InputTextField
            type="text"
            placeholder="E.g., Todo, In Progress..."
            value={form.name}
            disableAI={true}
            onChange={(e) => setForm({ ...form, name: e.target.value })}
          />
          <div>
            <span className="text-sm font-semibold">Status color</span>
            <div className="mt-2">
              <DropdownColorPicker
                value={form.color}
                onChange={(color) => handleColorChange(color)}
                label=""
              />
            </div>
          </div>
<<<<<<< HEAD
          <div className="mt-2 flex items-baseline">
            <InputCheckbox
              disabled={disabled}
              checked={form.marksTaskAsDone}
              onChange={(value) => setForm({ ...form, marksTaskAsDone: value })}
              className={`m-0 mr-2 ${!disabled ? "cursor-pointer" : "cursor-default"}`}
            />
            <button
              disabled={disabled}
              onClick={() =>
                setForm({ ...form, marksTaskAsDone: !form.marksTaskAsDone })
              }
            >
              Marks tasks as resolved
            </button>
            <HelpIcon
              className="ml-[3px] text-gray-500"
              data-tooltip-id="tooltip"
              data-tooltip-content="Tasks moved to this status will be considered as a completed task"
              data-tooltip-place="top-start"
              style={{ width: "15px" }}
            />
          </div>
=======
>>>>>>> e453c960
        </div>
      )}
      {!editMode && !isLoading && statusDetail && (
        <div className="flex flex-col gap-2">
          <div className="mt-2">
            <span className="text-sm font-semibold">Status color</span>
            <div className="mt-2">
              <DropdownColorPicker
                value={form.color}
                onChange={(color) => handleColorChange(color)}
                label=""
                disabled={!editMode}
              />
            </div>
          </div>
          <div className="mt-2 flex items-baseline">
            <InputCheckbox
              disabled={disabled}
              checked={form.marksTaskAsDone}
              onChange={handleMarksTaskAsDoneChange}
              className={`mb-1 mr-2 ${!disabled ? "cursor-pointer" : "cursor-default"}`}
            />
            <button disabled={disabled}>Marks tasks as resolved</button>
            <HelpIcon
              className="ml-[3px] text-gray-500"
              data-tooltip-id="tooltip"
              data-tooltip-content="Tasks moved to this status list will be considered as a completed task"
              data-tooltip-place="top-start"
              style={{ width: "15px" }}
            />
          </div>
        </div>
      )}
      {isLoading && (
        <div className="flex h-full w-full items-center justify-center">
          <LoadingSpinner color="primary" />
        </div>
      )}
    </Popup>
  );
}<|MERGE_RESOLUTION|>--- conflicted
+++ resolved
@@ -329,7 +329,6 @@
               />
             </div>
           </div>
-<<<<<<< HEAD
           <div className="mt-2 flex items-baseline">
             <InputCheckbox
               disabled={disabled}
@@ -353,8 +352,6 @@
               style={{ width: "15px" }}
             />
           </div>
-=======
->>>>>>> e453c960
         </div>
       )}
       {!editMode && !isLoading && statusDetail && (
