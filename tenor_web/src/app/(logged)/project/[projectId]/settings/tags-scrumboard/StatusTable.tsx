--- conflicted
+++ resolved
@@ -37,11 +37,7 @@
   type Permission,
 } from "~/lib/types/firebaseSchemas";
 import { emptyRole } from "~/lib/defaultValues/roles";
-<<<<<<< HEAD
-import { checkPermissions } from "~/lib/checkPermission";
-=======
 import { checkPermissions } from "~/lib/defaultValues/permission";
->>>>>>> e453c960
 
 export default function StatusTable() {
   const { projectId } = useParams();
