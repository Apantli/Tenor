"use client";

import { useParams } from "next/navigation";
import { useMemo, useState, useEffect } from "react";
import { toBase64 } from "~/lib/helpers/base64";
import PrimaryButton from "~/app/_components/inputs/buttons/PrimaryButton";
import FileList from "~/app/_components/inputs/FileList";
import InputTextAreaField from "~/app/_components/inputs/text/InputTextAreaField";
import LinkList from "~/app/_components/inputs/LinkList";
import LoadingSpinner from "~/app/_components/LoadingSpinner";
import { api } from "~/trpc/react";
import useNavigationGuard from "~/app/_hooks/useNavigationGuard";
import useConfirmation from "~/app/_hooks/useConfirmation";
import { useAlert } from "~/app/_hooks/useAlert";
import { type Links } from "~/server/api/routers/settings";
import {
  type Permission,
  permissionNumbers,
} from "~/lib/types/firebaseSchemas";
import { emptyRole } from "~/lib/defaultValues/roles";
import { checkPermissions } from "~/lib/defaultValues/permission";
<<<<<<< HEAD
import { env } from "~/env";
=======
import AIDisclaimer from "~/app/_components/helps/predefined/AIDisclaimer";
>>>>>>> 75b010ac

export default function ProjectAIConfig() {
  const { projectId } = useParams();
  const [newText, setNewText] = useState("");
  const confirm = useConfirmation();
  const utils = api.useUtils();
  const { predefinedAlerts, alertTemplates } = useAlert();

  // Fetch
  const { data: role } = api.settings.getMyRole.useQuery({
    projectId: projectId as string,
  });
  const permission: Permission = useMemo(() => {
    return checkPermissions(
      {
        flags: ["settings"],
      },
      role ?? emptyRole,
    );
  }, [role]);

  const { data: text, isLoading } = api.settings.getContextDialog.useQuery({
    projectId: projectId as string,
  });
  const { data: links } = api.settings.getContextLinks.useQuery({
    projectId: projectId as string,
  });
  const { data: files } = api.settings.getContextFiles.useQuery({
    projectId: projectId as string,
  });

  const { data: context } = api.settings.getContextDialog.useQuery({
    projectId: projectId as string,
  });
  useMemo(() => {
    if (context) {
      setNewText(context);
    }
  }, [context]);

  // Add
  const { mutateAsync: addLink } = api.settings.addLink.useMutation({
    onError: async (error) => {
      alertTemplates.error(error.message);
      await utils.settings.getContextLinks.invalidate({
        projectId: projectId as string,
      });
    },
    onSuccess: async () => {
      predefinedAlerts.linkUploadSuccess();
      await utils.settings.getContextLinks.invalidate({
        projectId: projectId as string,
      });
    },
    retry: 0,
  });
  const { mutateAsync: addFiles } = api.settings.addFiles.useMutation();
  // Remove
  const { mutateAsync: removeLink } = api.settings.removeLink.useMutation();
  const { mutateAsync: removeFile } = api.settings.removeFile.useMutation();
  // Update
  const { mutateAsync: updateContext, isPending: isContextUpdatePending } =
    api.settings.updateTextContext.useMutation();

  const [prevInvalidFiles, setPrevInvalidFiles] = useState<number>(-1);

  // Link utils
  const handleAddLink = async (link: Links) => {
    if (!links) return;

    if (links.some((l) => l.link === link.link)) {
      predefinedAlerts.linkExistsError();
      return;
    }

    const newData = links;
    newData.push({ link: link.link, valid: true });
    // Uses optimistic update
    await utils.settings.getContextLinks.cancel({
      projectId: projectId as string,
    });
    utils.settings.getContextLinks.setData(
      { projectId: projectId as string },
      newData,
    );
    // Add to database
    await addLink({
      projectId: projectId as string,
      link: link.link,
    });
  };

  useEffect(() => {
    const invalidLinks = [];
    for (const link of links ?? []) {
      if (!link.valid) invalidLinks.push(link);
    }
    if (invalidLinks.length > 0) {
      predefinedAlerts.linkInvalidError(invalidLinks.length);
    }
  }, [links]);

  useEffect(() => {
    const emptyFiles = [];
    for (const file of files ?? []) {
      if (file.tokenCount == 0) emptyFiles.push(file);
    }
    if (emptyFiles.length > 0 && emptyFiles.length !== prevInvalidFiles) {
      predefinedAlerts.emptyFilesError(emptyFiles.length);
    }
    setPrevInvalidFiles(emptyFiles.length);
  }, [files]);

  const handleRemoveLink = async (link: Links) => {
    if (!links) return;
    const newData = links.filter((l) => l.link !== link.link);
    // Uses optimistic update
    await utils.settings.getContextLinks.cancel({
      projectId: projectId as string,
    });
    utils.settings.getContextLinks.setData(
      { projectId: projectId as string },
      newData,
    );
    // Remove from database
    await removeLink({
      projectId: projectId as string,
      link: link.link,
    });

    await utils.settings.getContextLinks.invalidate({
      projectId: projectId as string,
    });
  };

  // File utils
  const handleAddFiles = async (newFiles: File[]) => {
    if (!newFiles || !files) return;
    const newData = [...files, ...newFiles];
    // Uses optimistic update
    await utils.settings.getContextFiles.cancel({
      projectId: projectId as string,
    });
    utils.settings.getContextFiles.setData(
      { projectId: projectId as string },
      newData,
    );
    const filesBase64Encoded: {
      name: string;
      type: string;
      content: string;
      size: number;
    }[] = [];

    for (const file of newFiles) {
      const fileBase64 = (await toBase64(file)) as string;
      filesBase64Encoded.push({
        name: file.name,
        type: file.type,
        content: fileBase64,
        size: file.size,
      });
    }

    // Add to database
    await addFiles({
      projectId: projectId as string,
      files: filesBase64Encoded,
    });

    await utils.settings.getContextFiles.invalidate({
      projectId: projectId as string,
    });

    predefinedAlerts.fileUploadSuccess();
  };

  const handleRemoveFile = async (file: File) => {
    if (!files) return;
    const newData = files.filter((f) => f.name !== file.name);
    // Uses optimistic update
    await utils.settings.getContextFiles.cancel({
      projectId: projectId as string,
    });
    utils.settings.getContextFiles.setData(
      { projectId: projectId as string },
      newData,
    );
    // Remove from database
    await removeFile({
      projectId: projectId as string,
      file: file.name,
    });

    await utils.settings.getContextFiles.invalidate({
      projectId: projectId as string,
    });
  };

  // Text util
  const handleUpdateText = async (text: string) => {
    // Uses optimistic update
    await utils.settings.getContextDialog.cancel({
      projectId: projectId as string,
    });
    utils.settings.getContextDialog.setData(
      { projectId: projectId as string },
      text,
    );
    // Update in database
    await updateContext({
      projectId: projectId as string,
      text: text,
    });

    await utils.settings.getContextDialog.invalidate({
      projectId: projectId as string,
    });

    predefinedAlerts.contextUpdateSuccess();
  };

  const isModified = () => {
    return newText != text;
  };

  useNavigationGuard(
    async () => {
      if (isModified()) {
        return !(await confirm(
          "Are you sure?",
          "You have unsaved changes. Do you want to leave?",
          "Discard changes",
          "Keep editing",
        ));
      }
      return false;
    },
    isModified(),
    "Are you sure you want to leave? You have unsaved changes.",
  );

  return (
    <div className="flex h-full max-w-[600px] flex-col">
      <div className="flex flex-row justify-between">
        <div className="flex w-full items-center justify-between">
          <div className="mb-4 flex items-center gap-2">
            <h1 className="text-3xl font-semibold">AI Context</h1>
            <AIDisclaimer size="medium" />
          </div>
          {(isModified() || isContextUpdatePending) &&
            links &&
            files &&
            !isLoading && (
              <PrimaryButton
                onClick={async () => {
                  await handleUpdateText(newText);
                }}
                loading={isContextUpdatePending}
              >
                Save
              </PrimaryButton>
            )}
        </div>
      </div>
      {links && files && !isLoading ? (
        <div className="flex flex-col gap-4">
          <InputTextAreaField
            id="project-context-field"
            disabled={permission < permissionNumbers.write}
            label="Project Context"
            value={newText}
            onChange={(e) => {
              setNewText(e.target.value);
            }}
            placeholder="Tell us about your project..."
            className="h-[250px]"
            labelClassName="text-lg font-semibold"
          ></InputTextAreaField>
          <FileList
            disabled={permission < permissionNumbers.write}
            label={"Context Files"}
            files={files}
            tokenLimit={env.NEXT_PUBLIC_FILE_TOKEN_LIMIT}
            handleFileAdd={handleAddFiles}
            handleFileRemove={handleRemoveFile}
          />
          <LinkList
            disabled={permission < permissionNumbers.write}
            label={"Context Links"}
            links={links.map((link) => ({
              link: link.link,
              content: link.valid ? "valid" : null,
            }))}
            handleLinkAdd={handleAddLink}
            handleLinkRemove={handleRemoveLink}
          ></LinkList>
        </div>
      ) : (
        <div className="flex h-full w-full flex-col items-center">
          <LoadingSpinner color="primary" />
        </div>
      )}
    </div>
  );
}<|MERGE_RESOLUTION|>--- conflicted
+++ resolved
@@ -19,11 +19,8 @@
 } from "~/lib/types/firebaseSchemas";
 import { emptyRole } from "~/lib/defaultValues/roles";
 import { checkPermissions } from "~/lib/defaultValues/permission";
-<<<<<<< HEAD
 import { env } from "~/env";
-=======
 import AIDisclaimer from "~/app/_components/helps/predefined/AIDisclaimer";
->>>>>>> 75b010ac
 
 export default function ProjectAIConfig() {
   const { projectId } = useParams();
