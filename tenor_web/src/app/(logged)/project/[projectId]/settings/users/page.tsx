"use client";

import { useParams } from "next/navigation";
import { useMemo, useState } from "react";
import MemberTable from "~/app/_components/inputs/MemberTable";
import LoadingSpinner from "~/app/_components/LoadingSpinner";
import RoleTable from "~/app/_components/sections/RoleTable";
import { SegmentedControl } from "~/app/_components/SegmentedControl";
import { useAlert } from "~/app/_hooks/useAlert";
<<<<<<< HEAD
import { checkPermissions } from "~/lib/checkPermission";
=======
import { checkPermissions } from "~/lib/defaultValues/permission";
>>>>>>> e453c960
import { emptyRole } from "~/lib/defaultValues/roles";
import type { UserCol } from "~/lib/types/columnTypes";
import type { UserPreview } from "~/lib/types/detailSchemas";
import {
  permissionNumbers,
  type Permission,
  type WithId,
} from "~/lib/types/firebaseSchemas";
import { api } from "~/trpc/react";

export default function ProjectUsers() {
  const { projectId } = useParams();
  const { alert } = useAlert();
  const [section, setSection] = useState("Users");
  const { data: userTypes } = api.projects.getUserTypes.useQuery({
    projectId: projectId as string,
  });

  const { data: role } = api.settings.getMyRole.useQuery({
    projectId: projectId as string,
  });
  const permission: Permission = useMemo(() => {
    return checkPermissions(
      {
        flags: ["settings"],
      },
      role ?? emptyRole,
    );
  }, [role]);

  // Users
  const { mutateAsync: addTeamMember } = api.users.addUser.useMutation();
  const { mutateAsync: removeTeamMember } = api.users.removeUser.useMutation();
  const { mutateAsync: updateTeamMemberRole } =
    api.users.updateUserRole.useMutation();

  // Roles
  const { mutateAsync: addRole } = api.settings.addRole.useMutation();
  const { mutateAsync: removeRole } = api.settings.removeRole.useMutation({
    onError(error, variables) {
      // look for role with roleId
      const role =
        roles?.find((role) => role.id === variables.roleId)?.label ??
        "NOT FOUND";
      alert(
        "Oops...",
        `You cannot delete the ${role} role because it is assigned to a user.`,
        {
          type: "error",
          duration: 5000,
        },
      );
    },
  });
  const { mutateAsync: updateRoleTabPermissions } =
    api.settings.updateRoleTabPermissions.useMutation();

  const utils = api.useUtils();
  const { data: teamMembers, refetch: refetch } =
    api.users.getUserTable.useQuery({
      projectId: projectId as string,
    });
  const { data: roles, refetch: refetchRoles } =
    api.settings.getDetailedRoles.useQuery({
      projectId: projectId as string,
    });

  const handleAddUser = async function (user: WithId<UserPreview>) {
    if (!teamMembers) return;
    const newData = teamMembers;
    const newTeamMember: UserCol = {
      ...user,
      roleId: emptyRole.id, // Ensure roleId is provided
    };
    newData.push(newTeamMember);

    // Uses optimistic update
    await utils.users.getUserTable.cancel({
      projectId: projectId as string,
    });
    utils.users.getUserTable.setData(
      { projectId: projectId as string },
      newData,
    );

    // Add to database
    await addTeamMember({
      projectId: projectId as string,
      userId: user.id,
    });
    await refetch();
  };

  const handleRemoveUser = async function (ids: (string | number)[]) {
    if (!teamMembers) return;
    //check if any of the ids belong to the owner
    ids = ids.filter((id) => {
      const user = teamMembers.find((user) => user.id === id);
      if (user?.roleId === "owner") {
        alert("Oops...", "You cannot remove the owner of the project.", {
          type: "error",
          duration: 5000,
        });
        return false;
      }
      return true;
    });
    const newData = teamMembers.filter((user) => !ids.includes(user.id));

    // Uses optimistic update
    await utils.users.getUserTable.cancel({
      projectId: projectId as string,
    });
    utils.users.getUserTable.setData(
      { projectId: projectId as string },
      newData,
    );

    // Deletes in database
    await Promise.all(
      ids.map((id) =>
        removeTeamMember({
          projectId: projectId as string,
          userId: id as string,
        }),
      ),
    );
    await refetch();
  };

  const handleUpdateUser = async function (id: string, role: string) {
    if (!teamMembers) return;
    const newData = teamMembers;
    const index = newData.findIndex((user) => user.id === id);
    if (newData[index]) {
      newData[index].roleId = role;
    } else {
      return;
    }

    // Uses optimistic update
    await utils.users.getUserTable.cancel({
      projectId: projectId as string,
    });
    utils.users.getUserTable.setData(
      { projectId: projectId as string },
      newData,
    );

    // Update role in database
    await Promise.all([
      updateTeamMemberRole({
        projectId: projectId as string,
        userId: id,
        roleId: role,
      }),
    ]);
    await refetch();
  };

  // Role handlers
  const handleRoleAdd = async function (label: string) {
    if (label === "") {
      alert("Error", "Please enter a role name.", {
        type: "error",
        duration: 5000,
      });
      return;
    }
    if (
      roles?.some((role) => role.label.toLowerCase() === label.toLowerCase())
    ) {
      alert(
        "Error",
        `A role with the name "${label}" already exists. Please choose a different name.`,
        {
          type: "error",
          duration: 5000,
        },
      );
      return;
    }

    // Add to database
    await addRole({
      projectId: projectId as string,
      label: label,
    });
    await refetchRoles(); // Refetch the list after adding
  };

  const handleRoleRemove = async function (ids: (string | number)[]) {
    await Promise.all(
      ids.map((id) =>
        removeRole({
          projectId: projectId as string,
          roleId: id as string,
        }),
      ),
    );

    await refetchRoles(); // Refetch the list after removing
  };

  const handleEditTabPermission = async function (
    roleId: string,
    parameter: string,
    permission: Permission,
  ) {
    if (!roles) return;
    const newData = roles.map((role) =>
      role.id === roleId
        ? {
            ...role,
            [parameter]: permission,
          }
        : role,
    );

    // Uses optimistic update
    await utils.settings.getDetailedRoles.cancel({
      projectId: projectId as string,
    });
    utils.settings.getDetailedRoles.setData(
      { projectId: projectId as string },
      newData,
    );

    // Update in database
    await updateRoleTabPermissions({
      projectId: projectId as string,
      roleId,
      parameter,
      permission,
    });
    await refetchRoles();
  };

  return (
    <div className="flex h-full w-full flex-col">
      <div className="mb-2 flex flex-row justify-between">
        <div className="flex w-full items-center justify-between">
          <h1 className="text-3xl font-semibold">Users & Permissions</h1>
          <SegmentedControl
            options={["Users", "Roles"]}
            selectedOption={section}
            onChange={setSection}
          ></SegmentedControl>
        </div>
      </div>
      {section === "Users" && (
        <>
          {teamMembers && userTypes && roles && (
            <MemberTable
              disabled={permission < permissionNumbers.write}
              label={undefined}
              teamMembers={teamMembers}
              handleMemberAdd={handleAddUser}
              handleMemberRemove={handleRemoveUser}
              handleEditMemberRole={handleUpdateUser}
              roleList={roles}
              isSearchable={true}
              className="w-full"
            />
          )}
          {!teamMembers && !userTypes && !roles && (
            <div className="mt-5 flex flex-row gap-x-3">
              <LoadingSpinner />
              <p className="text-lg">Loading...</p>
            </div>
          )}
        </>
      )}
      {section === "Roles" && (
        <>
          {roles && (
            <RoleTable
              disabled={permission < permissionNumbers.write}
              isSearchable={true}
              roles={roles}
              handleRoleAdd={handleRoleAdd}
              handleRoleRemove={handleRoleRemove}
              handleEditTabPermission={handleEditTabPermission}
            ></RoleTable>
          )}
          {!roles && (
            <div className="flex h-40 w-full items-center justify-center">
              <LoadingSpinner color="primary" />
              <p className="text-lg">Loading...</p>
            </div>
          )}
        </>
      )}
    </div>
  );
}<|MERGE_RESOLUTION|>--- conflicted
+++ resolved
@@ -7,11 +7,7 @@
 import RoleTable from "~/app/_components/sections/RoleTable";
 import { SegmentedControl } from "~/app/_components/SegmentedControl";
 import { useAlert } from "~/app/_hooks/useAlert";
-<<<<<<< HEAD
-import { checkPermissions } from "~/lib/checkPermission";
-=======
 import { checkPermissions } from "~/lib/defaultValues/permission";
->>>>>>> e453c960
 import { emptyRole } from "~/lib/defaultValues/roles";
 import type { UserCol } from "~/lib/types/columnTypes";
 import type { UserPreview } from "~/lib/types/detailSchemas";
