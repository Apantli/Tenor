--- conflicted
+++ resolved
@@ -40,16 +40,13 @@
 import StatusPicker from "~/app/_components/specific-pickers/StatusPicker";
 import ItemAutomaticStatus from "~/app/_components/ItemAutomaticStatus";
 import HelpIcon from "@mui/icons-material/Help";
-<<<<<<< HEAD
 import {
   type Permission,
   permissionNumbers,
 } from "~/lib/types/firebaseSchemas";
 import { checkPermissions, emptyRole } from "~/lib/defaultProjectValues";
-=======
 import { TRPCClientError } from "@trpc/client";
 import usePersistentState from "~/app/_hooks/usePersistentState";
->>>>>>> 1d1ff2f8
 
 interface Props {
   userStoryId: string;
@@ -102,7 +99,6 @@
 
   const userStoryDetail = userStoryData ?? fetchedUserStory;
 
-<<<<<<< HEAD
   const { data: role } = api.settings.getMyRole.useQuery({
     projectId: projectId as string,
   });
@@ -115,10 +111,7 @@
     );
   }, [role]);
 
-  const { mutateAsync: updateUserStory } =
-=======
   const { mutateAsync: modifyUserStory } =
->>>>>>> 1d1ff2f8
     api.userStories.modifyUserStory.useMutation();
   const { mutateAsync: deleteUserStory } =
     api.userStories.deleteUserStory.useMutation();
@@ -448,12 +441,8 @@
       }
       footer={
         !isLoading &&
-<<<<<<< HEAD
         permission >= permissionNumbers.write &&
-        (userStoryDetail?.scrumId !== undefined ? (
-=======
         (userStoryDetail?.scrumId !== -1 ? (
->>>>>>> 1d1ff2f8
           <DeleteButton onClick={handleDelete}>Delete story</DeleteButton>
         ) : (
           <div className="flex items-center gap-2">
