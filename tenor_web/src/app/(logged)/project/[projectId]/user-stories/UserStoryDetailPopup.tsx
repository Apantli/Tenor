--- conflicted
+++ resolved
@@ -272,15 +272,11 @@
       });
       await invalidateQueriesAllUserStories(projectId as string);
       await invalidateQueriesAllTasks(projectId as string);
-<<<<<<< HEAD
       await invalidateQueriesUserStoriesDetails(
         projectId as string,
         updatedUserStoryIds, // for example, if you delete a user story, all its dependencies will be updated
       );
-      setShowDetail(false);
-=======
       await dismissPopup();
->>>>>>> 8b8be6f1
     }
   };
 
