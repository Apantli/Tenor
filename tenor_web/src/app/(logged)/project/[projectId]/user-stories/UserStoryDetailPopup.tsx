--- conflicted
+++ resolved
@@ -240,18 +240,8 @@
       statusId: status.id ?? "",
     });
 
-<<<<<<< HEAD
     await invalidateQueriesAllTasks(projectId as string);
-=======
-    await utils.tasks.getTasksTableFriendly.invalidate({
-      projectId: projectId as string,
-      itemId: userStoryId,
-    });
-
-    await utils.userStories.getUserStoriesTableFriendly.invalidate({
-      projectId: projectId as string,
-    });
->>>>>>> e0fa548a
+    await invalidateQueriesAllUserStories(projectId as string);
   };
 
   const handleDelete = async () => {
