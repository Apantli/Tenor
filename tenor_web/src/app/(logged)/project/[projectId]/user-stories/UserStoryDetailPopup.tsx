"use client";

import React, { useEffect, useRef, useState } from "react";
import TertiaryButton from "~/app/_components/buttons/TertiaryButton";
import Popup, {
  SidebarPopup,
  usePopupVisibilityState,
} from "~/app/_components/Popup";
import Markdown from "react-markdown";
import DeleteButton from "~/app/_components/buttons/DeleteButton";
import InputTextField from "~/app/_components/inputs/InputTextField";
import useConfirmation from "~/app/_hooks/useConfirmation";
import InputTextAreaField from "~/app/_components/inputs/InputTextAreaField";
import { api } from "~/trpc/react";
import { useParams } from "next/navigation";
import LoadingSpinner from "~/app/_components/LoadingSpinner";
import DependencyList from "./DependencyList";
import TasksTable from "~/app/_components/sections/TasksTable";
import { SizePillComponent } from "~/app/_components/specific-pickers/SizePillComponent";
import EpicPicker from "~/app/_components/specific-pickers/EpicPicker";
import PriorityPicker from "~/app/_components/specific-pickers/PriorityPicker";
import BacklogTagList from "~/app/_components/BacklogTagList";
import {
  useFormatSprintNumber,
  useFormatUserStoryScrumId,
} from "~/app/_hooks/scrumIdHooks";
import { useAlert } from "~/app/_hooks/useAlert";
import type { TaskPreview } from "~/lib/types/detailSchemas";
import type { Tag } from "~/lib/types/firebaseSchemas";
import { CreateTaskForm } from "~/app/_components/tasks/CreateTaskPopup";
import TaskDetailPopup from "~/app/_components/tasks/TaskDetailPopup";
import { useInvalidateQueriesAllTasks, useInvalidateQueriesAllUserStories } from "~/app/_hooks/invalidateHooks";

interface Props {
  userStoryId: string;
  showDetail: boolean;
  setShowDetail: (show: boolean) => void;
  taskIdToOpenImmediately?: string; // Optional prop to open a specific task detail immediately when the popup opens
}

export default function UserStoryDetailPopup({
  userStoryId,
  showDetail,
  setShowDetail,
  taskIdToOpenImmediately,
}: Props) {
  const { projectId } = useParams();
<<<<<<< HEAD
  const confirm = useConfirmation();
  const utils = api.useUtils();
  const invalidateQueriesAllTasks = useInvalidateQueriesAllTasks();
  const invalidateQueriesAllUserStories = useInvalidateQueriesAllUserStories();
=======
  const [unsavedTasks, setUnsavedTasks] = useState(false);
>>>>>>> cf9a80f8

  const {
    data: userStoryDetail,
    isLoading,
    refetch,
    error,
  } = api.userStories.getUserStoryDetail.useQuery({
    projectId: projectId as string,
    userStoryId,
  });

  const { mutateAsync: updateUserStory } =
    api.userStories.modifyUserStory.useMutation();
  const { mutateAsync: deleteUserStory } =
    api.userStories.deleteUserStory.useMutation();
  const { mutateAsync: changeStatus } =
    api.tasks.changeTaskStatus.useMutation();

  const [editMode, setEditMode] = useState(false);
  const [editForm, setEditForm] = useState({
    name: "",
    description: "",
    acceptanceCriteria: "",
  });
  const [showAcceptanceCriteria, setShowAcceptanceCriteria] = useState(false);
  const [renderCreateTaskPopup, showCreateTaskPopup, setShowCreateTaskPopup] =
    usePopupVisibilityState();

  const [renderTaskDetailPopup, showTaskDetail, setShowTaskDetail] =
    usePopupVisibilityState();
  const [selectedTaskId, setSelectedTaskId] = useState<string | undefined>(
    undefined,
  );

  const formatUserStoryScrumId = useFormatUserStoryScrumId();
  const { predefinedAlerts } = useAlert();
  const formatSprintNumber = useFormatSprintNumber();

  useEffect(() => {
    if (!userStoryDetail) return;
    if (!editMode) {
      // Only update the form when we're not in edit mode
      setEditForm({
        name: userStoryDetail.name,
        description: userStoryDetail.description,
        acceptanceCriteria: userStoryDetail.acceptanceCriteria,
      });
    }
  }, [userStoryDetail, editMode]);

  // Show task detail if taskIdToOpenImmediately is provided
  useEffect(() => {
    if (!taskIdToOpenImmediately) return;
    if (!transformedTasks.some((task) => task.id === taskIdToOpenImmediately)) return;
    setSelectedTaskId(taskIdToOpenImmediately);
    setShowTaskDetail(true);
  }, [taskIdToOpenImmediately, tasksTableData]);

  useEffect(() => {
    if (error) {
      setShowDetail(false);
      predefinedAlerts.unexpectedError();
    }
  }, [error]);

  const isModified = () => {
    if (editForm.name !== userStoryDetail?.name) return true;
    if (editForm.description !== userStoryDetail?.description) return true;
    if (editForm.acceptanceCriteria !== userStoryDetail?.acceptanceCriteria)
      return true;
    return false;
  };

  const handleSave = async (
    updatedData: NonNullable<typeof userStoryDetail>,
    saveEditForm = false,
  ) => {
    const finalData =
      saveEditForm && editMode
        ? {
            ...updatedData,
            name: editForm.name,
            description: editForm.description,
            acceptanceCriteria: editForm.acceptanceCriteria,
          }
        : updatedData;

    const updatedUserStory = {
      name: finalData.name,
      description: finalData.description,
      acceptanceCriteria: finalData.acceptanceCriteria,
      tagIds:
        finalData?.tags
          .map((tag) => tag.id)
          .filter((tag) => tag !== undefined) ?? [],
      priorityId: finalData?.priority?.id,
      size: finalData?.size,
      epicId: finalData?.epic?.id ?? "",
      sprintId: finalData?.sprint?.id ?? "",
      dependencyIds: finalData?.dependencies.map((us) => us.id) ?? [],
      requiredByIds: finalData?.requiredBy.map((us) => us.id) ?? [],
    };

    // Cancel ongoing queries for this user story data
    await utils.userStories.getUserStoryDetail.cancel({
      projectId: projectId as string,
      userStoryId,
    });

    // Optimistically update the query data
    utils.userStories.getUserStoryDetail.setData(
      {
        projectId: projectId as string,
        userStoryId,
      },
      (oldData) => {
        if (!oldData) return undefined;
        return {
          ...oldData,
          ...finalData,
        };
      },
    );

    await updateUserStory({
      projectId: projectId as string,
      userStoryId: userStoryId,
      userStoryData: updatedUserStory,
    });

    // Make other places refetch the data
    await invalidateQueriesAllUserStories(projectId as string);

    if (!editMode || saveEditForm) {
      await refetch();
    }
  };

<<<<<<< HEAD
  const handleTaskStatusChange = async (taskId: string, status: Tag) => {
    const updatedTasks = tasksTableData?.map((task) => {
      if (task.id === taskId) {
        return {
          ...task,
          status: status,
        };
      }
      return task;
    });

    await utils.tasks.getTasksTableFriendly.cancel({
      projectId: projectId as string,
      itemId: userStoryId,
    });

    utils.tasks.getTasksTableFriendly.setData(
      {
        projectId: projectId as string,
        itemId: userStoryId,
      },
      (oldData) => {
        if (!oldData) return undefined;
        return updatedTasks ?? [];
      },
    );

    await changeStatus({
      taskId,
      projectId: projectId as string,
      statusId: status.id ?? "",
    });

    await invalidateQueriesAllTasks(projectId as string);
    await invalidateQueriesAllUserStories(projectId as string);
  };

=======
>>>>>>> cf9a80f8
  const handleDelete = async () => {
    if (
      await confirm(
        "Are you sure?",
        "This action cannot be undone.",
        "Delete user story",
        "Cancel",
      )
    ) {
      await deleteUserStory({
        projectId: projectId as string,
        userStoryId: userStoryId,
      });
      await invalidateQueriesAllUserStories(projectId as string);
      setShowDetail(false);
    }
  };

  return (
    <Popup
      show={showDetail}
      dismiss={async () => {
        if (editMode && isModified()) {
          const confirmation = await confirm(
            "Are you sure?",
            "Your changes will be discarded.",
            "Discard changes",
            "Keep Editing",
          );
          if (!confirmation) return;
        }
        if (unsavedTasks) {
          const confirmation = await confirm(
            "Are you sure?",
            "You have unsaved AI generated tasks. To save them, please accept them first.",
            "Discard",
            "Keep editing",
          );
          if (!confirmation) return;
        }
        setShowDetail(false);
      }}
      size="large"
      sidebarClassName="basis-[210px]"
      sidebar={
        isLoading ? undefined : (
          <>
            {!isLoading && userStoryDetail && (
              <>
                <h3 className="text-lg font-semibold">Epic</h3>
                <EpicPicker
                  epic={userStoryDetail?.epic}
                  onChange={async (epic) => {
                    await handleSave({ ...userStoryDetail, epic });
                  }}
                />

                <div className="mt-4 flex gap-2">
                  <div className="flex-1">
                    <h3 className="text-lg font-semibold">Priority</h3>
                    <PriorityPicker
                      priority={userStoryDetail.priority}
                      onChange={async (priority) => {
                        await handleSave({ ...userStoryDetail, priority });
                      }}
                    />
                  </div>
                  <div className="flex-1">
                    <h3 className="text-lg font-semibold">Size</h3>
                    <SizePillComponent
                      currentSize={userStoryDetail.size}
                      callback={async (size) => {
                        await handleSave({ ...userStoryDetail, size });
                      }}
                    />
                  </div>
                </div>

                <BacklogTagList
                  tags={userStoryDetail.tags}
                  onChange={async (tags) => {
                    await handleSave({ ...userStoryDetail, tags });
                  }}
                />

                <h3 className="mt-4 text-lg">
                  <span className="font-semibold">Sprint: </span>
                  {formatSprintNumber(userStoryDetail.sprint?.number)}
                </h3>

                <DependencyList
                  label="Dependencies"
                  userStoryId={userStoryDetail.id}
                  userStories={userStoryDetail.dependencies}
                  onChange={async (dependencies) => {
                    await handleSave({ ...userStoryDetail, dependencies });
                  }}
                />

                <DependencyList
                  label="Required by"
                  userStoryId={userStoryDetail.id}
                  userStories={userStoryDetail.requiredBy}
                  onChange={async (requiredBy) => {
                    await handleSave({ ...userStoryDetail, requiredBy });
                  }}
                />
              </>
            )}
          </>
        )
      }
      footer={
        !isLoading && (
          <DeleteButton onClick={handleDelete}>Delete story</DeleteButton>
        )
      }
      title={
        <>
          {!isLoading && userStoryDetail && (
            <h1 className="mb-4 text-3xl">
              <span className="font-bold">
                {formatUserStoryScrumId(userStoryDetail.scrumId)}:{" "}
              </span>
              <span>{userStoryDetail.name}</span>
            </h1>
          )}
        </>
      }
      editMode={isLoading ? undefined : editMode}
      setEditMode={async (isEditing) => {
        if (unsavedTasks) {
          const confirmation = await confirm(
            "Are you sure?",
            "You have unsaved AI generated tasks. To save them, please accept them first.",
            "Discard",
            "Keep editing",
          );
          if (!confirmation) return;
        }
        setEditMode(isEditing);

        if (!userStoryDetail) return;
        if (!isEditing) {
          const updatedData = {
            ...userStoryDetail,
            name: editForm.name,
            description: editForm.description,
            acceptanceCriteria: editForm.acceptanceCriteria,
          };
          await handleSave(updatedData, true); // Pass true to save the edit form
        }
      }}
      disablePassiveDismiss={editMode || unsavedTasks}
    >
      {editMode && (
        <>
          <InputTextField
            label="Story name"
            value={editForm.name}
            onChange={(e) => setEditForm({ ...editForm, name: e.target.value })}
            placeholder="Short summary of the story..."
            className="mb-4"
          />
          <InputTextAreaField
            label="Story description"
            value={editForm.description}
            onChange={(e) =>
              setEditForm({ ...editForm, description: e.target.value })
            }
            placeholder="Explain the story in detail..."
            className="mb-4 h-36 min-h-36"
          />
          <InputTextAreaField
            label="Acceptance Criteria"
            value={editForm.acceptanceCriteria}
            onChange={(e) =>
              setEditForm({ ...editForm, acceptanceCriteria: e.target.value })
            }
            placeholder="Describe the work that needs to be done..."
            className="h-36 min-h-36"
          />
        </>
      )}
      {!editMode && !isLoading && userStoryDetail && (
        <div className="overflow-hidden">
          <div className="markdown-content overflow-hidden text-lg">
            <Markdown>{userStoryDetail.description}</Markdown>
          </div>

          {userStoryDetail.acceptanceCriteria !== "" && (
            <>
              <div className="mt-4 flex items-center gap-4">
                <h2 className="text-2xl font-semibold">Acceptance Criteria</h2>
                <TertiaryButton
                  onClick={() =>
                    setShowAcceptanceCriteria(!showAcceptanceCriteria)
                  }
                >
                  {showAcceptanceCriteria ? "Hide" : "Show"}
                </TertiaryButton>
              </div>
              {showAcceptanceCriteria && (
                <div className="markdown-content overflow-hidden text-lg">
                  <Markdown>{userStoryDetail.acceptanceCriteria}</Markdown>
                </div>
              )}
            </>
          )}

          <TasksTable
            itemId={userStoryId}
            itemType="US"
            setShowAddTaskPopup={setShowCreateTaskPopup}
            setSelectedTaskId={setSelectedTaskId}
            setShowTaskDetail={setShowTaskDetail}
            setUnsavedTasks={setUnsavedTasks}
          />
        </div>
      )}
      {isLoading && (
        <div className="flex h-full w-full items-center justify-center">
          <LoadingSpinner color="primary" />
        </div>
      )}

      {renderCreateTaskPopup && (
        <SidebarPopup
          show={showCreateTaskPopup}
          dismiss={() => setShowCreateTaskPopup(false)}
        >
          <CreateTaskForm
            itemId={userStoryId}
            itemType="US"
            onTaskAdded={() => setShowCreateTaskPopup(false)}
          />
        </SidebarPopup>
      )}
      {renderTaskDetailPopup && selectedTaskId && (
        <TaskDetailPopup
          taskId={selectedTaskId}
          itemId={userStoryId}
          showDetail={showTaskDetail}
          setShowDetail={setShowTaskDetail}
        />
      )}
    </Popup>
  );
}<|MERGE_RESOLUTION|>--- conflicted
+++ resolved
@@ -45,14 +45,11 @@
   taskIdToOpenImmediately,
 }: Props) {
   const { projectId } = useParams();
-<<<<<<< HEAD
   const confirm = useConfirmation();
   const utils = api.useUtils();
   const invalidateQueriesAllTasks = useInvalidateQueriesAllTasks();
   const invalidateQueriesAllUserStories = useInvalidateQueriesAllUserStories();
-=======
   const [unsavedTasks, setUnsavedTasks] = useState(false);
->>>>>>> cf9a80f8
 
   const {
     data: userStoryDetail,
@@ -191,46 +188,6 @@
     }
   };
 
-<<<<<<< HEAD
-  const handleTaskStatusChange = async (taskId: string, status: Tag) => {
-    const updatedTasks = tasksTableData?.map((task) => {
-      if (task.id === taskId) {
-        return {
-          ...task,
-          status: status,
-        };
-      }
-      return task;
-    });
-
-    await utils.tasks.getTasksTableFriendly.cancel({
-      projectId: projectId as string,
-      itemId: userStoryId,
-    });
-
-    utils.tasks.getTasksTableFriendly.setData(
-      {
-        projectId: projectId as string,
-        itemId: userStoryId,
-      },
-      (oldData) => {
-        if (!oldData) return undefined;
-        return updatedTasks ?? [];
-      },
-    );
-
-    await changeStatus({
-      taskId,
-      projectId: projectId as string,
-      statusId: status.id ?? "",
-    });
-
-    await invalidateQueriesAllTasks(projectId as string);
-    await invalidateQueriesAllUserStories(projectId as string);
-  };
-
-=======
->>>>>>> cf9a80f8
   const handleDelete = async () => {
     if (
       await confirm(
