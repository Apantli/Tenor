--- conflicted
+++ resolved
@@ -12,43 +12,32 @@
   const [isProjectInfoExpanded, setIsProjectInfoExpanded] = useState(false);
 
   return (
-    <div className="flex flex-row h-[calc(100vh-64px)] max-h-full w-full grid-cols-2 grid-rows-[auto_1fr] gap-4 p-4">
+    <div className="flex h-[calc(100vh-64px)] max-h-full w-full grid-cols-2 grid-rows-[auto_1fr] flex-row gap-4 p-4">
       {/* First col - col 1 */}
-      <div className="flex flex-col w-full gap-4">
-        <div className={`flex flex-col gap-5 transition-all duration-300 ${
+      <div className="flex w-full flex-col gap-4">
+        <div
+          className={`flex flex-col gap-5 transition-all duration-300 ${
             isProjectInfoExpanded ? "max-h-64" : "max-h-[12rem]"
-          } h-full`}>
-          <ProjectInfo projectId={projectId} onExpandChange={setIsProjectInfoExpanded} />
+          } h-full`}
+        >
+          <ProjectInfo
+            projectId={projectId}
+            onExpandChange={setIsProjectInfoExpanded}
+          />
         </div>
-        <div className="flex flex-col border-2 border-[#BECAD4] rounded-lg p-3 overflow-hidden h-full">
-          <ActivityProjectOverview projectId={projectId}/>
+        <div className="flex h-full flex-col overflow-hidden rounded-lg border-2 border-[#BECAD4] p-3">
+          <ActivityProjectOverview projectId={projectId} />
         </div>
       </div>
-<<<<<<< HEAD
-      <div className="flex h-full w-full flex-row items-start gap-5">
-        <div
-          className="mt-4 h-[45vh] w-full rounded-md border-2 bg-cover bg-no-repeat"
-          style={{
-            backgroundImage: 'url("/mockups/project_activity_mockup.png")',
-          }}
-          aria-label="Dashboard mockup"
-        />
-        <div
-          className="mt-4 h-[45vh] w-full rounded-md border-2 bg-cover bg-no-repeat"
-          style={{ backgroundImage: 'url("/mockups/task_chart_mockup.png")' }}
-          aria-label="Dashboard mockup"
-        />
-=======
-      
+
       {/* Second col - col 2 */}
-      <div className="flex flex-col w-full gap-4">
-        <div className="flex flex-col gap-5 h-64 border-2 border-[#BECAD4] rounded-lg p-5">
+      <div className="flex w-full flex-col gap-4">
+        <div className="flex h-64 flex-col gap-5 rounded-lg border-2 border-[#BECAD4] p-5">
           <ProjectStatus projectId={projectId} />
         </div>
-        <div className="flex flex-col border-2 border-[#BECAD4] rounded-lg p-3">
+        <div className="flex flex-col rounded-lg border-2 border-[#BECAD4] p-3">
           {/* Future content */}
         </div>
->>>>>>> 9c355eff
       </div>
     </div>
   );
