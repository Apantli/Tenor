"use client";

import React, { useState } from "react";
import HappinessForm from "./HappinessForm";
import { useFirebaseAuth } from "~/app/_hooks/useFirebaseAuth";
import ProfilePicture from "~/app/_components/ProfilePicture";
import { useParams } from "next/navigation";
import { api } from "~/trpc/react";
import LoadingSpinner from "~/app/_components/LoadingSpinner";
import PrimaryButton from "~/app/_components/inputs/buttons/PrimaryButton";
import CheckIcon from "@mui/icons-material/Check";
import QuestionMarkIcon from "@mui/icons-material/QuestionMark";
import dynamic from "next/dynamic";

const DynamicPerformanceChart = dynamic(
  () =>
    import("~/app/_components/charts/PerformanceChart").then(
      (m) => m.PerformanceChart,
    ),
  {
    ssr: false,
  },
);

export default function ProjectSprintRetrospectivePage() {
  const { user } = useFirebaseAuth();
  const params = useParams();
  const projectId = params.projectId as string;

  const [answeredQuestionsCount, setAnsweredQuestionsCount] = useState(0);
  const [userClickedShowAnswers, setUserClickedShowAnswers] = useState(false);

  const { data: previousSprint, isLoading: loadingprevSprint } =
    api.sprintRetrospectives.getPreviousSprint.useQuery({
      projectId: projectId,
    });

  const previousSprintId = previousSprint?.id ?? "";

  const { data: sprint, isLoading: loadingSprint } =
    api.sprints.getSprint.useQuery(
      {
        projectId: params.projectId as string,
        sprintId: previousSprintId,
      },
      {
        enabled: !!previousSprintId,
      },
    );

  const { data: sprintRetrospectiveId, isLoading: loadingRetrospectiveId } =
    api.sprintRetrospectives.getRetrospectiveId.useQuery(
      {
        projectId: projectId,
        sprintId: previousSprintId,
      },
      {
        enabled: !!previousSprintId,
      },
    );

  const sprintNumber = sprint?.number;
  const teamProgress = 90;
  const personalProgress = 100;
  const userName =
    user?.displayName ?? user?.email ?? "No name or email provided";

  if (loadingprevSprint || loadingSprint || loadingRetrospectiveId) {
    return (
      <div className="flex h-full flex-col items-center justify-center">
        <LoadingSpinner color="primary" />
      </div>
    );
  }

  const showMessageOverlay =
    answeredQuestionsCount > 0 && !userClickedShowAnswers;

  const notFinishedYet =
    answeredQuestionsCount > 0 &&
    answeredQuestionsCount < 3 &&
    !userClickedShowAnswers;

  return (
<<<<<<< HEAD
    <div className="m-6 flex-1 p-4">
      <div className="flex h-full flex-col justify-start overflow-y-auto">
        <h1 className="text-3xl font-semibold">
          Sprint retrospective for Sprint {sprintNumber && `${sprintNumber}`}
        </h1>
        <p className="mb-5 text-gray-600">
          Congratulations on finishing another sprint! Let&apos;s take a look at
          how it went.
        </p>

        <div className="flex min-h-0 flex-1 flex-col gap-6 lg:flex-row">
          <div className="flex h-full w-full flex-col rounded-lg border border-app-border bg-white p-6 shadow-sm lg:w-1/2">
            <h2 className="mb-4 text-2xl font-semibold">Team Progress</h2>
            <div className="mb-6">
              <p className="mb-2 font-medium">90% of user stories completed</p>
              <div className="h-8 w-full overflow-hidden rounded-md bg-gray-200">
                <div
                  className="h-full bg-app-secondary"
                  style={{ width: `${teamProgress}%` }}
                />
              </div>
=======
    <div className="flex h-full flex-col justify-start">
      <h1 className="text-3xl font-semibold">
        Sprint Retrospective for Sprint {sprintNumber && `${sprintNumber}`}
      </h1>
      <p className="mb-5 text-gray-600">
        Congratulations on finishing another sprint! Let&apos;s take a look at
        how it went.
      </p>

      <div className="flex min-h-0 flex-1 flex-col gap-6 lg:flex-row">
        <div className="flex h-full w-full flex-col rounded-lg border border-app-border bg-white p-6 shadow-sm lg:w-1/2">
          <h2 className="mb-4 text-2xl font-semibold">Team Progress</h2>
          <div className="mb-6">
            <p className="mb-2 font-medium">90% of user stories completed</p>
            <div className="h-8 w-full overflow-hidden rounded-md bg-gray-200">
              <div
                className="h-full bg-app-secondary"
                style={{ width: `${teamProgress}%` }}
              />
>>>>>>> a8fea914
            </div>

            <h2 className="mb-4 text-2xl font-semibold">Personal Progress</h2>
            <div className="mb-6">
              <p className="mb-2 font-medium">100% of your tasks completed</p>
              <div className="h-8 w-full overflow-hidden rounded-md bg-gray-200">
                <div
                  className="h-full bg-app-light"
                  style={{ width: `${personalProgress}%` }}
                />
              </div>
            </div>

            <div className="flex items-center gap-6">
              <ProfilePicture
                user={user}
                className="h-16 w-16 min-w-16 text-xl"
                hideTooltip
              />
              <div>
                <p className="text-xl font-semibold">{userName}</p>
              </div>
            </div>

            <div className="flex flex-1 flex-col">
              <PerformanceChart
                data={SampleData}
                actions={false}
                className="ml-8"
              />
            </div>
          </div>

<<<<<<< HEAD
          <div className="relative h-full w-full lg:w-1/2">
            <HappinessForm
              sprintRetrospectiveId={sprintRetrospectiveId}
              onAnsweredCountChange={setAnsweredQuestionsCount}
            />
=======
          <div className="flex flex-1 flex-col">
            <DynamicPerformanceChart className="ml-8" />
          </div>
        </div>
>>>>>>> a8fea914

            {showMessageOverlay && (
              <div className="absolute bottom-1 left-1 right-1 top-1 z-10 flex flex-col items-center justify-center rounded-lg bg-white bg-opacity-75 p-4 text-center backdrop-blur-sm">
                <div className="mb-4 flex items-center justify-center">
                  {notFinishedYet ? (
                    <QuestionMarkIcon sx={{ fontSize: 60 }} />
                  ) : (
                    <CheckIcon sx={{ fontSize: 60 }} />
                  )}
                </div>
                <p className="mb-4 text-xl font-semibold">
                  You have completed {answeredQuestionsCount}/3 answers for your
                  happiness survey.
                </p>
                <PrimaryButton onClick={() => setUserClickedShowAnswers(true)}>
                  {answeredQuestionsCount === 3
                    ? "Retrospective Answers"
                    : "Show Answers"}
                </PrimaryButton>
              </div>
            )}
          </div>
        </div>
      </div>
    </div>
  );
}<|MERGE_RESOLUTION|>--- conflicted
+++ resolved
@@ -82,7 +82,6 @@
     !userClickedShowAnswers;
 
   return (
-<<<<<<< HEAD
     <div className="m-6 flex-1 p-4">
       <div className="flex h-full flex-col justify-start overflow-y-auto">
         <h1 className="text-3xl font-semibold">
@@ -104,27 +103,6 @@
                   style={{ width: `${teamProgress}%` }}
                 />
               </div>
-=======
-    <div className="flex h-full flex-col justify-start">
-      <h1 className="text-3xl font-semibold">
-        Sprint Retrospective for Sprint {sprintNumber && `${sprintNumber}`}
-      </h1>
-      <p className="mb-5 text-gray-600">
-        Congratulations on finishing another sprint! Let&apos;s take a look at
-        how it went.
-      </p>
-
-      <div className="flex min-h-0 flex-1 flex-col gap-6 lg:flex-row">
-        <div className="flex h-full w-full flex-col rounded-lg border border-app-border bg-white p-6 shadow-sm lg:w-1/2">
-          <h2 className="mb-4 text-2xl font-semibold">Team Progress</h2>
-          <div className="mb-6">
-            <p className="mb-2 font-medium">90% of user stories completed</p>
-            <div className="h-8 w-full overflow-hidden rounded-md bg-gray-200">
-              <div
-                className="h-full bg-app-secondary"
-                style={{ width: `${teamProgress}%` }}
-              />
->>>>>>> a8fea914
             </div>
 
             <h2 className="mb-4 text-2xl font-semibold">Personal Progress</h2>
@@ -150,26 +128,15 @@
             </div>
 
             <div className="flex flex-1 flex-col">
-              <PerformanceChart
-                data={SampleData}
-                actions={false}
-                className="ml-8"
-              />
+              <DynamicPerformanceChart className="ml-8" />
             </div>
           </div>
 
-<<<<<<< HEAD
           <div className="relative h-full w-full lg:w-1/2">
             <HappinessForm
               sprintRetrospectiveId={sprintRetrospectiveId}
               onAnsweredCountChange={setAnsweredQuestionsCount}
             />
-=======
-          <div className="flex flex-1 flex-col">
-            <DynamicPerformanceChart className="ml-8" />
-          </div>
-        </div>
->>>>>>> a8fea914
 
             {showMessageOverlay && (
               <div className="absolute bottom-1 left-1 right-1 top-1 z-10 flex flex-col items-center justify-center rounded-lg bg-white bg-opacity-75 p-4 text-center backdrop-blur-sm">
