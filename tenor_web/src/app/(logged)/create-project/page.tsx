--- conflicted
+++ resolved
@@ -321,47 +321,16 @@
                 labelClassName="text-lg font-semibold"
               />
 
-<<<<<<< HEAD
               {/* Context Files */}
               <div>
                 <FileList
                   label="Context Files"
                   files={files}
-                  memoryLimit={10_000_000} // 10MB
+                  tokenLimit={env.NEXT_PUBLIC_FILE_TOKEN_LIMIT}
                   handleFileAdd={handleFilesAdd}
                   handleFileRemove={handleFilesDelete}
                 />
               </div>
-=======
-          <div className="flex w-full flex-col gap-y-4">
-            {/* Context Text */}
-            <InputTextAreaField
-              id="project-context-field"
-              label={
-                <span className="flex items-center gap-1">
-                  Context
-                  <AIDisclaimer />
-                </span>
-              }
-              html-rows="20"
-              placeholder="Tell us about your project..."
-              value={form.context}
-              name="context"
-              onChange={handleChange}
-              labelClassName="text-lg font-semibold"
-            />
-
-            {/* Context Files */}
-            <div>
-              <FileList
-                label="Context Files"
-                files={files}
-                tokenLimit={env.NEXT_PUBLIC_FILE_TOKEN_LIMIT}
-                handleFileAdd={handleFilesAdd}
-                handleFileRemove={handleFilesDelete}
-              />
-            </div>
->>>>>>> 4160c16f
 
               {/* Context Links */}
               <div>
