--- conflicted
+++ resolved
@@ -78,7 +78,6 @@
 
   return (
     <div>
-<<<<<<< HEAD
       <Navbar>
         <div className="flex gap-3">
           <Link href="/" className="font-semibold">
@@ -125,18 +124,6 @@
                   handleImageChange={handleImageChange}
                 />
               </div>
-=======
-      <div className="header flex h-32 w-full justify-between">
-        <h2>Project Creator</h2>
-        <PrimaryButton>Generate Project</PrimaryButton>
-      </div>
-      <div className="content">
-        <div className="project-primary-info">
-          <div className="project-name-icon">
-            <div>
-              <h3>Project Name</h3>
-              <input type="text" placeholder="Example" />
->>>>>>> 73e54f9e
             </div>
 
             {/* Project Description */}
@@ -173,7 +160,6 @@
 
             {/* Contexr Files */}
             <div>
-<<<<<<< HEAD
               <FileList
                 label="Context Files"
                 files={files}
@@ -192,23 +178,6 @@
               />
             </div>
           </div>
-=======
-              <FilterSearch
-                list={[]}
-                onSearch={(searchTerm) => console.log(searchTerm)}
-              ></FilterSearch>
-              <PrimaryButton>+ Add Member</PrimaryButton>
-            </div>
-          </div>
-        </div>
-        <div>
-          <div className="project-context">
-            <h3>Project Context</h3>
-            <textarea placeholder="Context..." />
-          </div>
-          <div className="context-files"></div>
-          <div className="context-links"></div>
->>>>>>> 73e54f9e
         </div>
       </main>
     </div>
