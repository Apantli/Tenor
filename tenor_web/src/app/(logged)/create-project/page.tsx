--- conflicted
+++ resolved
@@ -12,19 +12,14 @@
 import { useState } from "react";
 import { api } from "~/trpc/react";
 import { useAlert } from "~/app/_hooks/useAlert";
-<<<<<<< HEAD
-import { defaultRoleList } from "~/lib/defaultProjectValues";
 import { type Links } from "~/server/api/routers/settings";
 
-import { toBase64 } from "~/utils/base64";
-=======
 import { defaultRoleList, emptyRole } from "~/lib/defaultProjectValues";
 import { toBase64 } from "~/utils/helpers/base64";
 import type { UserCol } from "~/lib/types/columnTypes";
 import MemberTable from "~/app/_components/inputs/MemberTable";
 import type { UserPreview } from "~/lib/types/detailSchemas";
 import type { WithId } from "~/lib/types/firebaseSchemas";
->>>>>>> 75a0376e
 
 export default function ProjectCreator() {
   const utils = api.useUtils();
