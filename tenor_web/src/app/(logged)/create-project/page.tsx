--- conflicted
+++ resolved
@@ -65,12 +65,7 @@
     const response = await createProject({
       name: form.name,
       description: form.description,
-<<<<<<< HEAD
       logo: logoBase64Encoded ?? "",
-      // FIMXE: Pass correct userId and roleID
-=======
-      logo: logoBase64Encoded,
->>>>>>> 3395f68f
       users: teamMembers.map((member) => ({
         userId: member.id,
         roleId: member.role,
