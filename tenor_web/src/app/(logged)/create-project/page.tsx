--- conflicted
+++ resolved
@@ -13,10 +13,6 @@
 import { api } from "~/trpc/react";
 import { useAlert } from "~/app/_hooks/useAlert";
 import { type Links } from "~/server/api/routers/settings";
-<<<<<<< HEAD
-import { defaultRoleList, emptyRole } from "~/lib/defaultProjectValues";
-=======
->>>>>>> 294cea0a
 import { toBase64 } from "~/utils/helpers/base64";
 import type { UserCol } from "~/lib/types/columnTypes";
 import MemberTable from "~/app/_components/inputs/MemberTable";
