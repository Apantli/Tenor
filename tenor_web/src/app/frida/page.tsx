"use client";

import { useState } from "react";
import { api } from "~/trpc/react";

export default function Page() {
  const [query, setQuery] = useState("");
  const [submittedQuery, setSubmittedQuery] = useState("");

<<<<<<< HEAD
  const { data, isLoading } = api.frida.generateREQ.useQuery(submittedQuery, {
    enabled: !!submittedQuery,
  });
=======
    const { data, isLoading } = api.frida.generateREQ.useQuery(submittedQuery, { enabled: !!submittedQuery });

    const handleSubmit = (e: React.FormEvent) => {
        e.preventDefault();
        setSubmittedQuery(query);
    };

    return (
        <div>
            <h1>FRIDA - Generador de Requerimientos</h1>
            <form onSubmit={handleSubmit}>
                <input 
                    type="text" 
                    value={query} 
                    onChange={(e) => setQuery(e.target.value)} 
                    placeholder="Contexto del desarrollo"
                    className="border p-2 rounded-md"
                />
                <button type="submit" className="ml-2 p-2 bg-blue-500 text-white rounded-md">
                    Generar
                </button>
            </form>
            <p>{isLoading ? "Cargando..." : data?.response.candidates[0].content.parts[0].text}</p>
        </div>
    );
}
>>>>>>> 7d0ed89c

  const handleSubmit = (e: React.FormEvent) => {
    e.preventDefault();
    setSubmittedQuery(query);
  };

  return (
    <div>
      <h1>FRIDA - Generador de Requerimientos</h1>
      <form onSubmit={handleSubmit}>
        <input
          type="text"
          value={query}
          onChange={(e) => setQuery(e.target.value)}
          placeholder="Contexto del desarrollo"
          className="rounded-md border p-2"
        />
        <button
          type="submit"
          className="ml-2 rounded-md bg-blue-500 p-2 text-white"
        >
          Generar
        </button>
      </form>
      <p>
        {isLoading
          ? "Cargando..."
          : data?.response.candidates[0].content.parts[0].text}
      </p>
    </div>
  );
}<|MERGE_RESOLUTION|>--- conflicted
+++ resolved
@@ -4,14 +4,9 @@
 import { api } from "~/trpc/react";
 
 export default function Page() {
-  const [query, setQuery] = useState("");
-  const [submittedQuery, setSubmittedQuery] = useState("");
+    const [query, setQuery] = useState("");
+    const [submittedQuery, setSubmittedQuery] = useState("");
 
-<<<<<<< HEAD
-  const { data, isLoading } = api.frida.generateREQ.useQuery(submittedQuery, {
-    enabled: !!submittedQuery,
-  });
-=======
     const { data, isLoading } = api.frida.generateREQ.useQuery(submittedQuery, { enabled: !!submittedQuery });
 
     const handleSubmit = (e: React.FormEvent) => {
@@ -37,37 +32,4 @@
             <p>{isLoading ? "Cargando..." : data?.response.candidates[0].content.parts[0].text}</p>
         </div>
     );
-}
->>>>>>> 7d0ed89c
-
-  const handleSubmit = (e: React.FormEvent) => {
-    e.preventDefault();
-    setSubmittedQuery(query);
-  };
-
-  return (
-    <div>
-      <h1>FRIDA - Generador de Requerimientos</h1>
-      <form onSubmit={handleSubmit}>
-        <input
-          type="text"
-          value={query}
-          onChange={(e) => setQuery(e.target.value)}
-          placeholder="Contexto del desarrollo"
-          className="rounded-md border p-2"
-        />
-        <button
-          type="submit"
-          className="ml-2 rounded-md bg-blue-500 p-2 text-white"
-        >
-          Generar
-        </button>
-      </form>
-      <p>
-        {isLoading
-          ? "Cargando..."
-          : data?.response.candidates[0].content.parts[0].text}
-      </p>
-    </div>
-  );
 }