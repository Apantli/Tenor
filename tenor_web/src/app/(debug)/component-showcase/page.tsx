"use client";

import Link from "next/link";
import React, { useState } from "react";
import SecondaryButton from "~/app/_components/buttons/SecondaryButton";
import Table, { type TableColumns } from "~/app/_components/table/Table";
import { useAlert } from "~/app/_hooks/useAlert";
import HideIcon from "@mui/icons-material/HideImageOutlined";
import type { Tag } from "~/lib/types/firebaseSchemas";
import PillComponent from "~/app/_components/PillComponent";
import Popup, { SidebarPopup } from "~/app/_components/Popup";
import PrimaryButton from "~/app/_components/buttons/PrimaryButton";
import DeleteButton from "~/app/_components/buttons/DeleteButton";
import useConfirmation from "~/app/_hooks/useConfirmation";
<<<<<<< HEAD
import FileList from "~/app/_components/inputs/FileList";
import LinkList from "~/app/_components/inputs/LinkList";
import InputTextAreaField from "~/app/_components/inputs/InputTextAreaField";
import InputTextField from "~/app/_components/inputs/InputTextField";
import MemberTable, {
  type TeamMember,
} from "~/app/_components/inputs/MemberTable";
import InputFileField from "~/app/_components/inputs/InputFileField";
=======
import { SegmentedControl } from "~/app/_components/SegmentedControl";
import { DatePicker } from "~/app/_components/DatePicker";
>>>>>>> fbdd290d
import TertiaryButton from "~/app/_components/buttons/TertiaryButton";
import TagComponent from "~/app/_components/TagComponent";

// This file is to showcase how to use the components available in Tenor
export default function ComponentShowcasePage() {
  return (
    <main className="p-4">
      <Link className="text-blue-500" href="/">
        Go back to Tenor
      </Link>
      <h1 className="my-5 text-3xl font-semibold">Component Showcase</h1>
      <div className="flex flex-col gap-10">
        <ButtonShowcase />
        <AlertShowcase />
        <PillShowcase />
        <TagShowcase />
        <TableShowcase />
        <PopupShowcase />
        <ConfirmationShowcase />
<<<<<<< HEAD
        <InputComponents />
=======
        <DatePickerShowcase />
        <SegmentedControlShowcase />
>>>>>>> fbdd290d
      </div>
    </main>
  );
}

function ButtonShowcase() {
  // This showcases how to use the buttons available in Tenor
  // You can use the PrimaryButton and SecondaryButton components to create buttons with different styles

  return (
    <div>
      <hr />
      <h2 className="my-2 text-2xl font-medium">Buttons</h2>
      <div className="flex gap-2">
        <PrimaryButton>Primary Button</PrimaryButton>
        <SecondaryButton>Secondary Button</SecondaryButton>
        <TertiaryButton>Tertiary Button</TertiaryButton>
        <DeleteButton>Delete Button</DeleteButton>
      </div>
      <p className="mt-4">Disabled buttons</p>
      <div className="mt-2 flex gap-2">
        <PrimaryButton disabled>Primary Button</PrimaryButton>
        <SecondaryButton disabled>Secondary Button</SecondaryButton>
        <TertiaryButton disabled>Tertiary Button</TertiaryButton>
        <DeleteButton disabled>Delete Button</DeleteButton>
      </div>
      <p className="mt-4">Buttons with a loading state</p>
      <div className="mt-2 flex gap-2">
        <PrimaryButton loading>Primary Button</PrimaryButton>
        <SecondaryButton loading>Secondary Button</SecondaryButton>
        <DeleteButton loading>Delete Button</DeleteButton>
      </div>
      <p className="mt-4">Links that look like buttons</p>
      <div className="mt-2 flex gap-2">
        {/* When you include an href prop, the underlying component automatically becomes a <Link /> component instead of a button */}
        {/* This also works with dropdown buttons */}
        <PrimaryButton href="/component-showcase/why">
          Go to other page
        </PrimaryButton>
        {/* You can use any prop for links such as target="_blank" */}
        <SecondaryButton href="/component-showcase/why" target="_blank">
          Open in another tab
        </SecondaryButton>
        <TertiaryButton href="/component-showcase/why">
          Go to other page
        </TertiaryButton>
      </div>
    </div>
  );
}

function AlertShowcase() {
  // Add the useAlert hook to any client component where you want to show alerts
  // Then you can use the alert function wherever you want
  // You can also use predefined alerts, or even add another predefined alert (in useAlert.tsx) if you want to repeat the same message in multiple places
  const { alert, predefinedAlerts } = useAlert();

  return (
    <div>
      <hr />
      <h2 className="my-2 text-2xl font-medium">Alerts</h2>
      <div className="flex gap-2">
        {/* Different types of alerts: info, success, error and warning*/}
        <SecondaryButton
          onClick={() => alert("Info Alert title", "Alert description")} // The info type is the default
        >
          Show Info Alert
        </SecondaryButton>

        <SecondaryButton
          onClick={() =>
            alert("Success Alert title", "Alert description", {
              type: "success",
            })
          }
        >
          Show Success Alert
        </SecondaryButton>

        <SecondaryButton
          onClick={() =>
            alert("Error Alert title", "Alert description", { type: "error" })
          }
        >
          Show Error Alert
        </SecondaryButton>

        <SecondaryButton
          onClick={() =>
            alert("Warning Alert title", "Alert description", {
              type: "warning",
            })
          }
        >
          Show Warning Alert
        </SecondaryButton>

        <SecondaryButton
          onClick={() =>
            alert("Timed alert title", "Alert description", {
              type: "error",
              duration: 5000, // time in ms (5 seconds)
            })
          }
        >
          Show Timed Alert
        </SecondaryButton>

        {/* Use predefined alerts if one exists for your use case already, like unexpected errors */}
        <SecondaryButton onClick={() => predefinedAlerts.unexpectedError()}>
          Show Unexpected Error Alert
        </SecondaryButton>
      </div>
    </div>
  );
}

function TableShowcase() {
  // This showcases how to use the Table component, which is supposed to display rows of information that can be filtered and sorted by columns

  // Firstly, you should create a data type for your table, this should include all the columns you want to display in the table
  // Important: this data type must contain an id which can be a number or a string and is used for identifying the rows when performing actions
  interface ExampleUser {
    id: number;
    degree: string;
    name: string;
    age: number;
  }

  // Secondly, you should create an array with your data, this might come from the API.
  // If you need to rearrange the data provided by the API to conform to your data type, use the map function.
  const data: ExampleUser[] = [
    { id: 1, degree: "ITC", name: "Luis", age: 21 },
    { id: 2, degree: "ITC", name: "Sergio", age: 20 },
    { id: 3, degree: "ITC", name: "Alonso", age: 19 },
    { id: 4, degree: "ITC", name: "Oscar", age: 21 },
    { id: 5, degree: "ITC", name: "Luis", age: 21 },
    { id: 6, degree: "ITC", name: "Nicolas", age: 21 },
    { id: 7, degree: "ITC", name: "Nicolas", age: 21 },
    { id: 8, degree: "ITC", name: "Nicolas", age: 21 },
    { id: 9, degree: "ITC", name: "Nicolas", age: 21 },
    { id: 10, degree: "ITC", name: "Nicolas", age: 21 },
    { id: 11, degree: "ITC", name: "Nicolas", age: 21 },
    { id: 12, degree: "ITC", name: "Nicolas", age: 21 },
    { id: 13, degree: "ITC", name: "Nicolas", age: 21 },
    { id: 14, degree: "ITC", name: "Nicolas", age: 21 },
    { id: 15, degree: "ITC", name: "Nicolas", age: 21 },
    { id: 16, degree: "ITC", name: "Nicolas", age: 21 },
    { id: 17, degree: "ITC", name: "Nicolas", age: 21 },
  ];

  // You also need to provide column definitions for the table
  // Here is where you specify certain parameters for each column like their width in pixels and whether they can be filtered by or sorted

  // This must contain all the fields dictated by your data type above,
  // but if you don't want to display some information in the table, like for example an internal ID, you can choose to hide that column.
  const columns: TableColumns<ExampleUser> = {
    id: { visible: false },
    degree: {
      label: "Degree",
      width: 200,
      filterable: "list", // list: shows the user a list of row values to filter by
      // Optionally: You may provide a render function to present the information in any way you like
      // This is to be used when displaying a pill in the table, but can be used to add any component you like
      render(row) {
        return <span className="font-bold">{row.degree}</span>;
      },
    },
    name: {
      label: "Name",
      width: 400,
      sortable: true,
      filterable: "search-only", // search-only: The user must type their query
    },
    age: {
      label: "Age",
      width: 200,
      filterable: "list",
      sortable: true,
    },
  };

  // The final set of parameters are extra options you want to provide to the user
  // These are available when the user clicks the • • • button, or appear at the top when the user selects multiple rows
  // Note: Only use this if you have something extra that could be done, DO NOT use this to provide a delete option
  const extraOptions = [
    {
      label: "Hide",
      icon: <HideIcon />, // Find an icon you like under @mui/icons-material/*
      action: (ids: number[]) => {
        // If the button gets clicked, this function will get called with the list of ids that are supposed to be affected
        console.log("Hid", ids);
      },
    },
  ];

  return (
    <div>
      <hr />
      <h2 className="my-2 text-2xl font-medium">Tables</h2>
      {/* Include the table component in your page, give it a maximum height, as well as the data and columns */}
      {/* Optionally include extraOptions */}
      {/* multiselect: Show the checkboxes next to each row and in the header */}
      {/* deletable: Show delete actions for the rows */}
      {/* onDelete: Provide the functionality for what happens when a row is deleted, you get a list of ids */}
      <Table
        className="h-[250px]"
        data={data}
        columns={columns}
        extraOptions={extraOptions}
        multiselect
        deletable
        onDelete={(ids) => console.log("Deleted", ids)}
      />
    </div>
  );
}

function PillShowcase() {
  const tags = [
    {
      name: "Green",
      color: "#009719",
      deleted: false,
    },
    {
      name: "Pink",
      color: "#CD4EC0",
      deleted: false,
    },
    {
      name: "Blue",
      color: "#0737E3",
      deleted: false,
    },
  ];

  const [tag, setTag] = useState(tags[0] as Tag);
  const [tag2, setTag2] = useState(tags[1] as Tag);

  const dropdownCallback = async (tag: Tag) => {
    setTag(tag);
  };
  const dropdownCallback2 = async (tag: Tag) => {
    setTag2(tag);
  };

  return (
    <div>
      <hr />
      <h2 className="my-2 text-2xl font-medium">Pills</h2>
      <div className="flex justify-start gap-2">
        <PillComponent
          currentTag={tag}
          allTags={tags}
          callBack={dropdownCallback}
          labelClassName="w-32"
        />
        <PillComponent
          currentTag={tag2}
          allTags={tags}
          callBack={dropdownCallback2}
          labelClassName="w-64"
        />
      </div>
    </div>
  );
}

function TagShowcase() {
  // This showcases how to use the Tag component, which is supposed to display a tag with a name and a color

  const tags = [
    {
      name: "S",
      color: "#009719",
      deleted: false,
    },
    {
      name: "L",
      color: "#CC9900", // Darker yellow color
      deleted: false,
    },
    {
      name: "M",
      color: "#9932CC", // Bright purple color
      deleted: false,
    },
    {
      name: "P0",
      color: "#EA2B4E", // App fail color
      deleted: false,
    },
  ];

  return (
    <div>
      <hr />
      <h2 className="my-2 text-2xl font-medium">Tags</h2>
      <div className="flex justify-start gap-2">
        {tags.map((tag) => (
          <TagComponent
            key={tag.name}
            color={tag.color}
            reducedPadding
            className="min-w-8"
          >
            {tag.name}
          </TagComponent>
        ))}
      </div>
      <br />
      <div className="flex justify-start gap-2">
        <TagComponent>US001</TagComponent>
        <TagComponent onDelete={() => console.log("HELLO")}>US003</TagComponent>
        <TagComponent onDelete={() => console.log("HELLO")} color="#009719">
          Login
        </TagComponent>
      </div>
    </div>
  );
}

function PopupShowcase() {
  // Theres 2 kinds of popups you can use: small, large
  // These are customizable so that you can show whatever information you want to the user.

  // You are responsible for handling the visibility state for the popup (think of isPresented for sheets in SwiftUI)
  const [showSmallPopup, setShowSmallPopup] = useState(false);
  const [showLargePopup, setShowLargePopup] = useState(false);
  // Additionally, if you want to show a sidebar popup inside another popup, you also need to keep track of that state
  const [showSidebarPopup, setShowSidebarPopup] = useState(false);

  return (
    <div>
      <hr />
      <h2 className="my-2 text-2xl font-medium">Popup</h2>
      <div className="flex gap-2">
        {/* You can trigger the popup with your state variable however you like */}
        <SecondaryButton onClick={() => setShowSmallPopup(true)}>
          Show small popup
        </SecondaryButton>
        <SecondaryButton onClick={() => setShowLargePopup(true)}>
          Show large popup
        </SecondaryButton>
      </div>
      {/* Popups take the show state variable, a size, what happens when they're dismissed */}
      {/* They also have special sections that can be used to place certain elements */}
      {/* Footer: Use this section to place buttons on the bottom */}
      {/* Sidebar: Use this section to place a vertical divider and have things on the right */}
      <Popup
        show={showSmallPopup}
        size="small"
        dismiss={() => setShowSmallPopup(false)}
        showEdit
        footer={
          <div className="flex gap-2">
            <SecondaryButton>Show user stories</SecondaryButton>
            <DeleteButton>Delete epic</DeleteButton>
          </div>
        }
      >
        {/* Inside the popup, you can include whatever content you want */}
        <h1 className="mb-5 text-2xl">
          <strong>EP01:</strong> Login System
        </h1>
        <p className="text-lg">
          The Login System enables users to securely access their accounts using
          email and password authentication. It includes features like form
          validation, password recovery, and optional social login integration.
          The system ensures a seamless and secure user experience while
          maintaining compliance with authentication best practices.
        </p>
      </Popup>
      {/* Large popup example */}
      <Popup
        show={showLargePopup}
        size="large"
        dismiss={() => {
          setShowLargePopup(false);
          setShowSidebarPopup(false);
        }}
        showEdit
        footer={
          <PrimaryButton onClick={() => setShowSidebarPopup(true)}>
            Open sidebar
          </PrimaryButton>
        }
        sidebar={<div className="w-48">Sidebar content goes here</div>}
      >
        <h1 className="mb-5 text-2xl">
          <strong>US03:</strong> Validate user login credentials
        </h1>
        <p className="text-lg">
          As a user, I want to enter my login credentials (username/email and
          password) and have them validated, so that I can access my account
          securely.
        </p>

        {/* Include SidebarPopups inside a Popup */}
        <SidebarPopup
          show={showSidebarPopup}
          dismiss={() => setShowSidebarPopup(false)}
        >
          <h1 className="mb-5 text-2xl">
            <strong>US03:</strong> Validate user login credentials
          </h1>
          <p className="text-lg">
            As a user, I want to enter my login credentials (username/email and
            password) and have them validated, so that I can access my account
            securely.
          </p>
        </SidebarPopup>
      </Popup>
    </div>
  );
}

function ConfirmationShowcase() {
  // There is a specialized version of popup that can be accessed via a hook to request the user for confirmation

  // Call the useConfirmation hook to get a confirm function
  const confirm = useConfirmation();

  const handleDestructiveAction = async () => {
    // Await for a response by calling the function with an await, you may specify a title, a message, confirmation message, cancellation message, and whether this is a destructive action
    // By default, the action is considered destructive and you don't need to specify confirmation or cancellation message
    if (
      await confirm(
        "Are you sure?",
        "This action is not revertible",
        "Delete item",
      )
    ) {
      // If the function returns true, the user confirmed the action
      console.log("User confirmed");
      await confirm(
        "Are you really really sure?",
        "This action is not revertible",
        "Delete item",
      );
    } else {
      // Otherwise, the user clicked cancel or dismissed the popup in another way
      console.log("User cancelled");
    }
  };

  const handlePositiveAction = async () => {
    // Here is how you can specify a non-destructive confirmation popup
    if (
      await confirm(
        "Are you sure?",
        "You are about to create an account",
        "Create account",
        "Cancel",
        /*destructive=*/ false,
      )
    ) {
      console.log("User confirmed");
    } else {
      console.log("User cancelled");
    }
  };

  return (
    <div>
      <hr />
      <h2 className="my-2 text-2xl font-medium">Confirmation warning</h2>
      <div className="flex gap-2">
        <DeleteButton onClick={handleDestructiveAction}>
          Destructive Action
        </DeleteButton>
        <SecondaryButton onClick={handlePositiveAction}>
          Positive Action
        </SecondaryButton>
      </div>
    </div>
  );
}

<<<<<<< HEAD
function InputComponents() {
  const teamMembers = [
    {
      id: 1,
      picture_url:
        "https://static.vecteezy.com/system/resources/previews/009/292/244/non_2x/default-avatar-icon-of-social-media-user-vector.jpg",
      name: "Alonso Huerta",
      email: "email@addres.com",
      role: "Admin",
    },
    {
      id: 2,
      picture_url:
        "https://static.vecteezy.com/system/resources/previews/009/292/244/non_2x/default-avatar-icon-of-social-media-user-vector.jpg",
      name: "Sergio Gonzalez",
      email: "email@addres.com",
      role: "Scrum Master",
    },
    {
      id: 3,
      picture_url:
        "https://static.vecteezy.com/system/resources/previews/009/292/244/non_2x/default-avatar-icon-of-social-media-user-vector.jpg",
      name: "Luis Amado",
      email: "email@addres.com",
      role: "Developer",
    },
  ] as TeamMember[];

  const links = [
    "https://www.youtube.com/watch?v=dQw4w9WgXcQ",
    "https://www.tiktok.com/@ramizeinn/video/7474372494661635358",
    "https://www.youtube.com/watch?v=dQw4w9WgXcQ",
    "https://www.tiktok.com/@ramizeinn/video/7474372494661635358",
  ];

  return (
    <div>
      <InputTextField label="Text Field" />
      <InputFileField
        label="File"
        accept="image/*"
        image={null}
        handleImageChange={() => {
          console.log("File added");
        }}
      />

      <InputTextAreaField label="Text Area" />
      <FileList
        label="Context Files"
        files={[]}
        handleFileAdd={() => {
          console.log("File added");
        }}
        handleFileRemove={() => {
          console.log("File added");
        }}
      />
      <LinkList
        label="Context Links"
        links={links}
        handleLinkAdd={() => {
          console.log("File added");
        }}
        handleLinkRemove={() => {
          console.log("File added");
        }}
      />
      <MemberTable
        label="Team Members"
        teamMembers={teamMembers}
        handleMemberAdd={() => {
          console.log("File added");
        }}
        handleMemberRemove={() => {
          console.log("File added");
        }}
      />
    </div>
  );
=======
// Showcase of the segmented control component
function SegmentedControlShowcase(){
  // Default value must match with one of the options to prevent bugs
  // (in this case "Selected option" as it is seen in the options array).
  const [selectedValue, setSelectedValue] = useState("Selected Option");
  return (
    <div>
      <hr />
      <h2 className="my-2 text-2xl font-medium">Segmented Control</h2>
      <SegmentedControl 
        // Can add more than 2 options, this is just an example.
        options={['Selected Option', 'Option']} 
        selectedOption={selectedValue}
        onChange={setSelectedValue}
        // Adjust the text and component size to the desired size
        className="w-full max-w-md"
      />
    </div>
  );
};

// Showcase of the date picker component
function DatePickerShowcase (){
  const [selectedDate, setSelectedDate] = useState<Date | null>(null);
  return (
    <div>
      <hr />
      <h2 className="my-2 text-2xl font-medium">Date Picker</h2>
      <DatePicker
        selectedDate={selectedDate}
        onChange={setSelectedDate}
        // Any placeholder, can be due date or something similar
        placeholder="Select a date"
        // Adjust for any size
        className="w-48 h-3.5"
      />
    </div>
  )
>>>>>>> fbdd290d
}<|MERGE_RESOLUTION|>--- conflicted
+++ resolved
@@ -12,7 +12,6 @@
 import PrimaryButton from "~/app/_components/buttons/PrimaryButton";
 import DeleteButton from "~/app/_components/buttons/DeleteButton";
 import useConfirmation from "~/app/_hooks/useConfirmation";
-<<<<<<< HEAD
 import FileList from "~/app/_components/inputs/FileList";
 import LinkList from "~/app/_components/inputs/LinkList";
 import InputTextAreaField from "~/app/_components/inputs/InputTextAreaField";
@@ -21,10 +20,8 @@
   type TeamMember,
 } from "~/app/_components/inputs/MemberTable";
 import InputFileField from "~/app/_components/inputs/InputFileField";
-=======
 import { SegmentedControl } from "~/app/_components/SegmentedControl";
 import { DatePicker } from "~/app/_components/DatePicker";
->>>>>>> fbdd290d
 import TertiaryButton from "~/app/_components/buttons/TertiaryButton";
 import TagComponent from "~/app/_components/TagComponent";
 
@@ -44,12 +41,9 @@
         <TableShowcase />
         <PopupShowcase />
         <ConfirmationShowcase />
-<<<<<<< HEAD
         <InputComponents />
-=======
         <DatePickerShowcase />
         <SegmentedControlShowcase />
->>>>>>> fbdd290d
       </div>
     </main>
   );
@@ -530,7 +524,7 @@
   );
 }
 
-<<<<<<< HEAD
+
 function InputComponents() {
   const teamMembers = [
     {
@@ -611,7 +605,8 @@
       />
     </div>
   );
-=======
+}
+        
 // Showcase of the segmented control component
 function SegmentedControlShowcase(){
   // Default value must match with one of the options to prevent bugs
@@ -650,5 +645,4 @@
       />
     </div>
   )
->>>>>>> fbdd290d
 }