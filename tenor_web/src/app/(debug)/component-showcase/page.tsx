"use client";

import Link from "next/link";
<<<<<<< HEAD
import React , { useState } from "react";
import SecondaryButton from "~/app/_components/SecondaryButton";
=======
import React, { useState } from "react";
import SecondaryButton from "~/app/_components/buttons/SecondaryButton";
>>>>>>> 73e54f9e
import Table, { type TableColumns } from "~/app/_components/table/Table";
import { useAlert } from "~/app/_hooks/useAlert";
import HideIcon from "@mui/icons-material/HideImageOutlined";
import type { Tag } from "~/lib/types/firebaseSchemas";
import PillComponent from "~/app/_components/PillComponent";
import Popup, { SidebarPopup } from "~/app/_components/Popup";
import PrimaryButton from "~/app/_components/buttons/PrimaryButton";
import DeleteButton from "~/app/_components/buttons/DeleteButton";
import useConfirmation from "~/app/_hooks/useConfirmation";
<<<<<<< HEAD
import { SegmentedControl } from "~/app/_components/SegmentedControl";
import { DatePicker } from "~/app/_components/DatePicker";
=======
import TertiaryButton from "~/app/_components/buttons/TertiaryButton";
import TagComponent from "~/app/_components/TagComponent";
>>>>>>> 73e54f9e

// This file is to showcase how to use the components available in Tenor
export default function ComponentShowcasePage() {
  return (
    <main className="p-4">
      <Link className="text-blue-500" href="/">
        Go back to Tenor
      </Link>
      <h1 className="my-5 text-3xl font-semibold">Component Showcase</h1>
      <div className="flex flex-col gap-10">
        <ButtonShowcase />
        <AlertShowcase />
        <PillShowcase />
        <TagShowcase />
        <TableShowcase />
        <PopupShowcase />
        <ConfirmationShowcase />
        <DatePickerShowcase />
        <SegmentedControlShowcase />
      </div>
    </main>
  );
}

<<<<<<< HEAD
=======
function ButtonShowcase() {
  // This showcases how to use the buttons available in Tenor
  // You can use the PrimaryButton and SecondaryButton components to create buttons with different styles

  return (
    <div>
      <hr />
      <h2 className="my-2 text-2xl font-medium">Buttons</h2>
      <div className="flex gap-2">
        <PrimaryButton>Primary Button</PrimaryButton>
        <SecondaryButton>Secondary Button</SecondaryButton>
        <TertiaryButton>Tertiary Button</TertiaryButton>
        <DeleteButton>Delete Button</DeleteButton>
      </div>
      <p className="mt-4">Disabled buttons</p>
      <div className="mt-2 flex gap-2">
        <PrimaryButton disabled>Primary Button</PrimaryButton>
        <SecondaryButton disabled>Secondary Button</SecondaryButton>
        <TertiaryButton disabled>Tertiary Button</TertiaryButton>
        <DeleteButton disabled>Delete Button</DeleteButton>
      </div>
      <p className="mt-4">Buttons with a loading state</p>
      <div className="mt-2 flex gap-2">
        <PrimaryButton loading>Primary Button</PrimaryButton>
        <SecondaryButton loading>Secondary Button</SecondaryButton>
        <DeleteButton loading>Delete Button</DeleteButton>
      </div>
      <p className="mt-4">Links that look like buttons</p>
      <div className="mt-2 flex gap-2">
        {/* When you include an href prop, the underlying component automatically becomes a <Link /> component instead of a button */}
        {/* This also works with dropdown buttons */}
        <PrimaryButton href="/component-showcase/why">
          Go to other page
        </PrimaryButton>
        {/* You can use any prop for links such as target="_blank" */}
        <SecondaryButton href="/component-showcase/why" target="_blank">
          Open in another tab
        </SecondaryButton>
        <TertiaryButton href="/component-showcase/why">
          Go to other page
        </TertiaryButton>
      </div>
    </div>
  );
}
>>>>>>> 73e54f9e

function AlertShowcase() {
  // Add the useAlert hook to any client component where you want to show alerts
  // Then you can use the alert function wherever you want
  // You can also use predefined alerts, or even add another predefined alert (in useAlert.tsx) if you want to repeat the same message in multiple places
  const { alert, predefinedAlerts } = useAlert();

  return (
    <div>
      <hr />
      <h2 className="my-2 text-2xl font-medium">Alerts</h2>
      <div className="flex gap-2">
        {/* Different types of alerts: info, success, error and warning*/}
        <SecondaryButton
          onClick={() => alert("Info Alert title", "Alert description")} // The info type is the default
        >
          Show Info Alert
        </SecondaryButton>

        <SecondaryButton
          onClick={() =>
            alert("Success Alert title", "Alert description", {
              type: "success",
            })
          }
        >
          Show Success Alert
        </SecondaryButton>

        <SecondaryButton
          onClick={() =>
            alert("Error Alert title", "Alert description", { type: "error" })
          }
        >
          Show Error Alert
        </SecondaryButton>

        <SecondaryButton
          onClick={() =>
            alert("Warning Alert title", "Alert description", {
              type: "warning",
            })
          }
        >
          Show Warning Alert
        </SecondaryButton>

        <SecondaryButton
          onClick={() =>
            alert("Timed alert title", "Alert description", {
              type: "error",
              duration: 5000, // time in ms (5 seconds)
            })
          }
        >
          Show Timed Alert
        </SecondaryButton>

        {/* Use predefined alerts if one exists for your use case already, like unexpected errors */}
        <SecondaryButton onClick={() => predefinedAlerts.unexpectedError()}>
          Show Unexpected Error Alert
        </SecondaryButton>
      </div>
    </div>
  );
}

function TableShowcase() {
  // This showcases how to use the Table component, which is supposed to display rows of information that can be filtered and sorted by columns

  // Firstly, you should create a data type for your table, this should include all the columns you want to display in the table
  // Important: this data type must contain an id which can be a number or a string and is used for identifying the rows when performing actions
  interface ExampleUser {
    id: number;
    degree: string;
    name: string;
    age: number;
  }

  // Secondly, you should create an array with your data, this might come from the API.
  // If you need to rearrange the data provided by the API to conform to your data type, use the map function.
  const data: ExampleUser[] = [
    { id: 1, degree: "ITC", name: "Luis", age: 21 },
    { id: 2, degree: "ITC", name: "Sergio", age: 20 },
    { id: 3, degree: "ITC", name: "Alonso", age: 19 },
    { id: 4, degree: "ITC", name: "Oscar", age: 21 },
    { id: 5, degree: "ITC", name: "Luis", age: 21 },
    { id: 6, degree: "ITC", name: "Nicolas", age: 21 },
    { id: 7, degree: "ITC", name: "Nicolas", age: 21 },
    { id: 8, degree: "ITC", name: "Nicolas", age: 21 },
    { id: 9, degree: "ITC", name: "Nicolas", age: 21 },
    { id: 10, degree: "ITC", name: "Nicolas", age: 21 },
    { id: 11, degree: "ITC", name: "Nicolas", age: 21 },
    { id: 12, degree: "ITC", name: "Nicolas", age: 21 },
    { id: 13, degree: "ITC", name: "Nicolas", age: 21 },
    { id: 14, degree: "ITC", name: "Nicolas", age: 21 },
    { id: 15, degree: "ITC", name: "Nicolas", age: 21 },
    { id: 16, degree: "ITC", name: "Nicolas", age: 21 },
    { id: 17, degree: "ITC", name: "Nicolas", age: 21 },
  ];

  // You also need to provide column definitions for the table
  // Here is where you specify certain parameters for each column like their width in pixels and whether they can be filtered by or sorted

  // This must contain all the fields dictated by your data type above,
  // but if you don't want to display some information in the table, like for example an internal ID, you can choose to hide that column.
  const columns: TableColumns<ExampleUser> = {
    id: { visible: false },
    degree: {
      label: "Degree",
      width: 200,
      filterable: "list", // list: shows the user a list of row values to filter by
      // Optionally: You may provide a render function to present the information in any way you like
      // This is to be used when displaying a pill in the table, but can be used to add any component you like
      render(row) {
        return <span className="font-bold">{row.degree}</span>;
      },
    },
    name: {
      label: "Name",
      width: 400,
      sortable: true,
      filterable: "search-only", // search-only: The user must type their query
    },
    age: {
      label: "Age",
      width: 200,
      filterable: "list",
      sortable: true,
    },
  };

  // The final set of parameters are extra options you want to provide to the user
  // These are available when the user clicks the • • • button, or appear at the top when the user selects multiple rows
  // Note: Only use this if you have something extra that could be done, DO NOT use this to provide a delete option
  const extraOptions = [
    {
      label: "Hide",
      icon: <HideIcon />, // Find an icon you like under @mui/icons-material/*
      action: (ids: number[]) => {
        // If the button gets clicked, this function will get called with the list of ids that are supposed to be affected
        console.log("Hid", ids);
      },
    },
  ];

  return (
    <div>
      <hr />
      <h2 className="my-2 text-2xl font-medium">Tables</h2>
      {/* Include the table component in your page, give it a maximum height, as well as the data and columns */}
      {/* Optionally include extraOptions */}
      {/* multiselect: Show the checkboxes next to each row and in the header */}
      {/* deletable: Show delete actions for the rows */}
      {/* onDelete: Provide the functionality for what happens when a row is deleted, you get a list of ids */}
      <Table
        className="h-[250px]"
        data={data}
        columns={columns}
        extraOptions={extraOptions}
        multiselect
        deletable
        onDelete={(ids) => console.log("Deleted", ids)}
      />
    </div>
  );
}

function PillShowcase() {
  const tags = [
    {
      name: "Green",
      color: "#009719",
      deleted: false,
    },
    {
      name: "Pink",
      color: "#CD4EC0",
      deleted: false,
    },
    {
      name: "Blue",
      color: "#0737E3",
      deleted: false,
    },
  ];

  const [tag, setTag] = useState(tags[0] as Tag);
  const [tag2, setTag2] = useState(tags[1] as Tag);

  const dropdownCallback = async (tag: Tag) => {
    setTag(tag);
  };
  const dropdownCallback2 = async (tag: Tag) => {
    setTag2(tag);
  };

  return (
    <div>
      <hr />
      <h2 className="my-2 text-2xl font-medium">Pills</h2>
      <div className="flex justify-start gap-2">
        <PillComponent
          currentTag={tag}
          allTags={tags}
          callBack={dropdownCallback}
          labelClassName="w-32"
        />
        <PillComponent
          currentTag={tag2}
          allTags={tags}
          callBack={dropdownCallback2}
          labelClassName="w-64"
        />
      </div>
    </div>
  );
}

function TagShowcase() {
  // This showcases how to use the Tag component, which is supposed to display a tag with a name and a color

  const tags = [
    {
      name: "S",
      color: "#009719",
      deleted: false,
    },
    {
      name: "L",
      color: "#CC9900", // Darker yellow color
      deleted: false,
    },
    {
      name: "M",
      color: "#9932CC", // Bright purple color
      deleted: false,
    },
    {
      name: "P0",
      color: "#EA2B4E", // App fail color
      deleted: false,
    },
  ];

  return (
    <div>
      <hr />
      <h2 className="my-2 text-2xl font-medium">Tags</h2>
      <div className="flex justify-start gap-2">
        {tags.map((tag) => (
          <TagComponent
            key={tag.name}
            color={tag.color}
            reducedPadding
            className="min-w-8"
          >
            {tag.name}
          </TagComponent>
        ))}
      </div>
      <br />
      <div className="flex justify-start gap-2">
        <TagComponent>US001</TagComponent>
        <TagComponent onDelete={() => console.log("HELLO")}>US003</TagComponent>
        <TagComponent onDelete={() => console.log("HELLO")} color="#009719">
          Login
        </TagComponent>
      </div>
    </div>
  );
}

function PopupShowcase() {
  // Theres 2 kinds of popups you can use: small, large
  // These are customizable so that you can show whatever information you want to the user.

  // You are responsible for handling the visibility state for the popup (think of isPresented for sheets in SwiftUI)
  const [showSmallPopup, setShowSmallPopup] = useState(false);
  const [showLargePopup, setShowLargePopup] = useState(false);
  // Additionally, if you want to show a sidebar popup inside another popup, you also need to keep track of that state
  const [showSidebarPopup, setShowSidebarPopup] = useState(false);

  return (
    <div>
      <hr />
      <h2 className="my-2 text-2xl font-medium">Popup</h2>
      <div className="flex gap-2">
        {/* You can trigger the popup with your state variable however you like */}
        <SecondaryButton onClick={() => setShowSmallPopup(true)}>
          Show small popup
        </SecondaryButton>
        <SecondaryButton onClick={() => setShowLargePopup(true)}>
          Show large popup
        </SecondaryButton>
      </div>
      {/* Popups take the show state variable, a size, what happens when they're dismissed */}
      {/* They also have special sections that can be used to place certain elements */}
      {/* Footer: Use this section to place buttons on the bottom */}
      {/* Sidebar: Use this section to place a vertical divider and have things on the right */}
      <Popup
        show={showSmallPopup}
        size="small"
        dismiss={() => setShowSmallPopup(false)}
        showEdit
        footer={
          <div className="flex gap-2">
            <SecondaryButton>Show user stories</SecondaryButton>
            <DeleteButton>Delete epic</DeleteButton>
          </div>
        }
      >
        {/* Inside the popup, you can include whatever content you want */}
        <h1 className="mb-5 text-2xl">
          <strong>EP01:</strong> Login System
        </h1>
        <p className="text-lg">
          The Login System enables users to securely access their accounts using
          email and password authentication. It includes features like form
          validation, password recovery, and optional social login integration.
          The system ensures a seamless and secure user experience while
          maintaining compliance with authentication best practices.
        </p>
      </Popup>
      {/* Large popup example */}
      <Popup
        show={showLargePopup}
        size="large"
        dismiss={() => {
          setShowLargePopup(false);
          setShowSidebarPopup(false);
        }}
        showEdit
        footer={
          <PrimaryButton onClick={() => setShowSidebarPopup(true)}>
            Open sidebar
          </PrimaryButton>
        }
        sidebar={<div className="w-48">Sidebar content goes here</div>}
      >
        <h1 className="mb-5 text-2xl">
          <strong>US03:</strong> Validate user login credentials
        </h1>
        <p className="text-lg">
          As a user, I want to enter my login credentials (username/email and
          password) and have them validated, so that I can access my account
          securely.
        </p>

        {/* Include SidebarPopups inside a Popup */}
        <SidebarPopup
          show={showSidebarPopup}
          dismiss={() => setShowSidebarPopup(false)}
        >
          <h1 className="mb-5 text-2xl">
            <strong>US03:</strong> Validate user login credentials
          </h1>
          <p className="text-lg">
            As a user, I want to enter my login credentials (username/email and
            password) and have them validated, so that I can access my account
            securely.
          </p>
        </SidebarPopup>
      </Popup>
    </div>
  );
}

function ConfirmationShowcase() {
  // There is a specialized version of popup that can be accessed via a hook to request the user for confirmation

  // Call the useConfirmation hook to get a confirm function
  const confirm = useConfirmation();

  const handleDestructiveAction = async () => {
    // Await for a response by calling the function with an await, you may specify a title, a message, confirmation message, cancellation message, and whether this is a destructive action
    // By default, the action is considered destructive and you don't need to specify confirmation or cancellation message
    if (
      await confirm(
        "Are you sure?",
        "This action is not revertible",
        "Delete item",
      )
    ) {
      // If the function returns true, the user confirmed the action
      console.log("User confirmed");
      await confirm(
        "Are you really really sure?",
        "This action is not revertible",
        "Delete item",
      );
    } else {
      // Otherwise, the user clicked cancel or dismissed the popup in another way
      console.log("User cancelled");
    }
  };

  const handlePositiveAction = async () => {
    // Here is how you can specify a non-destructive confirmation popup
    if (
      await confirm(
        "Are you sure?",
        "You are about to create an account",
        "Create account",
        "Cancel",
        /*destructive=*/ false,
      )
    ) {
      console.log("User confirmed");
    } else {
      console.log("User cancelled");
    }
  };

  return (
    <div>
      <hr />
      <h2 className="my-2 text-2xl font-medium">Confirmation warning</h2>
      <div className="flex gap-2">
        <DeleteButton onClick={handleDestructiveAction}>
          Destructive Action
        </DeleteButton>
        <SecondaryButton onClick={handlePositiveAction}>
          Positive Action
        </SecondaryButton>
      </div>
    </div>
  );
}

// Showcase of the segmented control component
function SegmentedControlShowcase(){
  // Default value must match with one of the options to prevent bugs
  // (in this case "Selected option" as it is seen in the options array).
  const [selectedValue, setSelectedValue] = useState("Selected Option");
  return (
    <div>
      <hr />
      <h2 className="my-2 text-2xl font-medium">Segmented Control</h2>
      <SegmentedControl 
        // Can add more than 2 options, this is just an example.
        options={['Selected Option', 'Option']} 
        selectedOption={selectedValue}
        onChange={setSelectedValue}
        // Adjust the text and component size to the desired size
        className="w-full max-w-md"
      />
    </div>
  );
};

// Showcase of the date picker component
function DatePickerShowcase (){
  const [selectedDate, setSelectedDate] = useState<Date | null>(null);
  return (
    <div>
      <hr />
      <h2 className="my-2 text-2xl font-medium">Date Picker</h2>
      <DatePicker
        selectedDate={selectedDate}
        onChange={setSelectedDate}
        // Any placeholder, can be due date or something similar
        placeholder="Select a date"
        // Adjust for any size
        className="w-48 h-3.5"
      />
    </div>
  )
}<|MERGE_RESOLUTION|>--- conflicted
+++ resolved
@@ -1,13 +1,8 @@
 "use client";
 
 import Link from "next/link";
-<<<<<<< HEAD
-import React , { useState } from "react";
-import SecondaryButton from "~/app/_components/SecondaryButton";
-=======
 import React, { useState } from "react";
 import SecondaryButton from "~/app/_components/buttons/SecondaryButton";
->>>>>>> 73e54f9e
 import Table, { type TableColumns } from "~/app/_components/table/Table";
 import { useAlert } from "~/app/_hooks/useAlert";
 import HideIcon from "@mui/icons-material/HideImageOutlined";
@@ -17,13 +12,10 @@
 import PrimaryButton from "~/app/_components/buttons/PrimaryButton";
 import DeleteButton from "~/app/_components/buttons/DeleteButton";
 import useConfirmation from "~/app/_hooks/useConfirmation";
-<<<<<<< HEAD
 import { SegmentedControl } from "~/app/_components/SegmentedControl";
 import { DatePicker } from "~/app/_components/DatePicker";
-=======
 import TertiaryButton from "~/app/_components/buttons/TertiaryButton";
 import TagComponent from "~/app/_components/TagComponent";
->>>>>>> 73e54f9e
 
 // This file is to showcase how to use the components available in Tenor
 export default function ComponentShowcasePage() {
@@ -48,8 +40,6 @@
   );
 }
 
-<<<<<<< HEAD
-=======
 function ButtonShowcase() {
   // This showcases how to use the buttons available in Tenor
   // You can use the PrimaryButton and SecondaryButton components to create buttons with different styles
@@ -95,7 +85,6 @@
     </div>
   );
 }
->>>>>>> 73e54f9e
 
 function AlertShowcase() {
   // Add the useAlert hook to any client component where you want to show alerts
