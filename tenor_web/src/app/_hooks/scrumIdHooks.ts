// FIXME: These padding numbers are temporary
// Decided to make these helper functions hooks to be able to call make an API call here (to query count)

export const useFormatUserStoryScrumId = () => {
  return (scrumId: number) => `US${String(scrumId).padStart(3, "0")}`;
};

export const useFormatEpicScrumId = () => {
  return (scrumId: number | undefined) =>
    scrumId == undefined || scrumId == 0
      ? "No Epic"
      : `EP${String(scrumId).padStart(2, "0")}`;
};

export const useFormatSprintNumber = () => {
  return (sprintNumber: number | undefined) => {
    if (sprintNumber === undefined) return "Unassigned";
    return `Sprint ${sprintNumber}`;
  };
};

export const useFormatTaskScrumId = () => {
  return (scrumId: number) => `TS${String(scrumId).padStart(3, "0")}`;
};

<<<<<<< HEAD
export const useFormatIssueScrumId = () => {
  return (scrumId: number) => `IS${String(scrumId).padStart(3, "0")}`;
}
=======
export const useFormatTaskIssueId = () => {
  return (issueId: number) => `IS${String(issueId).padStart(3, "0")}`;
};
>>>>>>> 71995231
<|MERGE_RESOLUTION|>--- conflicted
+++ resolved
@@ -23,12 +23,9 @@
   return (scrumId: number) => `TS${String(scrumId).padStart(3, "0")}`;
 };
 
-<<<<<<< HEAD
 export const useFormatIssueScrumId = () => {
   return (scrumId: number) => `IS${String(scrumId).padStart(3, "0")}`;
 }
-=======
 export const useFormatTaskIssueId = () => {
   return (issueId: number) => `IS${String(issueId).padStart(3, "0")}`;
-};
->>>>>>> 71995231
+};