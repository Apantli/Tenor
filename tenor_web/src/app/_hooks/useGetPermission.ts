--- conflicted
+++ resolved
@@ -2,15 +2,10 @@
 
 import { useParams } from "next/navigation";
 import { useMemo } from "react";
-<<<<<<< HEAD
-import { checkPermissions } from "~/lib/checkPermission";
-import type { FlagsRequired } from "~/lib/defaultValues/permission";
-=======
 import {
   checkPermissions,
   type FlagsRequired,
 } from "~/lib/defaultValues/permission";
->>>>>>> e453c960
 import { emptyRole } from "~/lib/defaultValues/roles";
 import type { Permission } from "~/lib/types/firebaseSchemas";
 import { api } from "~/trpc/react";
