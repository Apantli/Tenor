"use client";

import React, {
  createContext,
  useCallback,
  useContext,
  useEffect,
  useRef,
  useState,
  type PropsWithChildren,
} from "react";
import type Alert from "../_components/AlertComponent";
import AlertComponent from "../_components/AlertComponent";

interface AlertOptions {
  type: "success" | "error" | "warning" | "info";
  duration?: number;
}

export interface Alert {
  title: string;
  message: React.ReactNode;
  id: number;
  options: AlertOptions;
  show: boolean;
  enter: boolean;
}

export type AlertFunction = (
  title: string,
  message: React.ReactNode,
  options?: AlertOptions,
) => void;

interface AlertContextType {
  alert: AlertFunction;
  alerts: Alert[];
  removeAlert: (id: number) => void;
}

const AlertContext = createContext<AlertContextType | undefined>(undefined);

export const AlertProvider = ({ children }: PropsWithChildren) => {
  const [alerts, setAlerts] = useState<Alert[]>([]);
  const nextId = useRef(0);
  const containerRef = useRef<HTMLDivElement | null>(null);

  useEffect(() => {
    setAlertContextRef(alert);
  }, []);

  const removeAlert = useCallback((id: number) => {
    setAlerts((prevAlerts) =>
      prevAlerts.map((alert) =>
        alert.id === id ? { ...alert, show: false } : alert,
      ),
    );
    setTimeout(() => {
      setAlerts((prevAlerts) => prevAlerts.filter((alert) => alert.id !== id));
    }, 300); // Animation duration (adjust as needed)
  }, []);

  const removeAll = useCallback(() => {
    setAlerts((prevAlerts) =>
      prevAlerts.map((alert) => ({ ...alert, show: false })),
    );
    setTimeout(() => {
      setAlerts([]);
    }, 300); // Animation duration (adjust as needed)
  }, []);

  const alert: AlertFunction = useCallback(
    (title, message, options = { type: "info" }) => {
      const id = nextId.current++;
      const newAlert = { title, message, options, id, show: true, enter: true };
      setAlerts((prevAlerts) => [...prevAlerts, newAlert]);

      setTimeout(() => {
        setAlerts((prevAlerts) =>
          prevAlerts.map((alertItem) =>
            alertItem.id === id ? { ...alertItem, enter: false } : alertItem,
          ),
        );
      }, 10);
    },
    [],
  );

  useEffect(() => {
    if (!containerRef.current) return;
    const container = containerRef.current;

    const timeout = setTimeout(() => {
      if (container.scrollHeight > container.clientHeight) {
        container.scrollTo({
          behavior: "smooth",
          top: container.scrollHeight,
        });
      }
    }, 200);

    return () => clearTimeout(timeout);
  }, [alerts]);

  return (
    <AlertContext.Provider value={{ alert, alerts, removeAlert }}>
      {children}
      <div
        className="fixed bottom-0 right-0 z-[300000] flex max-h-screen flex-col gap-3 overflow-y-auto p-5"
        ref={containerRef}
      >
        {alerts.map((alertItem) => (
          <AlertComponent
            key={alertItem.id}
            alertItem={alertItem}
            removeAlert={removeAlert}
            alertCount={alerts.length}
            removeAll={removeAll}
          />
        ))}
      </div>
    </AlertContext.Provider>
  );
};

export const useAlert = () => {
  const context = useContext(AlertContext);
  if (!context) {
    throw new Error("useAlert must be used within an AlertProvider");
  }

  const predefinedAlerts = {
    warning: (message: string) =>
      context.alert("Warning", message, {
        type: "warning",
        duration: 5000,
      }),
    error: (message: string) =>
      context.alert("Error", message, {
        type: "error",
        duration: 5000,
      }),
    unexpectedError: () =>
      context.alert(
        "We're sorry",
        "There was an unexpected error. Please try again",
        { type: "error", duration: 7000 },
      ),
    cyclicDependency: () =>
      context.alert(
        "Oops...",
        "You created dependency cycle. Change reverted.",
        {
          type: "error",
          duration: 10000,
        },
      ),
<<<<<<< HEAD
    emailSent: () =>
      context.alert(
        "Email sent!",
        "Please wait for it to arrive to your inbox",
        {
          type: "success",
          duration: 7000,
        },
      ),
    emailInUseError: () =>
      context.alert("Oops...", "This email is already in use", {
        type: "error",
        duration: 7000,
      }),
    loginError: () =>
      context.alert("Oops...", "Incorrect email or password", {
        type: "error",
        duration: 7000,
      }),
    userStoryNameError: () =>
      context.alert("Oops", "Please enter a name for the user story.", {
        type: "error",
        duration: 5000,
      }),
    userStoryCreateError: () =>
      context.alert("Error", "Failed to create user story. Please try again.", {
        type: "error",
        duration: 5000,
      }),
    issueNameError: () =>
      context.alert("Oops", "Please provide a name for the issue.", {
        type: "error",
        duration: 5000,
      }),
    issueStoryCreateError: () =>
      context.alert("Error", "Failed to create task. Please try again.", {
        type: "error",
        duration: 5000,
      }),
    epicNameError: () =>
      context.alert("Oops...", "Please enter a name for the epic.", {
        type: "error",
        duration: 5000,
      }),
    requirementNameError: () =>
      context.alert("Oops...", "Please enter a name for the requirement.", {
        type: "error",
        duration: 5000,
      }),
    requirementTypeError: () =>
      context.alert("Oops...", "Please select a type for the requirement.", {
        type: "error",
        duration: 5000,
      }),
    roleNameError: () =>
      context.alert("Oops...", "Please enter a name for the role.", {
        type: "error",
        duration: 5000,
      }),
    statusNameError: () =>
      context.alert("Oops...", "Please enter a name for the status.", {
        type: "error",
        duration: 5000,
      }),
    statusNameReservedError: (statusName: string) =>
      context.alert(
        "Default status name",
        `The status name "${statusName}" is reserved for default statuses and cannot be created manually.`,
        {
          type: "error",
          duration: 5000,
        },
      ),
    existingStatusError: (statusName: string) =>
      context.alert(
        "Error",
        `A status with the name "${statusName}" already exists. Please choose a different name.`,
        {
          type: "error",
          duration: 5000,
        },
      ),
    sprintDatesError: () =>
      context.alert("Oops...", "Please select valid start and end dates.", {
        type: "error",
        duration: 5000,
      }),
    sprintDurationError: () =>
      context.alert(
        "Oops...",
        "Sprint duration must be between 1 and 365 total days",
        {
          type: "error",
          duration: 5000,
        },
      ),
    sprintDateCollideError: (sprintNumber: number) =>
      context.alert("Oops...", `Dates collide with Sprint ${sprintNumber}.`, {
        type: "error",
        duration: 5000,
      }),
    ownerRoleError: () =>
      context.alert("Oops...", "You cannot edit the role of the owner.", {
        type: "error",
        duration: 5000,
      }),
    assignedRoleError: (roleName: string) =>
      context.alert(
        "Oops...",
        `You cannot delete the ${roleName} role because it is assigned to a user.`,
        {
          type: "error",
          duration: 5000,
        },
      ),
    existingRoleError: (roleName: string) =>
      context.alert(
        "Error",
        `A role with the name "${roleName}" already exists. Please choose a different name.`,
        {
          type: "error",
          duration: 5000,
        },
      ),
    removeOwnerError: () =>
      context.alert("Oops...", "You cannot remove the owner of the project.", {
        type: "error",
        duration: 5000,
      }),
    contextUpdateSuccess: () =>
      context.alert(
        "Success",
        "Project AI context has been updated successfully.",
        {
          type: "success",
          duration: 5000,
        },
      ),
    fileUploadSuccess: () =>
      context.alert(
        "Success",
        "A new file was added to your project AI context.",
        {
          type: "success",
          duration: 5000,
        },
      ),
    fileLimitExceeded: () =>
      context.alert("Oops...", "You exceeded the file size limit.", {
        type: "error",
        duration: 5000, // time in ms (5 seconds)
      }),
    linkUploadSuccess: () =>
      context.alert("Success", "Link added successfully.", {
        type: "success",
        duration: 5000,
      }),
    linkExistsError: () =>
      context.alert(
        "Link exists",
        "This link is already added to the context.",
        {
          type: "warning",
          duration: 3000,
        },
      ),
    storyPointsError: () =>
      context.alert(
        "Oops...",
        "Maximum sprint story points must be greater than 0",
        {
          type: "error",
          duration: 5000,
        },
      ),
    sizePointsLowerBoundError: (size: string) =>
      context.alert(
        "Invalid size values",
        `The value of ${size} must be greater than 0.`,
        {
          type: "error",
          duration: 5000,
        },
      ),
    sizePointsUpperBoundError: (upperBound: string) =>
      context.alert(
        "Invalid size values",
        `Please only input numbers less or equal than ${upperBound}.`,
        {
          type: "error",
          duration: 5000,
        },
      ),
    sizeOrderError: (size: string, prev: string) =>
      context.alert(
        "Invalid order",
        `${size} must be greater than or equal to ${prev}.`,
        {
          type: "error",
          duration: 5000,
        },
      ),
    scrumSettingsSuccess: () =>
      context.alert(
        "Success",
        "Scrum settings have been updated successfully",
        {
          type: "success",
          duration: 5000,
        },
      ),
    listNameError: () =>
      context.alert("Oops...", "Please enter a name for the list.", {
        type: "error",
        duration: 5000,
      }),
    projectNameError: () =>
      context.alert("Oops...", "Please enter a project name.", {
        type: "error",
        duration: 5000,
      }),
    projectNameLengthError: (upperBound: string) =>
      context.alert(
        "Limit exceeded",
        `The project name can't be longer than ${upperBound} characters.`,
        {
          type: "warning",
          duration: 3000,
        },
      ),
    projectCreateError: () =>
      context.alert(
        "Oops...",
        "There was an error creating the project. Try again later.",
        {
          type: "error",
          duration: 5000, // time in ms (5 seconds)
        },
      ),
    projectLogoError: () =>
      context.alert("Invalid image", "Please upload a valid image file", {
        type: "error",
        duration: 5000,
      }),
    projectLogoSizeError: () =>
      context.alert("File too large", "Logo image must be smaller than 3MB", {
        type: "error",
        duration: 5000,
      }),
    projectLogoDimensionsError: (height: number, width: number) =>
      context.alert(
        "Image too large",
        `Logo dimensions must be 1024x1024 pixels or smaller. This image is ${width}x${height}.`,
        {
          type: "error",
          duration: 5000,
        },
      ),
    projectSettingsSuccess: () =>
      context.alert(
        "Success",
        "Project settings have been updated successfully.",
        {
          type: "success",
          duration: 5000,
        },
      ),
    productivityUpdateSuccess: () =>
      context.alert("Success", "Productivity has been reloaded.", {
        type: "success",
        duration: 5000,
      }),
    headSetDisconnected: () =>
      context.alert("We're sorry...", "Muse headset got disconnected.", {
        type: "error",
        duration: 5000,
      }),
    headSetConnectionError: () =>
      context.alert(
        "We're sorry...",
        "Failed to connect to the Muse headset.",
=======
    tooLongText: (label: string, limit: number) => {
      context.alert(
        "Oops...",
        `${label} can't be longer than ${limit} characters.`,
>>>>>>> 594d91d1
        {
          type: "error",
          duration: 5000,
        },
<<<<<<< HEAD
      ),
=======
      );
    },
>>>>>>> 594d91d1
  };

  return { alert: context.alert, predefinedAlerts };
};

let alertContextRef: AlertFunction | null = null;

export const setAlertContextRef = (ctx: AlertFunction) => {
  alertContextRef = ctx;
};

export const getAlertContextRef = () => alertContextRef;<|MERGE_RESOLUTION|>--- conflicted
+++ resolved
@@ -155,7 +155,6 @@
           duration: 10000,
         },
       ),
-<<<<<<< HEAD
     emailSent: () =>
       context.alert(
         "Email sent!",
@@ -247,10 +246,6 @@
       context.alert(
         "Oops...",
         "Sprint duration must be between 1 and 365 total days",
-        {
-          type: "error",
-          duration: 5000,
-        },
       ),
     sprintDateCollideError: (sprintNumber: number) =>
       context.alert("Oops...", `Dates collide with Sprint ${sprintNumber}.`, {
@@ -437,22 +432,21 @@
       context.alert(
         "We're sorry...",
         "Failed to connect to the Muse headset.",
-=======
+        {
+          type: "error",
+          duration: 5000,
+        },
+      ),
     tooLongText: (label: string, limit: number) => {
       context.alert(
         "Oops...",
         `${label} can't be longer than ${limit} characters.`,
->>>>>>> 594d91d1
-        {
-          type: "error",
-          duration: 5000,
-        },
-<<<<<<< HEAD
-      ),
-=======
+        {
+          type: "error",
+          duration: 5000,
+        },
       );
     },
->>>>>>> 594d91d1
   };
 
   return { alert: context.alert, predefinedAlerts };
