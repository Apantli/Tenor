--- conflicted
+++ resolved
@@ -333,7 +333,16 @@
   };
 };
 
-<<<<<<< HEAD
+export const useInvalidateQueriesUser = () => {
+  const utils = api.useUtils();
+  return async (userId: string) => {
+    await utils.users.getGlobalUser.invalidate({
+      userId: userId,
+    });
+    await utils.users.getGlobalUsers.invalidate();
+  };
+};
+
 export const useInvalidateQueriesAllGenericBacklogItems = () => {
   const utils = api.useUtils();
   return async (projectId: string) => {
@@ -359,17 +368,4 @@
       projectId: projectId,
     });
   };
-};
-=======
-export const useInvalidateQueriesUser = () => {
-  const utils = api.useUtils();
-  return async (userId: string) => {
-    await utils.users.getGlobalUser.invalidate({
-      userId: userId,
-    });
-    await utils.users.getGlobalUsers.invalidate();
-  };
-};
-
-// TODO: Add one for all other stuff and use it in code
->>>>>>> dd4a5dbc
+};