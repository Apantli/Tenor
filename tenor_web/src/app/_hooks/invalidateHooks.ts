// Use this hooks to invalidate the queries related to a specific item, task, project, etc.

import type { itemTypes } from "~/lib/types/firebaseSchemas";
import { api } from "~/trpc/react";

export const useInvalidateQueriesAllTasks = () => {
  const utils = api.useUtils();
  return async (projectId: string, parentItemIds: string[] = []) => {
    await Promise.all(
      parentItemIds.map(async (parentId) => {
        await utils.tasks.getTasksTableFriendly.invalidate({
          projectId: projectId,
          itemId: parentId,
        });
      }),
    );

    await utils.kanban.getTasksForKanban.invalidate({
      projectId: projectId,
    });

    // Invalidating this because items with automatic status fetch from tasks
    await utils.kanban.getBacklogItemsForKanban.invalidate({
      projectId: projectId,
    });
  };
};

export const useInvalidateQueriesTaskDetails = () => {
  const utils = api.useUtils();
  return async (projectId: string, taskIds: string[]) => {
    await utils.kanban.getTasksForKanban.invalidate({
      projectId: projectId,
    });
    await Promise.all(
      taskIds.map(async (taskId) => {
        await utils.tasks.getTaskDetail.invalidate({
          projectId: projectId,
          taskId,
        });
      }),
    );
  };
};

export const useInvalidateQueriesAllUserStories = () => {
  const utils = api.useUtils();
  return async (projectId: string) => {
    await utils.userStories.getUserStoriesTableFriendly.invalidate({
      projectId: projectId,
    });
    await utils.userStories.getAllUserStoryPreviews.invalidate({
      projectId: projectId,
    });
    await utils.sprints.getUserStoryPreviewsBySprint.invalidate({
      projectId: projectId,
    });
    await utils.kanban.getBacklogItemsForKanban.invalidate({
      projectId: projectId,
    });
  };
};

export const useInvalidateQueriesUserStoriesDetails = () => {
  const utils = api.useUtils();
  return async (projectId: string, userStoryIds: string[]) => {
    await Promise.all(
      userStoryIds.map(async (userStoryId) => {
        await utils.userStories.getUserStoryDetail.invalidate({
          projectId: projectId,
          userStoryId,
        });
      }),
    );
  };
};

export const useInvalidateQueriesItemStatus = () => {
  const utils = api.useUtils();
  return async (projectId: string) => {
    await utils.kanban.getTasksForKanban.invalidate({
      projectId: projectId,
    });
    await utils.kanban.getBacklogItemsForKanban.invalidate({
      projectId: projectId,
    });
    await utils.settings.getStatusTypes.invalidate({ projectId: projectId });
  };
};

export const useInvalidateQueriesAllRequirements = () => {
  const utils = api.useUtils();
  return async (projectId: string) => {
    await utils.requirements.getRequirementsTableFriendly.invalidate({
      projectId: projectId,
    });
  };
};

export const useInvalidateQueriesRequirementDetails = () => {
  const utils = api.useUtils();
  return async (projectId: string, requirementIds: string[]) => {
    await Promise.all(
      requirementIds.map(async (requirementId) => {
        await utils.requirements.getRequirement.invalidate({
          projectId: projectId,
          requirementId,
        });
      }),
    );
  };
};

export const useInvalidateQueriesAllIssues = () => {
  const utils = api.useUtils();
  return async (projectId: string) => {
    await utils.issues.getIssuesTableFriendly.invalidate({
      projectId: projectId,
    });
    await utils.kanban.getBacklogItemsForKanban.invalidate({
      projectId: projectId,
    });
  };
};

export const useInvalidateQueriesIssueDetails = () => {
  const utils = api.useUtils();
  return async (projectId: string, issueIds: string[]) => {
    await Promise.all(
      issueIds.map(async (issueId) => {
        await utils.issues.getIssueDetail.invalidate({
          projectId: projectId,
          issueId,
        });
      }),
    );
  };
};

export const useInvalidateQueriesBacklogItems = () => {
  const invalidateQueriesAllUserStories = useInvalidateQueriesAllUserStories();
  const invalidateQueriesAllIssues = useInvalidateQueriesAllIssues();

  return async (projectId: string, itemType: itemTypes) => {
    if (itemType === "US") {
      await invalidateQueriesAllUserStories(projectId);
    } else if (itemType === "IS") {
      await invalidateQueriesAllIssues(projectId);
    }
    // TODO: Add one for general backlog items
  };
};

<<<<<<< HEAD
interface CondenseItem {
  itemId: string;
  itemType: itemTypes;
}

export const useInvalidateQueriesBacklogItemDetails = () => {
  const invalidateQueriesUserStoriesDetails =
    useInvalidateQueriesUserStoriesDetails();
  const invalidateQueriesIssueDetails = useInvalidateQueriesIssueDetails();

  return async (projectId: string, item: CondenseItem[]) => {
    const userStories = item.filter((i) => i.itemType === "US");
    const issues = item.filter((i) => i.itemType === "IS");

    await invalidateQueriesUserStoriesDetails(
      projectId,
      userStories.map((i) => i.itemId),
    );

    await invalidateQueriesIssueDetails(
      projectId,
      issues.map((i) => i.itemId),
    );
=======
export const useInvalidateQueriesScrumPreferences = () => {
  const utils = api.useUtils();
  return async (projectId: string) => {
    await utils.settings.fetchScrumSettings.invalidate({
      projectId: projectId,
    }); 
>>>>>>> 1d80e7ee
  };
};

// TODO: Add one for all other stuff and use it in code<|MERGE_RESOLUTION|>--- conflicted
+++ resolved
@@ -151,7 +151,6 @@
   };
 };
 
-<<<<<<< HEAD
 interface CondenseItem {
   itemId: string;
   itemType: itemTypes;
@@ -175,14 +174,15 @@
       projectId,
       issues.map((i) => i.itemId),
     );
-=======
+  };
+};
+
 export const useInvalidateQueriesScrumPreferences = () => {
   const utils = api.useUtils();
   return async (projectId: string) => {
     await utils.settings.fetchScrumSettings.invalidate({
       projectId: projectId,
     }); 
->>>>>>> 1d80e7ee
   };
 };
 
