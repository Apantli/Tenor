// Use this hooks to invalidate the queries related to a specific item, task, project, etc.

import type { BacklogItemType } from "~/lib/types/firebaseSchemas";
import { api } from "~/trpc/react";

export const useInvalidateQueriesAllTasks = () => {
  const utils = api.useUtils();
  return async (projectId: string, parentItemIds: string[] = []) => {
    await Promise.all(
      parentItemIds.map(async (parentId) => {
        await utils.tasks.getTaskTable.invalidate({
          projectId: projectId,
          itemId: parentId,
        });
        await utils.kanban.getItemAutomaticStatus.invalidate({
          projectId: projectId,
          itemId: parentId,
        });
      }),
    );

    await utils.kanban.getTasksForKanban.invalidate({
      projectId: projectId,
    });

    // Invalidating this because items with automatic status fetch from tasks
    await utils.kanban.getBacklogItemsForKanban.invalidate({
      projectId: projectId,
    });

    await utils.tasks.getTaskDependencies.invalidate({
      projectId: projectId,
    });

<<<<<<< HEAD
    await utils.projects.getProjectActivities.invalidate({
      projectId: projectId,
    });

    await utils.projects.getActivityDetails.invalidate({
=======
    await utils.tasks.getTasks.invalidate({
>>>>>>> d8780c46
      projectId: projectId,
    });
  };
};

export const useInvalidateQueriesTaskDetails = () => {
  const utils = api.useUtils();

  return async (projectId: string, taskIds: string[]) => {
    await utils.tasks.getTasksByDate.invalidate({
      projectId: projectId,
    });
    await utils.kanban.getTasksForKanban.invalidate({
      projectId: projectId,
    });
    await utils.projects.getProjectActivities.invalidate({
      projectId: projectId,
    });
    await Promise.all(
      taskIds.map(async (taskId) => {
        await utils.tasks.getTaskDetail.invalidate({
          projectId: projectId,
          taskId,
        });
      }),
    );
  };
};

export const useInvalidateQueriesAllEpics = () => {
  const utils = api.useUtils();
  return async (projectId: string) => {
    await utils.epics.getEpics.invalidate({
      projectId: projectId,
    });

    await utils.projects.getProjectActivities.invalidate({
      projectId: projectId,
    });

    await utils.projects.getActivityDetails.invalidate({
      projectId: projectId,
    });
  };
};

export const useInvalidateQueriesAllUserStories = () => {
  const utils = api.useUtils();
  return async (projectId: string) => {
    await utils.userStories.getUserStoryTable.invalidate({
      projectId: projectId,
    });
    await utils.sprints.getBacklogItemPreviewsBySprint.invalidate({
      projectId: projectId,
    });
    await utils.kanban.getBacklogItemsForKanban.invalidate({
      projectId: projectId,
    });
    await utils.userStories.getUserStoryDependencies.invalidate({
      projectId: projectId,
    });
<<<<<<< HEAD
    await utils.projects.getProjectActivities.invalidate({
      projectId: projectId,
    });
    await utils.projects.getActivityDetails.invalidate({
=======
    await utils.userStories.getUserStories.invalidate({
>>>>>>> d8780c46
      projectId: projectId,
    });
  };
};

export const useInvalidateQueriesUserStoriesDetails = () => {
  const utils = api.useUtils();
  return async (projectId: string, userStoryIds: string[]) => {
    await utils.userStories.getUserStoryDependencies.invalidate({
      projectId: projectId,
    });
    await utils.projects.getProjectActivities.invalidate({
      projectId: projectId,
    });
    await Promise.all(
      userStoryIds.map(async (userStoryId) => {
        await utils.userStories.getUserStoryDetail.invalidate({
          projectId: projectId,
          userStoryId,
        });
      }),
    );
  };
};

export const useInvalidateQueriesItemStatus = () => {
  const utils = api.useUtils();
  return async (projectId: string) => {
    await utils.kanban.getTasksForKanban.invalidate({
      projectId: projectId,
    });
    await utils.kanban.getBacklogItemsForKanban.invalidate({
      projectId: projectId,
    });
    await utils.settings.getStatusTypes.invalidate({ projectId: projectId });
  };
};

export const useInvalidateQueriesAllRequirements = () => {
  const utils = api.useUtils();
  return async (projectId: string) => {
    await utils.requirements.getRequirementTable.invalidate({
      projectId: projectId,
    });
  };
};

export const useInvalidateQueriesRequirementDetails = () => {
  const utils = api.useUtils();
  return async (projectId: string, requirementIds: string[]) => {
    await Promise.all(
      requirementIds.map(async (requirementId) => {
        await utils.requirements.getRequirement.invalidate({
          projectId: projectId,
          requirementId,
        });
      }),
    );
  };
};

export const useInvalidateQueriesAllIssues = () => {
  const utils = api.useUtils();
  return async (projectId: string) => {
    await utils.issues.getIssueTable.invalidate({
      projectId: projectId,
    });
    await utils.kanban.getBacklogItemsForKanban.invalidate({
      projectId: projectId,
    });
    await utils.sprints.getBacklogItemPreviewsBySprint.invalidate({
      projectId: projectId,
    });
    await utils.projects.getProjectActivities.invalidate({
      projectId: projectId,
    });
    await utils.projects.getActivityDetails.invalidate({
      projectId: projectId,
    });
  };
};

export const useInvalidateQueriesIssueDetails = () => {
  const utils = api.useUtils();
  return async (projectId: string, issueIds: string[]) => {
    await Promise.all(
      issueIds.map(async (issueId) => {
        await utils.issues.getIssueDetail.invalidate({
          projectId: projectId,
          issueId,
        });
      }),
    );
    await utils.projects.getProjectActivities.invalidate({
      projectId: projectId,
    });
  };
};

export const useInvalidateQueriesBacklogItems = () => {
  const utils = api.useUtils();
  const invalidateQueriesAllUserStories = useInvalidateQueriesAllUserStories();
  const invalidateQueriesAllIssues = useInvalidateQueriesAllIssues();
  const invalidateQueriesAllEpics = useInvalidateQueriesAllEpics();

  return async (projectId: string, itemType: BacklogItemType | "EP") => {
    switch (itemType) {
      case "US":
        await invalidateQueriesAllUserStories(projectId);
        break;
      case "EP":
        await invalidateQueriesAllEpics(projectId);
        break;
      case "IS":
        await invalidateQueriesAllIssues(projectId);
        break;
    }
    // TODO: Add one for general backlog items, when they are implemented
    await utils.projects.getProjectActivities.invalidate({
      projectId: projectId,
    });
  };
};

interface CondenseItem {
  itemId: string;
  itemType: BacklogItemType | "TS";
}

export const useInvalidateQueriesBacklogItemDetails = () => {
  const invalidateQueriesUserStoriesDetails =
    useInvalidateQueriesUserStoriesDetails();
  const invalidateQueriesIssueDetails = useInvalidateQueriesIssueDetails();
  const invalidateQueriesTaskDetails = useInvalidateQueriesTaskDetails();

  return async (projectId: string, item: CondenseItem[]) => {
    const userStories = item.filter((i) => i.itemType === "US");
    const issues = item.filter((i) => i.itemType === "IS");
    const tasks = item.filter((i) => i.itemType === "TS");

    await invalidateQueriesUserStoriesDetails(
      projectId,
      userStories.map((i) => i.itemId),
    );

    await invalidateQueriesIssueDetails(
      projectId,
      issues.map((i) => i.itemId),
    );

    await invalidateQueriesTaskDetails(
      projectId,
      tasks.map((i) => i.itemId),
    );
  };
};

export const useInvalidateQueriesScrumPreferences = () => {
  const utils = api.useUtils();
  return async (projectId: string) => {
    await utils.settings.fetchScrumSettings.invalidate({
      projectId: projectId,
    });
  };
};

export const useInvalidateQueriesAllTags = () => {
  const utils = api.useUtils();
  return async (projectId: string) => {
    await utils.settings.getBacklogTags.invalidate({
      projectId: projectId,
    });
    await utils.requirements.getRequirementFocuses.invalidate({
      projectId: projectId,
    });
    await utils.requirements.getRequirementTypes.invalidate({
      projectId: projectId,
    });
  };
};

export const useInvalidateQueriesAllStatuses = () => {
  const utils = api.useUtils();
  return async (projectId: string) => {
    await utils.settings.getStatusTypes.invalidate({
      projectId: projectId,
    });
  };
};

export const useInvalidateQueriesAllSprints = () => {
  const utils = api.useUtils();
  return async (projectId: string) => {
    await utils.sprints.getBacklogItemPreviewsBySprint.invalidate({
      projectId: projectId,
    });
    await utils.projects.getProjectActivities.invalidate({
      projectId: projectId,
    });
    await utils.projects.getActivityDetails.invalidate({
      projectId: projectId,
    });
  };
};

export const useInvalidateQueriesSingleSprint = () => {
  const utils = api.useUtils();
  return async (projectId: string, sprintId: string) => {
    await utils.sprints.getSprint.invalidate({
      projectId: projectId,
      sprintId: sprintId,
    });
    await utils.projects.getProjectActivities.invalidate({
      projectId: projectId,
    });
  };
};

// TODO: Add one for all other stuff and use it in code<|MERGE_RESOLUTION|>--- conflicted
+++ resolved
@@ -32,15 +32,15 @@
       projectId: projectId,
     });
 
-<<<<<<< HEAD
-    await utils.projects.getProjectActivities.invalidate({
-      projectId: projectId,
-    });
-
-    await utils.projects.getActivityDetails.invalidate({
-=======
+    await utils.projects.getProjectActivities.invalidate({
+      projectId: projectId,
+    });
+
+    await utils.projects.getActivityDetails.invalidate({
+      projectId: projectId,
+    });
+
     await utils.tasks.getTasks.invalidate({
->>>>>>> d8780c46
       projectId: projectId,
     });
   };
@@ -102,14 +102,13 @@
     await utils.userStories.getUserStoryDependencies.invalidate({
       projectId: projectId,
     });
-<<<<<<< HEAD
-    await utils.projects.getProjectActivities.invalidate({
-      projectId: projectId,
-    });
-    await utils.projects.getActivityDetails.invalidate({
-=======
+    await utils.projects.getProjectActivities.invalidate({
+      projectId: projectId,
+    });
+    await utils.projects.getActivityDetails.invalidate({
+      projectId: projectId,
+    });
     await utils.userStories.getUserStories.invalidate({
->>>>>>> d8780c46
       projectId: projectId,
     });
   };
