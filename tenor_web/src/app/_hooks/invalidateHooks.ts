// Use this hooks to invalidate the queries related to a specific item, task, project, etc.

import type { AnyBacklogItemType } from "~/lib/types/firebaseSchemas";
import { api } from "~/trpc/react";

export const useInvalidateQueriesAllTasks = () => {
  const utils = api.useUtils();
  return async (projectId: string, parentItemIds: string[] = []) => {
    await Promise.all([
      // Handle parent item invalidations
      ...parentItemIds.map((parentId) =>
        Promise.all([
          utils.tasks.getTaskTable.invalidate({
            projectId: projectId,
            itemId: parentId,
          }),
          utils.kanban.getItemAutomaticStatus.invalidate({
            projectId: projectId,
            itemId: parentId,
          }),
        ])
      ),
      utils.kanban.getTasksForKanban.invalidate({
        projectId: projectId,
      }),
<<<<<<< HEAD
      utils.tasks.getTasksByDate.invalidate({
        projectId: projectId,
      }),
      // Invalidating this because items with automatic status fetch from tasks
      utils.kanban.getBacklogItemsForKanban.invalidate({
        projectId: projectId,
      }),
      utils.tasks.getTaskDependencies.invalidate({
        projectId: projectId,
      }),
      utils.projects.getActivityDetails.invalidate({
        projectId: projectId,
      }),
      utils.tasks.getTasks.invalidate({
        projectId: projectId,
      }),
    ]);
=======
    );

    await utils.kanban.getTasksForKanban.invalidate({
      projectId: projectId,
    });

    // Invalidating this because items with automatic status fetch from tasks
    await utils.kanban.getBacklogItemsForKanban.invalidate({
      projectId: projectId,
    });

    await utils.tasks.getTaskDependencies.invalidate({
      projectId: projectId,
    });

    await utils.projects.getActivityDetails.invalidate({
      projectId: projectId,
    });

    await utils.tasks.getTasks.invalidate({
      projectId: projectId,
    });

    await utils.projects.getActivityDetailsFromProjects.invalidate();
    await utils.projects.getTopProjectStatus.invalidate();
>>>>>>> f3876cec
  };
};

export const useInvalidateQueriesTaskDetails = () => {
  const utils = api.useUtils();

  return async (projectId: string, taskIds: string[]) => {
    await Promise.all([
      utils.tasks.getTasksByDate.invalidate({
        projectId: projectId,
      }),
      utils.kanban.getTasksForKanban.invalidate({
        projectId: projectId,
      }),
      ...taskIds.map((taskId) =>
        utils.tasks.getTaskDetail.invalidate({
          projectId: projectId,
          taskId,
<<<<<<< HEAD
        })
      ),
    ]);
=======
        });
      }),
    );

    await utils.projects.getActivityDetails.invalidate({
      projectId: projectId,
    });
    await utils.projects.getActivityDetailsFromProjects.invalidate();
    await utils.projects.getTopProjectStatus.invalidate();
>>>>>>> f3876cec
  };
};

export const useInvalidateQueriesAllEpics = () => {
  const utils = api.useUtils();
  return async (projectId: string) => {
    await Promise.all([
      utils.epics.getEpics.invalidate({
        projectId: projectId,
      }),
      utils.projects.getActivityDetails.invalidate({
        projectId: projectId,
      }),
    ]);
  };
};

export const useInvalidateQueriesAllUserStories = () => {
  const utils = api.useUtils();
  return async (projectId: string) => {
<<<<<<< HEAD
    await Promise.all([
      utils.userStories.getUserStoryTable.invalidate({
        projectId: projectId,
      }),
      utils.sprints.getBacklogItemPreviewsBySprint.invalidate({
        projectId: projectId,
      }),
      utils.kanban.getBacklogItemsForKanban.invalidate({
        projectId: projectId,
      }),
      utils.userStories.getUserStoryDependencies.invalidate({
        projectId: projectId,
      }),
      utils.projects.getActivityDetails.invalidate({
        projectId: projectId,
      }),
      utils.userStories.getUserStories.invalidate({
        projectId: projectId,
      }),
    ]);
=======
    await utils.userStories.getUserStoryTable.invalidate({
      projectId: projectId,
    });
    await utils.sprints.getBacklogItemPreviewsBySprint.invalidate({
      projectId: projectId,
    });
    await utils.kanban.getBacklogItemsForKanban.invalidate({
      projectId: projectId,
    });
    await utils.userStories.getUserStoryDependencies.invalidate({
      projectId: projectId,
    });

    await utils.projects.getActivityDetails.invalidate({
      projectId: projectId,
    });
    await utils.userStories.getUserStories.invalidate({
      projectId: projectId,
    });

    await utils.projects.getActivityDetailsFromProjects.invalidate();
>>>>>>> f3876cec
  };
};

export const useInvalidateQueriesUserStoriesDetails = () => {
  const utils = api.useUtils();
  return async (projectId: string, userStoryIds: string[]) => {
    await Promise.all([
      utils.userStories.getUserStoryDependencies.invalidate({
        projectId: projectId,
      }),
      ...userStoryIds.map((userStoryId) =>
        utils.userStories.getUserStoryDetail.invalidate({
          projectId: projectId,
          userStoryId,
<<<<<<< HEAD
        })
      ),
    ]);
=======
        });
      }),
    );

    await utils.projects.getActivityDetails.invalidate({
      projectId: projectId,
    });
    await utils.projects.getActivityDetailsFromProjects.invalidate();
    await utils.projects.getTopProjectStatus.invalidate();
>>>>>>> f3876cec
  };
};

export const useInvalidateQueriesItemStatus = () => {
  const utils = api.useUtils();
  return async (projectId: string) => {
<<<<<<< HEAD
    await Promise.all([
      utils.kanban.getTasksForKanban.invalidate({
        projectId: projectId,
      }),
      utils.kanban.getBacklogItemsForKanban.invalidate({
        projectId: projectId,
      }),
      utils.settings.getStatusTypes.invalidate({ projectId: projectId }),
    ]);
=======
    await utils.kanban.getTasksForKanban.invalidate({
      projectId: projectId,
    });
    await utils.kanban.getBacklogItemsForKanban.invalidate({
      projectId: projectId,
    });
    await utils.settings.getStatusTypes.invalidate({ projectId: projectId });
    await utils.projects.getTopProjectStatus.invalidate();
>>>>>>> f3876cec
  };
};

export const useInvalidateQueriesAllRequirements = () => {
  const utils = api.useUtils();
  return async (projectId: string) => {
    await utils.requirements.getRequirementTable.invalidate({
      projectId: projectId,
    });
    await utils.projects.getActivityDetails.invalidate({
      projectId: projectId,
    });
    await utils.projects.getActivityDetailsFromProjects.invalidate();
  };
};

export const useInvalidateQueriesRequirementDetails = () => {
  const utils = api.useUtils();
  return async (projectId: string, requirementIds: string[]) => {
    await Promise.all(
      requirementIds.map(async (requirementId) => {
        await utils.requirements.getRequirement.invalidate({
          projectId: projectId,
          requirementId,
        });
      }),
    );
    await utils.projects.getActivityDetails.invalidate({
      projectId: projectId,
    });
    await utils.projects.getActivityDetailsFromProjects.invalidate();
  };
};

export const useInvalidateQueriesAllIssues = () => {
  const utils = api.useUtils();
  return async (projectId: string) => {
<<<<<<< HEAD
    await Promise.all([
      utils.issues.getIssueTable.invalidate({
        projectId: projectId,
      }),
      utils.kanban.getBacklogItemsForKanban.invalidate({
        projectId: projectId,
      }),
      utils.sprints.getBacklogItemPreviewsBySprint.invalidate({
        projectId: projectId,
      }),
      utils.projects.getActivityDetails.invalidate({
        projectId: projectId,
      }),
    ]);
=======
    await utils.issues.getIssueTable.invalidate({
      projectId: projectId,
    });
    await utils.kanban.getBacklogItemsForKanban.invalidate({
      projectId: projectId,
    });
    await utils.sprints.getBacklogItemPreviewsBySprint.invalidate({
      projectId: projectId,
    });

    await utils.projects.getActivityDetails.invalidate({
      projectId: projectId,
    });
    await utils.projects.getActivityDetailsFromProjects.invalidate();
    await utils.projects.getTopProjectStatus.invalidate();
>>>>>>> f3876cec
  };
};

export const useInvalidateQueriesIssueDetails = () => {
  const utils = api.useUtils();
  return async (projectId: string, issueIds: string[]) => {
    await Promise.all(
      issueIds.map(async (issueId) => {
        await utils.issues.getIssueDetail.invalidate({
          projectId: projectId,
          issueId,
        });
      }),
    );
    await utils.projects.getActivityDetails.invalidate({
      projectId: projectId,
    });
    await utils.projects.getActivityDetailsFromProjects.invalidate();
    await utils.projects.getTopProjectStatus.invalidate();
  };
};

export const useInvalidateQueriesBacklogItems = () => {
  const invalidateQueriesAllUserStories = useInvalidateQueriesAllUserStories();
  const invalidateQueriesAllIssues = useInvalidateQueriesAllIssues();
  const invalidateQueriesAllEpics = useInvalidateQueriesAllEpics();
  const invalidateQueriesAllGenericBacklogItems =
    useInvalidateQueriesAllGenericBacklogItems();

  return async (projectId: string, itemType: AnyBacklogItemType | "EP") => {
    switch (itemType) {
      case "US":
        await invalidateQueriesAllUserStories(projectId);
        break;
      case "EP":
        await invalidateQueriesAllEpics(projectId);
        break;
      case "IS":
        await invalidateQueriesAllIssues(projectId);
        break;
      case "IT":
        await invalidateQueriesAllGenericBacklogItems(projectId);
        break;
    }
  };
};

interface CondenseItem {
  itemId: string;
  itemType: AnyBacklogItemType | "TS";
}

export const useInvalidateQueriesBacklogItemDetails = () => {
  const invalidateQueriesUserStoriesDetails =
    useInvalidateQueriesUserStoriesDetails();
  const invalidateQueriesIssueDetails = useInvalidateQueriesIssueDetails();
  const invalidateQueriesGenericBacklogItemDetails =
    useInvalidateQueriesGenericBacklogItemDetails();
  const invalidateQueriesTaskDetails = useInvalidateQueriesTaskDetails();

  return async (projectId: string, item: CondenseItem[]) => {
    const userStories = item.filter((i) => i.itemType === "US");
    const issues = item.filter((i) => i.itemType === "IS");
    const genericItems = item.filter((i) => i.itemType === "IT");
    const tasks = item.filter((i) => i.itemType === "TS");

    await Promise.all([
      invalidateQueriesUserStoriesDetails(
        projectId,
        userStories.map((i) => i.itemId),
      ),
      invalidateQueriesIssueDetails(
        projectId,
        issues.map((i) => i.itemId),
      ),
      invalidateQueriesGenericBacklogItemDetails(
        projectId,
        genericItems.map((i) => i.itemId),
      ),
      invalidateQueriesTaskDetails(
        projectId,
        tasks.map((i) => i.itemId),
      ),
    ]);
  };
};

export const useInvalidateQueriesScrumPreferences = () => {
  const utils = api.useUtils();
  return async (projectId: string) => {
    await utils.settings.fetchScrumSettings.invalidate({
      projectId: projectId,
    });
  };
};

export const useInvalidateQueriesAllTags = () => {
  const utils = api.useUtils();
  return async (projectId: string) => {
    await Promise.all([
      utils.settings.getBacklogTags.invalidate({
        projectId: projectId,
      }),
      utils.requirements.getRequirementFocuses.invalidate({
        projectId: projectId,
      }),
      utils.requirements.getRequirementTypes.invalidate({
        projectId: projectId,
      }),
    ]);
  };
};

export const useInvalidateQueriesAllStatuses = () => {
  const utils = api.useUtils();
  return async (projectId: string) => {
    await Promise.all([
      utils.settings.getStatusTypes.invalidate({
        projectId: projectId,
      }),
      utils.kanban.getBacklogItemsForKanban.invalidate({
        projectId,
      }),
      utils.kanban.getTasksForKanban.invalidate({
        projectId,
      }),
    ]);
  };
};

export const useInvalidateQueriesAllSprints = () => {
  const utils = api.useUtils();
  return async (projectId: string) => {
    await Promise.all([
      utils.sprints.getBacklogItemPreviewsBySprint.invalidate({
        projectId: projectId,
      }),
      utils.projects.getActivityDetails.invalidate({
        projectId: projectId,
      }),
      utils.sprints.getProjectSprintsOverview.invalidate({
        projectId: projectId,
      }),
    ]);
  };
};

export const useInvalidateQueriesSingleSprint = () => {
  const utils = api.useUtils();
  return async (projectId: string, sprintId: string) => {
    await utils.sprints.getSprint.invalidate({
      projectId: projectId,
      sprintId: sprintId,
    });
  };
};

export const useInvalidateQueriesUser = () => {
  const utils = api.useUtils();
  return async (userId: string) => {
    await Promise.all([
      utils.users.getGlobalUser.invalidate({
        userId: userId,
      }),
      utils.users.getGlobalUsers.invalidate(),
      utils.users.getTeamMembers.invalidate(),
      utils.users.getUserTable.invalidate(),
      utils.users.getUsers.invalidate(),
    ]);
  };
};

export const useInvalidateQueriesAllGenericBacklogItems = () => {
  const utils = api.useUtils();
  return async (projectId: string) => {
<<<<<<< HEAD
    await Promise.all([
      utils.backlogItems.getBacklogItems.invalidate({
        projectId: projectId,
      }),
      utils.sprints.getBacklogItemPreviewsBySprint.invalidate({
        projectId: projectId,
      }),
      utils.kanban.getBacklogItemsForKanban.invalidate({
        projectId: projectId,
      }),
      utils.projects.getActivityDetails.invalidate({
        projectId: projectId,
      }),
    ]);
=======
    await utils.backlogItems.getBacklogItems.invalidate({
      projectId: projectId,
    });

    await utils.sprints.getBacklogItemPreviewsBySprint.invalidate({
      projectId: projectId,
    });

    await utils.kanban.getBacklogItemsForKanban.invalidate({
      projectId: projectId,
    });

    await utils.projects.getActivityDetails.invalidate({
      projectId: projectId,
    });
    await utils.projects.getActivityDetailsFromProjects.invalidate();
    await utils.projects.getTopProjectStatus.invalidate();
>>>>>>> f3876cec
  };
};

export const useInvalidateQueriesGenericBacklogItemDetails = () => {
  const utils = api.useUtils();

  return async (projectId: string, backlogItemIds: string[]) => {
    await Promise.all(
      backlogItemIds.map(async (backlogItemId) => {
        await utils.backlogItems.getBacklogItemDetail.invalidate({
          projectId: projectId,
          backlogItemId,
        });
      }),
    );

    await utils.projects.getActivityDetails.invalidate({
      projectId: projectId,
    });
    await utils.projects.getActivityDetailsFromProjects.invalidate();
    await utils.projects.getTopProjectStatus.invalidate();
  };
};

export const useInvalidateTeamMembers = () => {
  const utils = api.useUtils();
  return async (projectId: string) => {
    await utils.users.getTeamMembers.invalidate({
      projectId: projectId,
    });
  };
};<|MERGE_RESOLUTION|>--- conflicted
+++ resolved
@@ -18,12 +18,11 @@
             projectId: projectId,
             itemId: parentId,
           }),
-        ])
+        ]),
       ),
       utils.kanban.getTasksForKanban.invalidate({
         projectId: projectId,
       }),
-<<<<<<< HEAD
       utils.tasks.getTasksByDate.invalidate({
         projectId: projectId,
       }),
@@ -40,34 +39,10 @@
       utils.tasks.getTasks.invalidate({
         projectId: projectId,
       }),
-    ]);
-=======
-    );
-
-    await utils.kanban.getTasksForKanban.invalidate({
-      projectId: projectId,
-    });
-
-    // Invalidating this because items with automatic status fetch from tasks
-    await utils.kanban.getBacklogItemsForKanban.invalidate({
-      projectId: projectId,
-    });
-
-    await utils.tasks.getTaskDependencies.invalidate({
-      projectId: projectId,
-    });
-
-    await utils.projects.getActivityDetails.invalidate({
-      projectId: projectId,
-    });
-
-    await utils.tasks.getTasks.invalidate({
-      projectId: projectId,
-    });
-
-    await utils.projects.getActivityDetailsFromProjects.invalidate();
-    await utils.projects.getTopProjectStatus.invalidate();
->>>>>>> f3876cec
+
+      utils.projects.getActivityDetailsFromProjects.invalidate(),
+      utils.projects.getTopProjectStatus.invalidate(),
+    ]);
   };
 };
 
@@ -82,25 +57,19 @@
       utils.kanban.getTasksForKanban.invalidate({
         projectId: projectId,
       }),
+
+      utils.projects.getActivityDetails.invalidate({
+        projectId: projectId,
+      }),
+      utils.projects.getActivityDetailsFromProjects.invalidate(),
+      utils.projects.getTopProjectStatus.invalidate(),
       ...taskIds.map((taskId) =>
         utils.tasks.getTaskDetail.invalidate({
           projectId: projectId,
           taskId,
-<<<<<<< HEAD
-        })
-      ),
-    ]);
-=======
-        });
-      }),
-    );
-
-    await utils.projects.getActivityDetails.invalidate({
-      projectId: projectId,
-    });
-    await utils.projects.getActivityDetailsFromProjects.invalidate();
-    await utils.projects.getTopProjectStatus.invalidate();
->>>>>>> f3876cec
+        }),
+      ),
+    ]);
   };
 };
 
@@ -121,7 +90,6 @@
 export const useInvalidateQueriesAllUserStories = () => {
   const utils = api.useUtils();
   return async (projectId: string) => {
-<<<<<<< HEAD
     await Promise.all([
       utils.userStories.getUserStoryTable.invalidate({
         projectId: projectId,
@@ -141,30 +109,8 @@
       utils.userStories.getUserStories.invalidate({
         projectId: projectId,
       }),
-    ]);
-=======
-    await utils.userStories.getUserStoryTable.invalidate({
-      projectId: projectId,
-    });
-    await utils.sprints.getBacklogItemPreviewsBySprint.invalidate({
-      projectId: projectId,
-    });
-    await utils.kanban.getBacklogItemsForKanban.invalidate({
-      projectId: projectId,
-    });
-    await utils.userStories.getUserStoryDependencies.invalidate({
-      projectId: projectId,
-    });
-
-    await utils.projects.getActivityDetails.invalidate({
-      projectId: projectId,
-    });
-    await utils.userStories.getUserStories.invalidate({
-      projectId: projectId,
-    });
-
-    await utils.projects.getActivityDetailsFromProjects.invalidate();
->>>>>>> f3876cec
+      utils.projects.getActivityDetailsFromProjects.invalidate(),
+    ]);
   };
 };
 
@@ -175,32 +121,24 @@
       utils.userStories.getUserStoryDependencies.invalidate({
         projectId: projectId,
       }),
+      utils.projects.getActivityDetails.invalidate({
+        projectId: projectId,
+      }),
+      utils.projects.getActivityDetailsFromProjects.invalidate(),
+      utils.projects.getTopProjectStatus.invalidate(),
       ...userStoryIds.map((userStoryId) =>
         utils.userStories.getUserStoryDetail.invalidate({
           projectId: projectId,
           userStoryId,
-<<<<<<< HEAD
-        })
-      ),
-    ]);
-=======
-        });
-      }),
-    );
-
-    await utils.projects.getActivityDetails.invalidate({
-      projectId: projectId,
-    });
-    await utils.projects.getActivityDetailsFromProjects.invalidate();
-    await utils.projects.getTopProjectStatus.invalidate();
->>>>>>> f3876cec
+        }),
+      ),
+    ]);
   };
 };
 
 export const useInvalidateQueriesItemStatus = () => {
   const utils = api.useUtils();
   return async (projectId: string) => {
-<<<<<<< HEAD
     await Promise.all([
       utils.kanban.getTasksForKanban.invalidate({
         projectId: projectId,
@@ -209,17 +147,8 @@
         projectId: projectId,
       }),
       utils.settings.getStatusTypes.invalidate({ projectId: projectId }),
-    ]);
-=======
-    await utils.kanban.getTasksForKanban.invalidate({
-      projectId: projectId,
-    });
-    await utils.kanban.getBacklogItemsForKanban.invalidate({
-      projectId: projectId,
-    });
-    await utils.settings.getStatusTypes.invalidate({ projectId: projectId });
-    await utils.projects.getTopProjectStatus.invalidate();
->>>>>>> f3876cec
+      utils.projects.getTopProjectStatus.invalidate(),
+    ]);
   };
 };
 
@@ -257,7 +186,6 @@
 export const useInvalidateQueriesAllIssues = () => {
   const utils = api.useUtils();
   return async (projectId: string) => {
-<<<<<<< HEAD
     await Promise.all([
       utils.issues.getIssueTable.invalidate({
         projectId: projectId,
@@ -271,24 +199,9 @@
       utils.projects.getActivityDetails.invalidate({
         projectId: projectId,
       }),
-    ]);
-=======
-    await utils.issues.getIssueTable.invalidate({
-      projectId: projectId,
-    });
-    await utils.kanban.getBacklogItemsForKanban.invalidate({
-      projectId: projectId,
-    });
-    await utils.sprints.getBacklogItemPreviewsBySprint.invalidate({
-      projectId: projectId,
-    });
-
-    await utils.projects.getActivityDetails.invalidate({
-      projectId: projectId,
-    });
-    await utils.projects.getActivityDetailsFromProjects.invalidate();
-    await utils.projects.getTopProjectStatus.invalidate();
->>>>>>> f3876cec
+      utils.projects.getActivityDetailsFromProjects.invalidate(),
+      utils.projects.getTopProjectStatus.invalidate(),
+    ]);
   };
 };
 
@@ -464,7 +377,6 @@
 export const useInvalidateQueriesAllGenericBacklogItems = () => {
   const utils = api.useUtils();
   return async (projectId: string) => {
-<<<<<<< HEAD
     await Promise.all([
       utils.backlogItems.getBacklogItems.invalidate({
         projectId: projectId,
@@ -478,26 +390,9 @@
       utils.projects.getActivityDetails.invalidate({
         projectId: projectId,
       }),
-    ]);
-=======
-    await utils.backlogItems.getBacklogItems.invalidate({
-      projectId: projectId,
-    });
-
-    await utils.sprints.getBacklogItemPreviewsBySprint.invalidate({
-      projectId: projectId,
-    });
-
-    await utils.kanban.getBacklogItemsForKanban.invalidate({
-      projectId: projectId,
-    });
-
-    await utils.projects.getActivityDetails.invalidate({
-      projectId: projectId,
-    });
-    await utils.projects.getActivityDetailsFromProjects.invalidate();
-    await utils.projects.getTopProjectStatus.invalidate();
->>>>>>> f3876cec
+      utils.projects.getActivityDetailsFromProjects.invalidate(),
+      utils.projects.getTopProjectStatus.invalidate(),
+    ]);
   };
 };
 
