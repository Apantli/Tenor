import { logsRouter } from "~/server/api/routers/logs";
import { createCallerFactory, createTRPCRouter } from "~/server/api/trpc";
import { projectsRouter } from "./routers/projects";
import { fridaRouter } from "./routers/frida";
import { filesRouter } from "./routers/files";
<<<<<<< HEAD
import { authRouter } from './routers/auth';
import { userStoriesRouter } from "./routers/userStories";
=======
import { authRouter } from "./routers/auth";
import { epicsRouter } from "./routers/epics";
>>>>>>> 159a51c4

/**
 * This is the primary router for your server.
 *
 * All routers added in /api/routers should be manually added here.
 */
export const appRouter = createTRPCRouter({
  auth: authRouter,
  logs: logsRouter,
  projects: projectsRouter,
  userStories: userStoriesRouter,
  frida: fridaRouter,
  files: filesRouter,
  epics: epicsRouter,
});

// export type definition of API
export type AppRouter = typeof appRouter;

/**
 * Create a server-side caller for the tRPC API.
 * @example
 * const trpc = createCaller(createContext);
 * const res = await trpc.post.all();
 *       ^? Post[]
 */
export const createCaller = createCallerFactory(appRouter);<|MERGE_RESOLUTION|>--- conflicted
+++ resolved
@@ -3,13 +3,9 @@
 import { projectsRouter } from "./routers/projects";
 import { fridaRouter } from "./routers/frida";
 import { filesRouter } from "./routers/files";
-<<<<<<< HEAD
-import { authRouter } from './routers/auth';
-import { userStoriesRouter } from "./routers/userStories";
-=======
 import { authRouter } from "./routers/auth";
 import { epicsRouter } from "./routers/epics";
->>>>>>> 159a51c4
+import { userStoriesRouter } from "./routers/userStories";
 
 /**
  * This is the primary router for your server.
