/**
 * Tasks - Tenor API Endpoints for Task Management
 *
 * @packageDocumentation
 * This file defines the TRPC router and procedures for managing Tasks in the Tenor application.
 * It provides endpoints to create, modify, and retrieve tasks.
 *
 * @category API
 */
import { Timestamp } from "firebase-admin/firestore";

import { z } from "zod";
import type { StatusTag, Task, WithId } from "~/lib/types/firebaseSchemas";
import {
  createTRPCRouter,
  protectedProcedure,
  roleRequiredProcedure,
} from "~/server/api/trpc";
import { TRPCError } from "@trpc/server";
import {
  BacklogItemSchema,
  BacklogItemZodType,
  TaskSchema,
  TimestampType,
} from "~/lib/types/zodFirebaseSchema";
import { askAiToGenerate } from "~/utils/aiTools/aiGeneration";
import {
  deleteTaskAndGetModified,
  getTask,
  getTaskContextFromItem,
  getTaskDetail,
  getTaskNewId,
  getTaskRef,
  getTasks,
  getTasksRef,
  getTaskTable,
  hasDependencyCycle,
  updateDependency,
} from "~/utils/helpers/shortcuts/tasks";
import {
  generateTaskContext,
  getGenericBacklogItemContext,
} from "~/utils/helpers/shortcuts/general";
import {
  getBacklogTagsContext,
  getTodoStatusTag,
} from "~/utils/helpers/shortcuts/tags";
import { getUserStoryContextSolo } from "~/utils/helpers/shortcuts/userStories";
import { getIssueContextSolo } from "~/utils/helpers/shortcuts/issues";
import { LogProjectActivity } from "~/server/middleware/projectEventLogger";
import {
  backlogPermissions,
  taskPermissions,
} from "~/lib/defaultValues/permission";
import { FieldValue } from "firebase-admin/firestore";
import type { Edge, Node } from "@xyflow/react";
import { dateToString } from "~/utils/helpers/parsers";

export const tasksRouter = createTRPCRouter({
  /**
   * @procedure getTasks
   * @description Retrieves tasks for a specific project
   * @input {object} input - Input parameters
   * @input {string} input.projectId - The ID of the project
   * @returns {Array} Array of tasks for the specified project
   */
  getTasks: roleRequiredProcedure(backlogPermissions, "read")
    .input(z.object({ projectId: z.string() }))
    .query(async ({ ctx, input }) => {
      const { projectId } = input;
      return await getTasks(ctx.firestore, projectId);
    }),
  /**
   * @procedure createTask
   * @description Creates a new task in the specified project and assigns it a scrumId
   * @input {object} input - Input parameters
   * @input {string} input.projectId - The ID of the project
   * @input {object} input.taskData - The task data without scrumId
   * @returns {object} Object with success status and the created task ID
   * @throws {TRPCError} If there's an error creating the task
   */
  getTasksByDate: roleRequiredProcedure(backlogPermissions, "read")
    .input(
      z.object({
        projectId: z.string(),
      }),
    )
    .query(async ({ ctx, input }) => {
      const tasks = await getTasks(ctx.firestore, input.projectId);

      const tasksByDate: Record<string, WithId<Task>[]> = {};
      tasks.forEach((task) => {
        const dateKey = task.dueDate
          ? (dateToString(task.dueDate) ?? undefined)
          : undefined;
        if (!dateKey) {
          return;
        }

        if (!tasksByDate[dateKey]) {
          tasksByDate[dateKey] = [];
        }
        tasksByDate[dateKey].push(task);
      });
      return tasksByDate;
    }),
  createTask: protectedProcedure
    .input(
      z.object({
        projectId: z.string(),
        taskData: TaskSchema.omit({ scrumId: true }),
      }),
    )
    .mutation(async ({ ctx, input }) => {
      const { projectId, taskData: taskDataRaw } = input;
      const taskData = TaskSchema.parse({
        ...taskDataRaw,
        scrumId: await getTaskNewId(ctx.firestore, projectId),
      });

      const hasCycle = await hasDependencyCycle(ctx.firestore, projectId, [
        {
          id: "this is a new user story", // id to avoid collision
          dependencyIds: taskData.dependencyIds,
        },
      ]);

      if (hasCycle) {
        throw new TRPCError({
          code: "BAD_REQUEST",
          message: "Circular dependency detected.",
        });
      }

      const task = await getTasksRef(ctx.firestore, projectId).add(taskData);

      // Add dependency references
      await Promise.all(
        input.taskData.dependencyIds.map(async (dependencyId) => {
          await getTaskRef(ctx.firestore, projectId, dependencyId).update({
            requiredByIds: FieldValue.arrayUnion(task.id),
          });
        }),
      );
      // Add requiredBy references
      await Promise.all(
        input.taskData.requiredByIds.map(async (requiredById) => {
          await getTaskRef(ctx.firestore, projectId, requiredById).update({
            dependencyIds: FieldValue.arrayUnion(task.id),
          });
        }),
      );

      await LogProjectActivity({
        firestore: ctx.firestore,
        projectId: input.projectId,
        userId: ctx.session.user.uid,
        itemId: task.id,
        type: "TS",
        action: "create",
      });

      return {
        id: task.id,
        ...taskData,
      } as WithId<Task>;
    }),

  /**
   * @procedure getTasksTableFriendly
   * @description Gets tasks for a specific item in a table-friendly format
   * @input {object} input - Input parameters
   * @input {string} input.projectId - The ID of the project
   * @input {string} input.itemId - The ID of the item to get tasks for
   * @returns {TaskCol[]} Array of tasks in a table-friendly format
   */
  getTaskTable: protectedProcedure
    .input(z.object({ projectId: z.string(), itemId: z.string() }))
    .query(async ({ ctx, input }) => {
      const { projectId, itemId } = input;
      return await getTaskTable(
        ctx.firebaseAdmin.app(),
        ctx.firestore,
        projectId,
        itemId,
      );
    }),
  /**
   * @procedure getTaskDetail
   * @description Gets detailed information about a specific task
   * @input {object} input - Input parameters
   * @input {string} input.projectId - The ID of the project
   * @input {string} input.taskId - The ID of the task
   * @returns {TaskDetail} Detailed task information
   * @throws {TRPCError} If the task is not found
   */
  getTaskDetail: protectedProcedure
    .input(z.object({ projectId: z.string(), taskId: z.string() }))
    .query(async ({ ctx, input }) => {
      const { projectId, taskId } = input;
      return await getTaskDetail(
        ctx.firebaseAdmin.app(),
        ctx.firestore,
        projectId,
        taskId,
      );
    }),
  modifyDueDate: protectedProcedure
    .input(
      z.object({
        projectId: z.string(),
        taskId: z.string(),
        dueDate: TimestampType,
      }),
    )
    .mutation(async ({ ctx, input }) => {
      const { projectId, taskId, dueDate } = input;
      const taskRef = getTaskRef(ctx.firestore, projectId, taskId);

      await LogProjectActivity({
        firestore: ctx.firestore,
        projectId: input.projectId,
        userId: ctx.session.user.uid,
        itemId: taskRef.id,
        type: "TS",
        action: "update",
      });
      await taskRef.update({ dueDate });
    }),
  /**
   * @procedure modifyTask
   * @description Updates a task with new data
   * @input {object} input - Input parameters
   * @input {string} input.projectId - The ID of the project
   * @input {string} input.taskId - The ID of the task to modify
   * @input {object} input.taskData - The new task data
   * @returns {object} Object with success status
   */
  modifyTask: protectedProcedure
    .input(
      z.object({
        projectId: z.string(),
        taskId: z.string(),
        taskData: TaskSchema.omit({
          scrumId: true,
          deleted: true,
          itemType: true,
          itemId: true,
        }),
      }),
    )
    .mutation(async ({ ctx, input }) => {
      const { projectId, taskId, taskData } = input;
      const oldTaskData = await getTask(ctx.firestore, projectId, taskId);

      // Check the difference in dependency and requiredBy arrays
      const addedDependencies = taskData.dependencyIds.filter(
        (dep) => !oldTaskData.dependencyIds.includes(dep),
      );
      const removedDependencies = oldTaskData.dependencyIds.filter(
        (dep) => !taskData.dependencyIds.includes(dep),
      );
      const addedRequiredBy = taskData.requiredByIds.filter(
        (req) => !oldTaskData.requiredByIds.includes(req),
      );
      const removedRequiredBy = oldTaskData.requiredByIds.filter(
        (req) => !taskData.requiredByIds.includes(req),
      );

      // Since one change is made at a time one these (thanks for that UI),
      // we only check if there's a cycle by adding the new dependencies (which are also the same as inverted requiredBy)
      const newDependencies = [
        ...addedDependencies.flatMap((dep) => [
          { sourceId: taskId, targetId: dep },
        ]),
        ...addedRequiredBy.flatMap((req) => [
          { sourceId: req, targetId: taskId },
        ]),
      ];
      let hasCycle = false;
      if (newDependencies.length > 0) {
        hasCycle = await hasDependencyCycle(
          ctx.firestore,
          projectId,
          undefined,
          newDependencies,
        );
      }
      if (hasCycle) {
        throw new TRPCError({
          code: "BAD_REQUEST",
          message: "Circular dependency detected.",
        });
      }

      // Update the related user stories
      await Promise.all(
        addedDependencies.map(async (dependencyId) => {
          await updateDependency(
            ctx.firestore,
            projectId,
            dependencyId,
            taskId,
            "add",
            "requiredByIds",
          );
        }),
      );
      await Promise.all(
        removedDependencies.map(async (dependencyId) => {
          await updateDependency(
            ctx.firestore,
            projectId,
            dependencyId,
            taskId,
            "remove",
            "requiredByIds",
          );
        }),
      );
      await Promise.all(
        addedRequiredBy.map(async (requiredById) => {
          await updateDependency(
            ctx.firestore,
            projectId,
            requiredById,
            taskId,
            "add",
            "dependencyIds",
          );
        }),
      );
      await Promise.all(
        removedRequiredBy.map(async (requiredById) => {
          await updateDependency(
            ctx.firestore,
            projectId,
            requiredById,
            taskId,
            "remove",
            "dependencyIds",
          );
        }),
      );

      await getTaskRef(ctx.firestore, projectId, taskId).update(taskData);

      await LogProjectActivity({
        firestore: ctx.firestore,
        projectId: input.projectId,
        userId: ctx.session.user.uid,
        itemId: taskId,
        type: "TS",
        action: "update",
      });
      let assignedDate = oldTaskData.assignedDate;

<<<<<<< HEAD
      if (taskData.assigneeId !== oldTaskData.assigneeId) {
        assignedDate = Timestamp.fromDate(new Date());
      }

      let statusChangeDate = oldTaskData.statusChangeDate;
      if (taskData.statusId !== oldTaskData.statusId) {
        statusChangeDate = Timestamp.fromDate(new Date());
      }

      await getTaskRef(ctx.firestore, projectId, taskId).update({
        ...taskData,
        assignedDate,
        statusChangeDate,
      });
=======
>>>>>>> 5919e7e7
      return {
        updatedTaskds: [
          ...addedDependencies,
          ...removedDependencies,
          ...addedRequiredBy,
          ...removedRequiredBy,
        ],
      };
    }),

  /**
   * @procedure changeTaskStatus
   * @description Updates the status of a task
   * @input {object} input - Input parameters
   * @input {string} input.projectId - The ID of the project
   * @input {string} input.taskId - The ID of the task to modify
   * @input {string} input.statusId - The ID of the new status
   * @returns {object} Object with success status
   */
  changeTaskStatus: protectedProcedure
    .input(
      z.object({
        projectId: z.string(),
        taskId: z.string(),
        statusId: z.string().default(""),
      }),
    )
    .mutation(async ({ ctx, input }) => {
      const { projectId, taskId, statusId } = input;
      const taskRef = getTaskRef(ctx.firestore, projectId, taskId);
      await LogProjectActivity({
        firestore: ctx.firestore,
        projectId: input.projectId,
        userId: ctx.session.user.uid,
        itemId: taskRef.id,
        type: "TS",
        action: "update",
      });

      await taskRef.update({
        statusId,
        statusChangeDate: Timestamp.fromDate(new Date()),
      });
    }),

  /**
   * @procedure deleteTask
   * @description Marks a task as deleted (soft delete)
   * @input {object} input - Input parameters
   * @input {string} input.projectId - The ID of the project
   * @input {string} input.taskId - The ID of the task to delete
   * @returns {object} Object with success status and array of modified task IDs
   */
  deleteTask: protectedProcedure
    .input(
      z.object({
        projectId: z.string(),
        taskId: z.string(),
      }),
    )
    .mutation(async ({ ctx, input }) => {
      const { projectId, taskId } = input;
      const modifiedTasks = await deleteTaskAndGetModified(
        ctx.firestore,
        projectId,
        taskId,
      );

      const taskRef = getTaskRef(ctx.firestore, projectId, taskId);
      await LogProjectActivity({
        firestore: ctx.firestore,
        projectId: input.projectId,
        userId: ctx.session.user.uid,
        itemId: taskRef.id,
        type: "TS",
        action: "delete",
      });

      return {
        success: true,
        modifiedTaskIds: modifiedTasks,
      };
    }),

  /**
   * @procedure deleteTasks
   * @description Marks multiple tasks as deleted (soft delete)
   * @input {object} input - Input parameters
   * @input {string} input.projectId - The ID of the project
   * @input {string[]} input.taskIds - The IDs of the tasks to delete
   * @returns {object} Object with success status and array of modified task IDs
   */
  deleteTasks: protectedProcedure
    .input(
      z.object({
        projectId: z.string(),
        taskIds: z.array(z.string()),
      }),
    )
    .mutation(async ({ ctx, input }) => {
      const { projectId, taskIds } = input;

      const allModifiedTaskIds = new Set<string>();

      await Promise.all(
        taskIds.map(async (taskId) => {
          const modifiedTasks = await deleteTaskAndGetModified(
            ctx.firestore,
            projectId,
            taskId,
          );
          modifiedTasks.forEach((id) => allModifiedTaskIds.add(id));

          // Only add the taskRef of deleted task, not the modified ones
          const taskRef = getTaskRef(ctx.firestore, projectId, taskId);
          await LogProjectActivity({
            firestore: ctx.firestore,
            projectId: input.projectId,
            userId: ctx.session.user.uid,
            itemId: taskRef.id,
            type: "TS",
            action: "delete",
          });
        }),
      );

      return {
        success: true,
        modifiedTaskIds: Array.from(allModifiedTaskIds),
      };
    }),

  getTodoStatusTag: protectedProcedure
    .input(z.object({ projectId: z.string() }))
    .query(async ({ ctx, input }) => {
      return await getTodoStatusTag(ctx.firestore, input.projectId);
    }),

  /**
   * @procedure generateTasks
   * @description Generates tasks for an item using AI
   * @input {object} input - Input parameters
   * @input {string} input.projectId - The ID of the project
   * @input {string} input.itemId - The ID of the item to generate tasks for
   * @input {string} input.itemType - The type of the item (US, IS, IT)
   * @input {number} input.amount - The number of tasks to generate
   * @input {string} input.prompt - Additional user prompt for task generation
   * @returns {Array} Array of generated tasks with Todo status
   */
  generateTasks: protectedProcedure
    .input(
      z
        .object({
          projectId: z.string(),
          itemId: z.string(),
          itemType: BacklogItemZodType,
          amount: z.number(),
          prompt: z.string(),
        })
        .or(
          z.object({
            projectId: z.string(),
            amount: z.number(),
            prompt: z.string(),
            itemType: BacklogItemZodType,
            itemDetail: BacklogItemSchema.omit({
              scrumId: true,
              deleted: true,
              complete: true,
            }).extend({
              tasks: z.array(
                TaskSchema.omit({
                  scrumId: true,
                  deleted: true,
                  itemType: true,
                  itemId: true,
                  assigneeId: true,
                  dueDate: true,
                }),
              ),
              extra: z.string(),
            }),
          }),
        ),
    )
    .mutation(async ({ ctx, input }) => {
      const { projectId, amount, prompt } = input;

      // Get the item data
      let itemContext = "";
      let itemTypeName = "";
      let tasksContext = "";

      // LOAD US or IS or IT corresponding to the itemId
      if ("itemId" in input) {
        const { itemId } = input;
        if (input.itemType === "US") {
          itemTypeName = "user story";
          itemContext = await getUserStoryContextSolo(
            ctx.firestore,
            projectId,
            itemId,
          );
        } else if (input.itemType === "IS") {
          itemTypeName = "issue";
          itemContext = await getIssueContextSolo(
            ctx.firestore,
            projectId,
            itemId,
          );
        } else {
          itemTypeName = "backlog item";
        }

        tasksContext = await getTaskContextFromItem(
          ctx.firestore,
          projectId,
          itemId,
        );
      } else {
        let extra = "";
        const itemData = input.itemDetail;
        if (input.itemType === "IS") {
          itemTypeName = "issue";
          extra = `- steps to recreate: ${itemData.extra}`;
        } else {
          itemTypeName = "user story";
          extra = `- acceptance criteria: ${itemData.extra}`;
        }
        // Item context
        itemContext = await getGenericBacklogItemContext(
          ctx.firestore,
          projectId,
          itemData.name,
          itemData.description,
          itemData.priorityId ?? "",
          itemData.size,
        );
        // Tag Context
        const tagContext = await getBacklogTagsContext(
          ctx.firestore,
          projectId,
          itemData.tagIds,
        );

        itemContext = `# ${itemTypeName.toUpperCase()} DETAILS\n
${itemContext}
${extra}
${tagContext}\n\n`;

        tasksContext =
          itemData.tasks.length > 0
            ? "# EXISTING TASKS\n\n" +
              itemData.tasks
                .map((task) => {
                  return `- name: ${task.name}\n- description: ${task.description}\n`;
                })
                .join("\n")
            : "";
      }

      const completePrompt = await generateTaskContext(
        ctx.firestore,
        projectId,
        itemContext,
        itemTypeName,
        tasksContext,
        amount,
        prompt,
      );

      const generatedTasks = await askAiToGenerate(
        completePrompt,
        z.array(
          TaskSchema.omit({
            scrumId: true,
            deleted: true,
            itemType: true,
            itemId: true,
            assigneeId: true,
            statusId: true,
            dueDate: true,
          }),
        ),
      );

      const todoTag = await getTodoStatusTag(ctx.firestore, projectId);

      return generatedTasks.map((task) => ({
        ...task,
        status: todoTag as StatusTag,
      }));
    }),

  /**
   * @function getTaskCount
   * @description Retrieves the number of tasks inside a given project, regardless of their deleted status.
   * @param {string} projectId - The ID of the project.
   * @returns {number} - The number of tasks in the project.
   */
  getTaskCount: protectedProcedure
    .input(z.object({ projectId: z.string() }))
    .query(async ({ ctx, input }) => {
      const { projectId } = input;
      const tasksRef = getTasksRef(ctx.firestore, projectId);
      const countSnapshot = await tasksRef.count().get();
      return countSnapshot.data().count;
    }),
  /**
   * @function addTaskDependency
   * @description Creates a dependency relationship between two tasks, where one task becomes a prerequisite for another.
   * @param {string} projectId - The ID of the project to which the tasks belong.
   * @param {string} dependencyTaskId - The ID of the task that will be a prerequisite (dependency).
   * @param {string} parentTaskId - The ID of the task that will depend on the prerequisite task.
   * @returns {Promise<{ success: boolean }>} - A promise that resolves when the dependency is created.
   */
  addTaskDependencies: roleRequiredProcedure(taskPermissions, "write")
    .input(
      z.object({
        projectId: z.string(),
        dependencyTaskId: z.string(),
        parentTaskId: z.string(),
      }),
    )
    .mutation(async ({ ctx, input }) => {
      const { projectId, dependencyTaskId, parentTaskId } = input;

      const hasCycle = await hasDependencyCycle(
        ctx.firestore,
        projectId,
        undefined,
        [{ sourceId: parentTaskId, targetId: dependencyTaskId }],
      );

      if (hasCycle) {
        throw new TRPCError({
          code: "BAD_REQUEST",
          message: "Circular dependency detected.",
        });
      }

      await updateDependency(
        ctx.firestore,
        projectId,
        parentTaskId,
        dependencyTaskId,
        "add",
        "dependencyIds",
      );
      await updateDependency(
        ctx.firestore,
        projectId,
        dependencyTaskId,
        parentTaskId,
        "add",
        "requiredByIds",
      );
      await LogProjectActivity({
        firestore: ctx.firestore,
        projectId: input.projectId,
        userId: ctx.session.user.uid,
        itemId: parentTaskId,
        type: "TS",
        action: "update",
      });
      return { success: true };
    }),

  /**
   * @function deleteTaskDependency
   * @description Removes a dependency relationship between two tasks.
   * @param {string} projectId - The ID of the project to which the tasks belong.
   * @param {string} parentTaskId - The ID of the dependent task that will no longer require the prerequisite.
   * @param {string} dependencyTaskId - The ID of the prerequisite task that will no longer be required.
   * @returns {Promise<{ success: boolean }>} - A promise that resolves when the dependency is removed.
   */
  deleteTaskDependencies: roleRequiredProcedure(taskPermissions, "write")
    .input(
      z.object({
        projectId: z.string(),
        parentTaskId: z.string(),
        dependencyTaskId: z.string(),
      }),
    )
    .mutation(async ({ ctx, input }) => {
      const { projectId, parentTaskId, dependencyTaskId } = input;
      await updateDependency(
        ctx.firestore,
        projectId,
        parentTaskId,
        dependencyTaskId,
        "remove",
        "dependencyIds",
      );
      await updateDependency(
        ctx.firestore,
        projectId,
        dependencyTaskId,
        parentTaskId,
        "remove",
        "requiredByIds",
      );
      await LogProjectActivity({
        firestore: ctx.firestore,
        projectId: input.projectId,
        userId: ctx.session.user.uid,
        itemId: parentTaskId,
        type: "TS",
        action: "update",
      });
      return { success: true };
    }),
  /**
   * @function getTaskDependencies
   * @description Retrieves all tasks and their dependency relationships in a format suitable for visualization.
   * @param {string} projectId - The ID of the project to get task dependencies from.
   * @returns {Promise<{nodes: Node[], edges: Edge[]}>} - Returns an object containing:
   *   - nodes: Array of task nodes with position and display data
   *   - edges: Array of dependency relationships between tasks
   */
  getTaskDependencies: roleRequiredProcedure(taskPermissions, "read")
    .input(
      z.object({
        projectId: z.string(),
      }),
    )
    .query(async ({ ctx, input }) => {
      const { projectId } = input;
      const tasks = await getTasks(ctx.firestore, projectId);

      // Create nodes for each user story with a grid layout
      const nodes: Node[] = tasks.map((task) => {
        return {
          id: task.id,
          position: {
            x: 0,
            y: -100,
          }, // Position is updated in the frontend because it needs nodes' real size
          data: {
            id: task.id,
            title: task.name,
            scrumId: task.scrumId,
            itemType: task.itemType + "-TS",
            showDeleteButton: true,
            showEditButton: true,
            collapsible: false,
            parentId: task.itemId,
          }, // See BasicNodeData for properties
          type: "basic", // see nodeTypes
          deletable: false,
        };
      });

      // Create edges for dependencies
      const edges: Edge[] = tasks.flatMap((task) =>
        task.dependencyIds.map((dependencyId) => ({
          id: `${dependencyId}-${task.id}`,
          source: dependencyId,
          target: task.id,
          type: "dependency", // see edgeTypes
        })),
      );

      return { nodes, edges };
    }),
});<|MERGE_RESOLUTION|>--- conflicted
+++ resolved
@@ -355,7 +355,6 @@
       });
       let assignedDate = oldTaskData.assignedDate;
 
-<<<<<<< HEAD
       if (taskData.assigneeId !== oldTaskData.assigneeId) {
         assignedDate = Timestamp.fromDate(new Date());
       }
@@ -370,8 +369,6 @@
         assignedDate,
         statusChangeDate,
       });
-=======
->>>>>>> 5919e7e7
       return {
         updatedTaskds: [
           ...addedDependencies,
