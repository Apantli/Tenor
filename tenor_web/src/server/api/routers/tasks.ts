/**
 * Tasks - Tenor API Endpoints for Task Management
 *
 * @packageDocumentation
 * This file defines the TRPC router and procedures for managing Tasks in the Tenor application.
 * It provides endpoints to create, modify, and retrieve tasks.
 *
 * @category API
 */

import { z } from "zod";
import type { StatusTag } from "~/lib/types/firebaseSchemas";
import { createTRPCRouter, protectedProcedure } from "~/server/api/trpc";
import { TRPCError } from "@trpc/server";
import { BacklogItemSchema, TaskSchema } from "~/lib/types/zodFirebaseSchema";
import { askAiToGenerate } from "~/utils/aiTools/aiGeneration";
import {
  getTaskContextFromItem,
  getTaskDetail,
  getTaskNewId,
  getTaskRef,
  getTasks,
  getTasksRef,
  getTaskTable,
} from "~/utils/helpers/shortcuts/tasks";
import {
  generateTaskContext,
  getGenericBacklogItemContext,
} from "~/utils/helpers/shortcuts/general";
import {
  getBacklogTagsContext,
  getTodoStatusTag,
} from "~/utils/helpers/shortcuts/tags";
import { getUserStoryContextSolo } from "~/utils/helpers/shortcuts/userStories";
import { getIssueContextSolo } from "~/utils/helpers/shortcuts/issues";

export const tasksRouter = createTRPCRouter({
  /**
   * @procedure createTask
   * @description Creates a new task in the specified project and assigns it a scrumId
   * @input {object} input - Input parameters
   * @input {string} input.projectId - The ID of the project
   * @input {object} input.taskData - The task data without scrumId
   * @returns {object} Object with success status and the created task ID
   * @throws {TRPCError} If there's an error creating the task
   */
  createTask: protectedProcedure
    .input(
      z.object({
        projectId: z.string(),
        taskData: TaskSchema.omit({ scrumId: true }),
      }),
    )
    .mutation(async ({ ctx, input }) => {
      try {
        const task = await getTasksRef(ctx.firestore, input.projectId).add({
          ...input.taskData,
          scrumId: await getTaskNewId(ctx.firestore, input.projectId),
        });
        return { success: true, taskId: task.id };
      } catch {
        throw new TRPCError({ code: "INTERNAL_SERVER_ERROR" });
      }
    }),

  /**
   * @procedure getTasksTableFriendly
   * @description Gets tasks for a specific item in a table-friendly format
   * @input {object} input - Input parameters
   * @input {string} input.projectId - The ID of the project
   * @input {string} input.itemId - The ID of the item to get tasks for
   * @returns {TaskCol[]} Array of tasks in a table-friendly format
   */
  getTaskTable: protectedProcedure
    .input(z.object({ projectId: z.string(), itemId: z.string() }))
    .query(async ({ ctx, input }) => {
      const { projectId, itemId } = input;
      return await getTaskTable(
        ctx.firebaseAdmin.app(),
        ctx.firestore,
        projectId,
        itemId,
      );
    }),

  /**
   * @procedure getTaskDetail
   * @description Gets detailed information about a specific task
   * @input {object} input - Input parameters
   * @input {string} input.projectId - The ID of the project
   * @input {string} input.taskId - The ID of the task
   * @returns {TaskDetail} Detailed task information
   * @throws {TRPCError} If the task is not found
   */
  getTaskDetail: protectedProcedure
    .input(z.object({ projectId: z.string(), taskId: z.string() }))
    .query(async ({ ctx, input }) => {
      const { projectId, taskId } = input;
      return await getTaskDetail(
        ctx.firebaseAdmin.app(),
        ctx.firestore,
        projectId,
        taskId,
      );
    }),

  /**
   * @procedure modifyTask
   * @description Updates a task with new data
   * @input {object} input - Input parameters
   * @input {string} input.projectId - The ID of the project
   * @input {string} input.taskId - The ID of the task to modify
   * @input {object} input.taskData - The new task data
   * @returns {object} Object with success status
   */
  modifyTask: protectedProcedure
    .input(
      z.object({
        projectId: z.string(),
        taskId: z.string(),
        taskData: TaskSchema.omit({
          scrumId: true,
          deleted: true,
          itemType: true,
          itemId: true,
        }),
      }),
    )
    .mutation(async ({ ctx, input }) => {
      const { projectId, taskId, taskData } = input;
      const taskRef = getTaskRef(ctx.firestore, projectId, taskId);
      await taskRef.update(taskData);
    }),

  /**
   * @procedure changeTaskStatus
   * @description Updates the status of a task
   * @input {object} input - Input parameters
   * @input {string} input.projectId - The ID of the project
   * @input {string} input.taskId - The ID of the task to modify
   * @input {string} input.statusId - The ID of the new status
   * @returns {object} Object with success status
   */
  changeTaskStatus: protectedProcedure
    .input(
      z.object({
        projectId: z.string(),
        taskId: z.string(),
        statusId: z.string().default(""),
      }),
    )
    .mutation(async ({ ctx, input }) => {
      const { projectId, taskId, statusId } = input;
      const taskRef = getTaskRef(ctx.firestore, projectId, taskId);
      await taskRef.update({ statusId });
    }),

  /**
   * @procedure deleteTask
   * @description Marks a task as deleted (soft delete)
   * @input {object} input - Input parameters
   * @input {string} input.projectId - The ID of the project
   * @input {string} input.taskId - The ID of the task to delete
   * @returns {object} Object with success status
   */
  deleteTask: protectedProcedure
    .input(
      z.object({
        projectId: z.string(),
        taskId: z.string(),
      }),
    )
    .mutation(async ({ ctx, input }) => {
      const { projectId, taskId } = input;
      const taskRef = getTaskRef(ctx.firestore, projectId, taskId);
      await taskRef.update({ deleted: true });
    }),

  getTodoStatusTag: protectedProcedure
    .input(z.object({ projectId: z.string() }))
    .query(async ({ ctx, input }) => {
      return await getTodoStatusTag(ctx.firestore, input.projectId);
    }),

  /**
   * @procedure generateTasks
   * @description Generates tasks for an item using AI
   * @input {object} input - Input parameters
   * @input {string} input.projectId - The ID of the project
   * @input {string} input.itemId - The ID of the item to generate tasks for
   * @input {string} input.itemType - The type of the item (US, IS, IT)
   * @input {number} input.amount - The number of tasks to generate
   * @input {string} input.prompt - Additional user prompt for task generation
   * @returns {Array} Array of generated tasks with Todo status
   */
  generateTasks: protectedProcedure
    .input(
      z
        .object({
          projectId: z.string(),
          itemId: z.string(),
          itemType: z.enum(["US", "IS", "IT"]),
          amount: z.number(),
          prompt: z.string(),
        })
        .or(
          z.object({
            projectId: z.string(),
            amount: z.number(),
            prompt: z.string(),
            itemType: z.enum(["US", "IS", "IT"]),
            itemDetail: BacklogItemSchema.omit({
              scrumId: true,
              deleted: true,
              complete: true,
            }).extend({
              tasks: z.array(
                TaskSchema.omit({
                  scrumId: true,
                  deleted: true,
                  itemType: true,
                  itemId: true,
                  assigneeId: true,
                  dueDate: true,
                }),
              ),
              extra: z.string(),
            }),
          }),
        ),
    )
    .mutation(async ({ ctx, input }) => {
      const { projectId, amount, prompt } = input;

      // Get the item data
      let itemContext = "";
      let itemTypeName = "";
      let tasksContext = "";

      // LOAD US or IS or IT corresponding to the itemId
      if ("itemId" in input) {
        const { itemId } = input;
        if (input.itemType === "US") {
          itemTypeName = "user story";
          itemContext = await getUserStoryContextSolo(
            ctx.firestore,
            projectId,
            itemId,
          );
        } else if (input.itemType === "IS") {
          itemTypeName = "issue";
          itemContext = await getIssueContextSolo(
            ctx.firestore,
            projectId,
            itemId,
          );
        } else {
          itemTypeName = "backlog item";
        }

        tasksContext = await getTaskContextFromItem(
          ctx.firestore,
          projectId,
          itemId,
        );
      } else {
        let extra = "";
        const itemData = input.itemDetail;
        if (input.itemType === "IT") {
          itemTypeName = "backlog item";
        } else if (input.itemType === "IS") {
          itemTypeName = "issue";
          extra = `- steps to recreate: ${itemData.extra}`;
        } else {
          itemTypeName = "user story";
          extra = `- acceptance criteria: ${itemData.extra}`;
        }
        // Item context
        itemContext = await getGenericBacklogItemContext(
          ctx.firestore,
          projectId,
          itemData.name,
          itemData.description,
          itemData.priorityId ?? "",
          itemData.size,
        );
        // Tag Context
        const tagContext = await getBacklogTagsContext(
          ctx.firestore,
          projectId,
          itemData.tagIds,
        );

        itemContext = `# ${itemTypeName.toUpperCase()} DETAILS\n
${itemContext}
${extra}
${tagContext}\n\n`;

        tasksContext =
          itemData.tasks.length > 0
            ? "# EXISTING TASKS\n\n" +
              itemData.tasks
                .map((task) => {
                  return `- name: ${task.name}\n- description: ${task.description}\n`;
                })
                .join("\n")
            : "";
      }

      const completePrompt = await generateTaskContext(
        ctx.firestore,
        projectId,
        itemContext,
        itemTypeName,
        tasksContext,
        amount,
        prompt,
      );

      const generatedTasks = await askAiToGenerate(
        completePrompt,
        z.array(
          TaskSchema.omit({
            scrumId: true,
            deleted: true,
            itemType: true,
            itemId: true,
            assigneeId: true,
            statusId: true,
            dueDate: true,
          }),
        ),
      );

      const todoTag = await getTodoStatusTag(ctx.firestore, projectId);

      return generatedTasks.map((task) => ({
        ...task,
        status: todoTag as StatusTag,
      }));
    }),

  /**
<<<<<<< HEAD
   * @procedure getTasks
   * @description Retrieves tasks for a specific project
   * @input {object} input - Input parameters
   * @input {string} input.projectId - The ID of the project
   * @returns {Array} Array of tasks for the specified project
   */
  getTasks: protectedProcedure
    .input(z.object({ projectId: z.string()}))
    .query(async ({ ctx, input }) => {
      return await getTasks(ctx.firestore, input.projectId);
    })
=======
   * @function getTaskCount
   * @description Retrieves the number of tasks inside a given project, regardless of their deleted status.
   * @param {string} projectId - The ID of the project.
   * @returns {number} - The number of tasks in the project.
   */
  getTaskCount: protectedProcedure
    .input(z.object({ projectId: z.string() }))
    .query(async ({ ctx, input }) => {
      const { projectId } = input;
      const tasksRef = getTasksRef(ctx.firestore, projectId);
      const countSnapshot = await tasksRef.count().get();
      return countSnapshot.data().count;
    }),
>>>>>>> 8b8be6f1
});<|MERGE_RESOLUTION|>--- conflicted
+++ resolved
@@ -341,19 +341,6 @@
     }),
 
   /**
-<<<<<<< HEAD
-   * @procedure getTasks
-   * @description Retrieves tasks for a specific project
-   * @input {object} input - Input parameters
-   * @input {string} input.projectId - The ID of the project
-   * @returns {Array} Array of tasks for the specified project
-   */
-  getTasks: protectedProcedure
-    .input(z.object({ projectId: z.string()}))
-    .query(async ({ ctx, input }) => {
-      return await getTasks(ctx.firestore, input.projectId);
-    })
-=======
    * @function getTaskCount
    * @description Retrieves the number of tasks inside a given project, regardless of their deleted status.
    * @param {string} projectId - The ID of the project.
@@ -367,5 +354,4 @@
       const countSnapshot = await tasksRef.count().get();
       return countSnapshot.data().count;
     }),
->>>>>>> 8b8be6f1
 });