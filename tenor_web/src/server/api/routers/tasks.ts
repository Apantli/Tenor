/**
 * Tasks - Tenor API Endpoints for Task Management
 *
 * @packageDocumentation
 * This file defines the TRPC router and procedures for managing Tasks in the Tenor application.
 * It provides endpoints to create, modify, and retrieve tasks.
 *
 * @category API
 */

import { z } from "zod";
import type { StatusTag } from "~/lib/types/firebaseSchemas";
import { createTRPCRouter, protectedProcedure } from "~/server/api/trpc";
import { TRPCError } from "@trpc/server";
import { BacklogItemSchema, TaskSchema } from "~/lib/types/zodFirebaseSchema";
import { askAiToGenerate } from "~/utils/aiTools/aiGeneration";
import {
  getTaskContextFromItem,
  getTaskDetail,
  getTaskNewId,
  getTaskRef,
  getTasks,
  getTasksRef,
  getTaskTable,
} from "~/utils/helpers/shortcuts/tasks";
import {
  generateTaskContext,
  getGenericBacklogItemContext,
} from "~/utils/helpers/shortcuts/general";
import {
  getBacklogTagsContext,
  getTodoStatusTag,
} from "~/utils/helpers/shortcuts/tags";
import { getUserStoryContextSolo } from "~/utils/helpers/shortcuts/userStories";
import { getIssueContextSolo } from "~/utils/helpers/shortcuts/issues";

export const tasksRouter = createTRPCRouter({
  /**
   * @procedure createTask
   * @description Creates a new task in the specified project and assigns it a scrumId
   * @input {object} input - Input parameters
   * @input {string} input.projectId - The ID of the project
   * @input {object} input.taskData - The task data without scrumId
   * @returns {object} Object with success status and the created task ID
   * @throws {TRPCError} If there's an error creating the task
   */
  createTask: protectedProcedure
    .input(
      z.object({
        projectId: z.string(),
        taskData: TaskSchema.omit({ scrumId: true }),
      }),
    )
    .mutation(async ({ ctx, input }) => {
      try {
        const task = await getTasksRef(ctx.firestore, input.projectId).add({
          ...input.taskData,
          scrumId: await getTaskNewId(ctx.firestore, input.projectId),
        });
        return { success: true, taskId: task.id };
      } catch {
        throw new TRPCError({ code: "INTERNAL_SERVER_ERROR" });
      }
    }),

  /**
   * @procedure getTasksTableFriendly
   * @description Gets tasks for a specific item in a table-friendly format
   * @input {object} input - Input parameters
   * @input {string} input.projectId - The ID of the project
   * @input {string} input.itemId - The ID of the item to get tasks for
   * @returns {TaskCol[]} Array of tasks in a table-friendly format
   */
  getTaskTable: protectedProcedure
    .input(z.object({ projectId: z.string(), itemId: z.string() }))
    .query(async ({ ctx, input }) => {
      const { projectId, itemId } = input;
      return await getTaskTable(
        ctx.firebaseAdmin.app(),
        ctx.firestore,
        projectId,
        itemId,
      );
    }),

  /**
   * @procedure getTaskDetail
   * @description Gets detailed information about a specific task
   * @input {object} input - Input parameters
   * @input {string} input.projectId - The ID of the project
   * @input {string} input.taskId - The ID of the task
   * @returns {TaskDetail} Detailed task information
   * @throws {TRPCError} If the task is not found
   */
  getTaskDetail: protectedProcedure
    .input(z.object({ projectId: z.string(), taskId: z.string() }))
    .query(async ({ ctx, input }) => {
      const { projectId, taskId } = input;
      return await getTaskDetail(
        ctx.firebaseAdmin.app(),
        ctx.firestore,
        projectId,
        taskId,
      );
    }),

  /**
   * @procedure modifyTask
   * @description Updates a task with new data
   * @input {object} input - Input parameters
   * @input {string} input.projectId - The ID of the project
   * @input {string} input.taskId - The ID of the task to modify
   * @input {object} input.taskData - The new task data
   * @returns {object} Object with success status
   */
  modifyTask: protectedProcedure
    .input(
      z.object({
        projectId: z.string(),
        taskId: z.string(),
        taskData: TaskSchema.omit({
          scrumId: true,
          deleted: true,
          itemType: true,
          itemId: true,
        }),
      }),
    )
    .mutation(async ({ ctx, input }) => {
      const { projectId, taskId, taskData } = input;
      const taskRef = getTaskRef(ctx.firestore, projectId, taskId);
      await taskRef.update(taskData);
    }),

  /**
   * @procedure changeTaskStatus
   * @description Updates the status of a task
   * @input {object} input - Input parameters
   * @input {string} input.projectId - The ID of the project
   * @input {string} input.taskId - The ID of the task to modify
   * @input {string} input.statusId - The ID of the new status
   * @returns {object} Object with success status
   */
  changeTaskStatus: protectedProcedure
    .input(
      z.object({
        projectId: z.string(),
        taskId: z.string(),
        statusId: z.string().default(""),
      }),
    )
    .mutation(async ({ ctx, input }) => {
      const { projectId, taskId, statusId } = input;
      const taskRef = getTaskRef(ctx.firestore, projectId, taskId);
      await taskRef.update({ statusId });
    }),

  /**
   * @procedure deleteTask
   * @description Marks a task as deleted (soft delete)
   * @input {object} input - Input parameters
   * @input {string} input.projectId - The ID of the project
   * @input {string} input.taskId - The ID of the task to delete
   * @returns {object} Object with success status
   */
  deleteTask: protectedProcedure
    .input(
      z.object({
        projectId: z.string(),
        taskId: z.string(),
      }),
    )
    .mutation(async ({ ctx, input }) => {
      const { projectId, taskId } = input;
      const taskRef = getTaskRef(ctx.firestore, projectId, taskId);
      await taskRef.update({ deleted: true });
    }),

  getTodoStatusTag: protectedProcedure
    .input(z.object({ projectId: z.string() }))
    .query(async ({ ctx, input }) => {
      return await getTodoStatusTag(ctx.firestore, input.projectId);
    }),

  /**
   * @procedure generateTasks
   * @description Generates tasks for an item using AI
   * @input {object} input - Input parameters
   * @input {string} input.projectId - The ID of the project
   * @input {string} input.itemId - The ID of the item to generate tasks for
   * @input {string} input.itemType - The type of the item (US, IS, IT)
   * @input {number} input.amount - The number of tasks to generate
   * @input {string} input.prompt - Additional user prompt for task generation
   * @returns {Array} Array of generated tasks with Todo status
   */
  generateTasks: protectedProcedure
    .input(
      z
        .object({
          projectId: z.string(),
          itemId: z.string(),
          itemType: z.enum(["US", "IS", "IT"]),
          amount: z.number(),
          prompt: z.string(),
        })
        .or(
          z.object({
            projectId: z.string(),
            amount: z.number(),
            prompt: z.string(),
            itemType: z.enum(["US", "IS", "IT"]),
            itemDetail: BacklogItemSchema.omit({
              scrumId: true,
              deleted: true,
              complete: true,
            }).extend({
              tasks: z.array(
                TaskSchema.omit({
                  scrumId: true,
                  deleted: true,
                  itemType: true,
                  itemId: true,
                  assigneeId: true,
                  dueDate: true,
                }),
              ),
              extra: z.string(),
            }),
          }),
        ),
    )
    .mutation(async ({ ctx, input }) => {
      const { projectId, amount, prompt } = input;

      // Get the item data
      let itemContext = "";
      let itemTypeName = "";
      let tasksContext = "";

      // LOAD US or IS or IT corresponding to the itemId
      if ("itemId" in input) {
        const { itemId } = input;
        if (input.itemType === "US") {
          itemTypeName = "user story";
          itemContext = await getUserStoryContextSolo(
            ctx.firestore,
            projectId,
            itemId,
          );
        } else if (input.itemType === "IS") {
          itemTypeName = "issue";
          itemContext = await getIssueContextSolo(
            ctx.firestore,
            projectId,
            itemId,
          );
        } else {
          itemTypeName = "backlog item";
        }

        tasksContext = await getTaskContextFromItem(
          ctx.firestore,
          projectId,
          itemId,
        );
      } else {
        let extra = "";
        const itemData = input.itemDetail;
        if (input.itemType === "IT") {
          itemTypeName = "backlog item";
        } else if (input.itemType === "IS") {
          itemTypeName = "issue";
          extra = `- steps to recreate: ${itemData.extra}`;
        } else {
          itemTypeName = "user story";
          extra = `- acceptance criteria: ${itemData.extra}`;
        }
        // Item context
        itemContext = await getGenericBacklogItemContext(
          ctx.firestore,
          projectId,
          itemData.name,
          itemData.description,
          itemData.priorityId ?? "",
          itemData.size,
        );
        // Tag Context
        const tagContext = await getBacklogTagsContext(
          ctx.firestore,
          projectId,
          itemData.tagIds,
        );

        itemContext = `# ${itemTypeName.toUpperCase()} DETAILS\n
${itemContext}
${extra}
${tagContext}\n\n`;

        tasksContext =
          itemData.tasks.length > 0
            ? "# EXISTING TASKS\n\n" +
              itemData.tasks
                .map((task) => {
                  return `- name: ${task.name}\n- description: ${task.description}\n`;
                })
                .join("\n")
            : "";
      }

      const completePrompt = await generateTaskContext(
        ctx.firestore,
        projectId,
        itemContext,
        itemTypeName,
        tasksContext,
        amount,
        prompt,
      );

      const generatedTasks = await askAiToGenerate(
        completePrompt,
        z.array(
          TaskSchema.omit({
            scrumId: true,
            deleted: true,
            itemType: true,
            itemId: true,
            assigneeId: true,
            statusId: true,
            dueDate: true,
          }),
        ),
      );

      const todoTag = await getTodoStatusTag(ctx.firestore, projectId);

      return generatedTasks.map((task) => ({
        ...task,
        status: todoTag as StatusTag,
      }));
    }),

  /**
<<<<<<< HEAD
   * @procedure getTasks
   * @description Retrieves tasks for a specific project
   * @input {object} input - Input parameters
   * @input {string} input.projectId - The ID of the project
   * @returns {Array} Array of tasks for the specified project
   */
  getTasks: protectedProcedure
    .input(z.object({ projectId: z.string()}))
    .query(async ({ ctx, input }) => {
      return await getTasks(ctx.firestore, input.projectId);
    })
=======
   * @function getTaskCount
   * @description Retrieves the number of tasks inside a given project, regardless of their deleted status.
   * @param {string} projectId - The ID of the project.
   * @returns {number} - The number of tasks in the project.
   */
  getTaskCount: protectedProcedure
    .input(z.object({ projectId: z.string() }))
    .query(async ({ ctx, input }) => {
      const { projectId } = input;
      const tasksRef = getTasksRef(ctx.firestore, projectId);
      const countSnapshot = await tasksRef.count().get();
      return countSnapshot.data().count;
    }),
>>>>>>> 8b8be6f1
});<|MERGE_RESOLUTION|>--- conflicted
+++ resolved
@@ -341,7 +341,6 @@
     }),
 
   /**
-<<<<<<< HEAD
    * @procedure getTasks
    * @description Retrieves tasks for a specific project
    * @input {object} input - Input parameters
@@ -352,8 +351,9 @@
     .input(z.object({ projectId: z.string()}))
     .query(async ({ ctx, input }) => {
       return await getTasks(ctx.firestore, input.projectId);
-    })
-=======
+    }),
+  
+  /**
    * @function getTaskCount
    * @description Retrieves the number of tasks inside a given project, regardless of their deleted status.
    * @param {string} projectId - The ID of the project.
@@ -367,5 +367,4 @@
       const countSnapshot = await tasksRef.count().get();
       return countSnapshot.data().count;
     }),
->>>>>>> 8b8be6f1
 });