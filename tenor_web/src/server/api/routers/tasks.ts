--- conflicted
+++ resolved
@@ -19,10 +19,7 @@
 import { BacklogItemSchema, TaskSchema } from "~/lib/types/zodFirebaseSchema";
 import { askAiToGenerate } from "~/utils/aiTools/aiGeneration";
 import {
-<<<<<<< HEAD
   deleteTaskAndGetModified,
-=======
->>>>>>> 80661de8
   getTask,
   getTaskContextFromItem,
   getTaskDetail,
@@ -44,22 +41,11 @@
 } from "~/utils/helpers/shortcuts/tags";
 import { getUserStoryContextSolo } from "~/utils/helpers/shortcuts/userStories";
 import { getIssueContextSolo } from "~/utils/helpers/shortcuts/issues";
-<<<<<<< HEAD
 import { backlogPermissions, taskPermissions } from "~/lib/permission";
 import { FieldValue } from "firebase-admin/firestore";
 import type { Edge, Node } from "@xyflow/react";
-=======
-import { backlogPermissions } from "~/lib/permission";
-import { FieldValue } from "firebase-admin/firestore";
->>>>>>> 80661de8
 
 export const tasksRouter = createTRPCRouter({
-  getTasks: roleRequiredProcedure(backlogPermissions, "read")
-    .input(z.object({ projectId: z.string() }))
-    .query(async ({ ctx, input }) => {
-      const { projectId } = input;
-      return await getTasks(ctx.firestore, projectId);
-    }),
   /**
    * @procedure getTasks
    * @description Retrieves tasks for a specific project
@@ -207,21 +193,13 @@
         (dep) => !oldTaskData.dependencyIds.includes(dep),
       );
       const removedDependencies = taskData.dependencyIds.filter(
-<<<<<<< HEAD
-        (dep) => !oldTaskData.dependencyIds.includes(dep),
-=======
         (dep) => !taskData.dependencyIds.includes(dep),
->>>>>>> 80661de8
       );
       const addedRequiredBy = taskData.requiredByIds.filter(
         (req) => !oldTaskData.requiredByIds.includes(req),
       );
       const removedRequiredBy = taskData.requiredByIds.filter(
-<<<<<<< HEAD
-        (req) => !oldTaskData.requiredByIds.includes(req),
-=======
         (req) => !taskData.requiredByIds.includes(req),
->>>>>>> 80661de8
       );
 
       // Since one change is made at a time one these (thanks for that UI),
@@ -351,7 +329,6 @@
     )
     .mutation(async ({ ctx, input }) => {
       const { projectId, taskId } = input;
-<<<<<<< HEAD
       const modifiedTasks = await deleteTaskAndGetModified(
         ctx.firestore,
         projectId,
@@ -398,52 +375,6 @@
       return {
         success: true,
         modifiedTaskIds: Array.from(allModifiedTaskIds),
-=======
-      const taskRef = getTaskRef(ctx.firestore, projectId, taskId);
-
-      // Get the task to get its dependencies and required by relationships
-      const task = await getTask(ctx.firestore, projectId, taskId);
-
-      const modifiedTasks = task.dependencyIds.concat(
-        task.requiredByIds,
-        taskId,
-      );
-
-      // Remove this user story from all dependencies' requiredBy arrays
-      await Promise.all(
-        task.dependencyIds.map(async (dependencyId) => {
-          await updateDependency(
-            ctx.firestore,
-            projectId,
-            dependencyId,
-            taskId,
-            "remove",
-            "requiredByIds",
-          );
-        }),
-      );
-
-      // Remove this user story from all requiredBy's dependency arrays
-      await Promise.all(
-        task.requiredByIds.map(async (requiredById) => {
-          await updateDependency(
-            ctx.firestore,
-            projectId,
-            requiredById,
-            taskId,
-            "remove",
-            "dependencyIds",
-          );
-        }),
-      );
-
-      // Mark the task as deleted
-      await taskRef.update({ deleted: true });
-
-      return {
-        success: true,
-        updatedTaskIds: modifiedTasks,
->>>>>>> 80661de8
       };
     }),
 
@@ -610,10 +541,7 @@
         status: todoTag as StatusTag,
       }));
     }),
-<<<<<<< HEAD
-
-=======
->>>>>>> 80661de8
+
   /**
    * @function getTaskCount
    * @description Retrieves the number of tasks inside a given project, regardless of their deleted status.
