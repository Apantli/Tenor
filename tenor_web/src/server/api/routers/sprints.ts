/**
 * Sprints Router - Tenor API Endpoints for Sprint Management
 *
 * @packageDocumentation
 * This file defines the TRPC router and procedures for managing Sprints in the Tenor application.
 * It provides endpoints to create, modify, and retrieve sprints.
 *
 * The router includes procedures for:
 * - Creating and managing sprint cycles
 * - Retrieving sprint information and associated items
 * - Assigning backlog items to sprints
 * - Tracking active sprints
 *
 * @category API
 */

import { FieldValue } from "firebase-admin/firestore";
import {
  createTRPCRouter,
  protectedProcedure,
  roleRequiredProcedure,
} from "~/server/api/trpc";
import {
  BacklogItemSchema,
  BacklogItemZodType,
  SprintSchema,
} from "~/lib/types/zodFirebaseSchema";
import { z } from "zod";
import {
  getCurrentSprint,
  getSprint,
  getSprintRef,
  getSprints,
  getSprintsRef,
  updateSprintNumberOrder,
} from "../shortcuts/sprints";
import {
  sprintOverviewPermissions,
  sprintPermissions,
} from "~/lib/defaultValues/permission";
import { getUserStories, getUserStoriesRef } from "../shortcuts/userStories";
import { getIssues, getIssuesRef } from "../shortcuts/issues";
import { getBacklogTags } from "../shortcuts/tags";
import { getProjectRef } from "../shortcuts/general";
import { LogProjectActivity } from "~/server/api/lib/projectEventLogger";
import { getTasksAssignesIdsFromItem } from "../shortcuts/tasks";
import type {
  BacklogItemDetail,
  BacklogItemPreview,
} from "~/lib/types/detailSchemas";
import type { AnyBacklogItemType } from "~/lib/types/firebaseSchemas";
import { getBacklogItems } from "../shortcuts/backlogItems";
import { sortByItemTypeAndScrumId } from "~/lib/helpers/sort";
import { notFound } from "~/server/errors";

<<<<<<< HEAD
export const sprintsRouter = createTRPCRouter({
  getProjectSprintsOverview: roleRequiredProcedure(
    sprintOverviewPermissions,
    "read",
  )
    .input(z.object({ projectId: z.string() }))
    .query(async ({ ctx, input }) => {
      const { projectId } = input;
      return await getSprints(ctx.firestore, projectId);
    }),
  getSprint: roleRequiredProcedure(sprintPermissions, "read")
    .input(z.object({ projectId: z.string(), sprintId: z.string() }))
    .query(async ({ ctx, input }) => {
      const { projectId, sprintId } = input;
      return await getSprint(ctx.firestore, projectId, sprintId);
    }),
  createSprint: roleRequiredProcedure(sprintPermissions, "write")
    .input(
      z.object({
        sprintData: SprintSchema,
        projectId: z.string(),
      }),
    )
    .mutation(async ({ ctx, input }) => {
      const { projectId, sprintData: sprintDataRaw } = input;

      const { id: newSprintId } = await ctx.firestore.runTransaction(
        async (transaction) => {
          const sprintsRef = getSprintsRef(ctx.firestore, projectId);
=======
/**
 * Retrieves an overview of all sprints for a project.
 *
 * @param input Object containing procedure parameters
 * Input object structure:
 * - projectId - String ID of the project
 *
 * @returns Array of sprint objects containing sprint details
 *
 * @http GET /api/trpc/sprints.getProjectSprintsOverview
 */
export const getProjectSprintsOverviewProcedure = roleRequiredProcedure(
  sprintPermissions,
  "read",
)
  .input(z.object({ projectId: z.string() }))
  .query(async ({ ctx, input }) => {
    const { projectId } = input;
    return await getSprints(ctx.firestore, projectId);
  });
>>>>>>> 5c4641e3

/**
 * Retrieves a specific sprint by ID.
 *
 * @param input Object containing procedure parameters
 * Input object structure:
 * - projectId - String ID of the project
 * - sprintId - String ID of the sprint to retrieve
 *
 * @returns Sprint object containing sprint details
 *
 * @http GET /api/trpc/sprints.getSprint
 */
export const getSprintProcedure = roleRequiredProcedure(
  sprintPermissions,
  "read",
)
  .input(z.object({ projectId: z.string(), sprintId: z.string() }))
  .query(async ({ ctx, input }) => {
    const { projectId, sprintId } = input;
    return await getSprint(ctx.firestore, projectId, sprintId);
  });

/**
 * Creates a new sprint in the project.
 *
 * @param input Object containing procedure parameters
 * Input object structure:
 * - projectId - String ID of the project
 * - sprintData - Object containing sprint details conforming to SprintSchema
 *
 * @returns Object with success status and whether sprints were reordered
 *
 * @http POST /api/trpc/sprints.createSprint
 */
export const createSprintProcedure = roleRequiredProcedure(
  sprintPermissions,
  "write",
)
  .input(
    z.object({
      sprintData: SprintSchema,
      projectId: z.string(),
    }),
  )
  .mutation(async ({ ctx, input }) => {
    const { projectId, sprintData: sprintDataRaw } = input;

    const { id: newSprintId } = await ctx.firestore.runTransaction(
      async (transaction) => {
        const sprintsRef = getSprintsRef(ctx.firestore, projectId);

        const sprintCount = await transaction.get(
          sprintsRef.where("deleted", "==", false).count(),
        );

        const sprintData = SprintSchema.parse({
          ...sprintDataRaw,
          number: sprintCount.data().count + 1,
        });
        const docRef = sprintsRef.doc();

        transaction.create(docRef, sprintData);

        return {
          id: docRef.id,
        };
      },
    );

    const didReorderSprints = await updateSprintNumberOrder(
      ctx.firestore,
      projectId,
    );

    await LogProjectActivity({
      firestore: ctx.firestore,
      projectId: input.projectId,
      userId: ctx.session.user.uid,
      itemId: newSprintId,
      type: "SP",
      action: "create",
    });

    return { success: true, reorderedSprints: didReorderSprints };
  });

/**
 * Modifies an existing sprint's details.
 *
 * @param input Object containing procedure parameters
 * Input object structure:
 * - projectId - String ID of the project
 * - sprintId - String ID of the sprint to modify
 * - sprintData - Object containing updated sprint details
 *
 * @returns Object with success status and whether sprints were reordered
 * @throws {TRPCError} - If the sprint is not found
 *
 * @http POST /api/trpc/sprints.modifySprint
 */
export const modifySprintProcedure = roleRequiredProcedure(
  sprintPermissions,
  "write",
)
  .input(
    z.object({
      projectId: z.string(),
      sprintId: z.string(),
      sprintData: SprintSchema.omit({
        deleted: true,
        number: true,
        genericItemIds: true,
        issueIds: true,
        userStoryIds: true,
      }),
    }),
  )
  .mutation(async ({ ctx, input }) => {
    const { projectId, sprintId, sprintData } = input;
    const sprintRef = getSprintRef(ctx.firestore, projectId, sprintId);

    const sprintDoc = await sprintRef.get();
    if (!sprintDoc.exists) {
      throw notFound("Sprint");
    }

    await sprintRef.update(sprintData);

    const didReorderSprints = await updateSprintNumberOrder(
      ctx.firestore,
      projectId,
    );

    await LogProjectActivity({
      firestore: ctx.firestore,
      projectId: input.projectId,
      userId: ctx.session.user.uid,
      itemId: sprintRef.id,
      type: "SP",
      action: "update",
    });

    return { success: true, reorderedSprints: didReorderSprints };
  });

/**
 * Deletes a sprint by marking it as deleted and removing associated backlog items.
 *
 * @param input Object containing procedure parameters
 * Input object structure:
 * - projectId - String ID of the project
 * - sprintId - String ID of the sprint to delete
 *
 * @returns Object with success status and whether sprints were reordered
 *
 * @http POST /api/trpc/sprints.deleteSprint
 */
export const deleteSprintProcedure = roleRequiredProcedure(
  sprintPermissions,
  "write",
)
  .input(z.object({ projectId: z.string(), sprintId: z.string() }))
  .mutation(async ({ ctx, input }) => {
    const { projectId, sprintId } = input;

    const [sprintStories, sprintIssues] = await Promise.all([
      // Get all user stories
      await getUserStoriesRef(ctx.firestore, projectId)
        .where("sprintId", "==", sprintId)
        .get(),
      // Get all issues
      await getIssuesRef(ctx.firestore, projectId)
        .where("sprintId", "==", sprintId)
        .get(),
      // Mark the sprint as deleted
      await getSprintRef(ctx.firestore, projectId, sprintId).update({
        deleted: true,
      }),
    ]);

    // Batch update the user stories and issues to remove the sprintId
    const batch = ctx.firestore.batch();
    sprintStories.forEach((doc) => {
      batch.update(doc.ref, { sprintId: "" });
    });
    sprintIssues.forEach((doc) => {
      batch.update(doc.ref, { sprintId: "" });
    });
    await batch.commit();

    const didReorderSprints = await updateSprintNumberOrder(
      ctx.firestore,
      projectId,
    );

    await LogProjectActivity({
      firestore: ctx.firestore,
      projectId: input.projectId,
      userId: ctx.session.user.uid,
      itemId: sprintId,
      type: "SP",
      action: "delete",
    });

    return { success: true, reorderedSprints: didReorderSprints };
  });

/**
 * Retrieves backlog item previews organized by sprints for a project.
 *
 * @param input Object containing procedure parameters
 * Input object structure:
 * - projectId - String ID of the project
 *
 * @returns Object containing sprints with associated backlog items and unassigned items
 *
 * @http GET /api/trpc/sprints.getBacklogItemPreviewsBySprint
 */
export const getBacklogItemPreviewsBySprintProcedure = protectedProcedure
  .input(
    z.object({
      projectId: z.string(),
    }),
  )
  .query(async ({ ctx, input }) => {
    const { projectId } = input;
    const [userStories, issues, backlogItems, sprints, backlogTags] =
      await Promise.all([
        getUserStories(ctx.firestore, projectId),
        getIssues(ctx.firestore, projectId),
        getBacklogItems(ctx.firestore, projectId),
        getSprints(ctx.firestore, projectId),
        getBacklogTags(ctx.firestore, projectId),
      ]);

    const backlogItemPreviews = [
      ...userStories.map((userStory) => ({
        ...userStory,
        itemType: "US" as AnyBacklogItemType,
      })),
      ...issues.map((issue) => ({
        ...issue,
        itemType: "IS" as AnyBacklogItemType,
      })),
      ...backlogItems.map((item) => ({
        ...item,
        itemType: "IT" as AnyBacklogItemType,
      })),
    ] as BacklogItemPreview[];

    const backlogItemDetails = (await Promise.all(
      backlogItemPreviews.map(async (item) => ({
        id: item.id,
        scrumId: item.scrumId,
        name: item.name,
        sprintId: item.sprintId,
        size: item.size,
        tags: item.tagIds
          .map((tagId) => {
            const tag = backlogTags.find((tag) => tag.id === tagId);
            return tag;
          })
          .filter((tag) => tag !== undefined),
        itemType: item.itemType,
        assigneeIds: await getTasksAssignesIdsFromItem(
          ctx.firestore,
          projectId,
          item.id,
        ),
        priorityId: item.priorityId,
      })),
    )) as BacklogItemDetail[];

    // Sort the items by scrumId
    backlogItemDetails.sort((a, b) => {
      if (a.scrumId < b.scrumId) {
        return -1;
      }
      if (a.scrumId > b.scrumId) {
        return 1;
      }
      return 0;
    });

    const backlogItemsObject = Object.fromEntries(
      backlogItemDetails.map((item) => [item.id, item]),
    );

    // Organize the user stories by sprint
    const sprintsWithItems = sprints.map((sprint) => ({
      sprint: {
        id: sprint.id,
        description: sprint.description,
        number: sprint.number,
        startDate: sprint.startDate,
        endDate: sprint.endDate,
      },
      backlogItemIds: backlogItemDetails
        .filter((item) => item.sprintId === sprint.id)
        .map((item) => item.id)
        .sort(sortByItemTypeAndScrumId(backlogItemsObject)),
    }));

    const unassignedItemIds = backlogItemDetails
      .filter((item) => item.sprintId === "")
      .map((item) => item.id)
      .sort(sortByItemTypeAndScrumId(backlogItemsObject));

    return {
      sprints: sprintsWithItems,
      unassignedItemIds,
      backlogItems: backlogItemsObject,
    };
  });

/**
 * Assigns backlog items to a sprint or removes them from sprints.
 *
 * @param input Object containing procedure parameters
 * Input object structure:
 * - projectId - String ID of the project
 * - sprintId - Optional string ID of the sprint to assign items to (empty to unassign)
 * - items - Array of objects containing item IDs and types to assign
 *
 * @returns None
 *
 * @http POST /api/trpc/sprints.assignItemsToSprint
 */
export const assignItemsToSprintProcedure = protectedProcedure
  .input(
    z.object({
      projectId: z.string(),
      sprintId: z.string().optional(),
      items: z.array(
        z.object({ id: z.string(), itemType: BacklogItemZodType }),
      ),
    }),
  )
  .mutation(async ({ ctx, input }) => {
    const { projectId, sprintId, items } = input;

    // Update the user stories in parallel
    await Promise.all(
      items.map(async (item) => {
        let collectionName = "";
        let fieldName = "";
        if (item.itemType === "US") {
          collectionName = "userStories";
          fieldName = "userStoryIds";
        } else if (item.itemType === "IS") {
          collectionName = "issues";
          fieldName = "issueIds";
        } else if (item.itemType === "IT") {
          collectionName = "backlogItems";
          fieldName = "backlogItemIds";
        }

        // Obtain user story data
        const itemRef = getProjectRef(ctx.firestore, projectId)
          .collection(collectionName)
          .doc(item.id);
        const itemDoc = await itemRef.get();
        const itemData = BacklogItemSchema.extend({
          id: z.string(),
        }).parse({
          id: itemDoc.id,
          ...itemDoc.data(),
        });

        // Remove from previously assigned sprint
        if (itemData.sprintId !== "") {
          const prevSprintRef = getSprintRef(
            ctx.firestore,
            projectId,
            itemData.sprintId,
          );
          await prevSprintRef.update({
            [fieldName]: FieldValue.arrayRemove(item.id),
          });
        }

        // Update the user story with the new sprint ID
        await itemRef.update({
          sprintId: sprintId ?? "",
        });
      }),
    );

    const addedUserStoryIds = items
      .filter((item) => item.itemType === "US")
      .map((item) => item.id);
    const addedIssueIds = items
      .filter((item) => item.itemType === "IS")
      .map((item) => item.id);
    const addedBacklogItemIds = items
      .filter((item) => item.itemType === "IT")
      .map((item) => item.id);

    // Assign to the requested sprint
    if (sprintId && sprintId !== "") {
      const sprintRef = getSprintRef(ctx.firestore, projectId, sprintId);
      if (addedUserStoryIds.length > 0) {
        await sprintRef.update({
          userStoryIds: FieldValue.arrayUnion(...addedUserStoryIds),
        });
      }
      if (addedIssueIds.length > 0) {
        await sprintRef.update({
          issueIds: FieldValue.arrayUnion(...addedIssueIds),
        });
      }
      if (addedBacklogItemIds.length > 0) {
        await sprintRef.update({
          backlogItemIds: FieldValue.arrayUnion(...addedBacklogItemIds),
        });
      }
    }
  });

/**
 * Retrieves the currently active sprint for a project.
 *
 * @param input Object containing procedure parameters
 * Input object structure:
 * - projectId - String ID of the project
 *
 * @returns Sprint object for the active sprint or null if no active sprint
 *
 * @http GET /api/trpc/sprints.getActiveSprint
 */
export const getActiveSprintProcedure = protectedProcedure
  .input(z.object({ projectId: z.string() }))
  .query(async ({ ctx, input }) => {
    const { projectId } = input;
    const currentSprint = await getCurrentSprint(ctx.firestore, projectId);
    if (!currentSprint) {
      return null;
    }
    return currentSprint;
  });

export const sprintsRouter = createTRPCRouter({
  getProjectSprintsOverview: getProjectSprintsOverviewProcedure,
  getSprint: getSprintProcedure,
  createSprint: createSprintProcedure,
  modifySprint: modifySprintProcedure,
  deleteSprint: deleteSprintProcedure,
  getBacklogItemPreviewsBySprint: getBacklogItemPreviewsBySprintProcedure,
  assignItemsToSprint: assignItemsToSprintProcedure,
  getActiveSprint: getActiveSprintProcedure,
});<|MERGE_RESOLUTION|>--- conflicted
+++ resolved
@@ -53,37 +53,6 @@
 import { sortByItemTypeAndScrumId } from "~/lib/helpers/sort";
 import { notFound } from "~/server/errors";
 
-<<<<<<< HEAD
-export const sprintsRouter = createTRPCRouter({
-  getProjectSprintsOverview: roleRequiredProcedure(
-    sprintOverviewPermissions,
-    "read",
-  )
-    .input(z.object({ projectId: z.string() }))
-    .query(async ({ ctx, input }) => {
-      const { projectId } = input;
-      return await getSprints(ctx.firestore, projectId);
-    }),
-  getSprint: roleRequiredProcedure(sprintPermissions, "read")
-    .input(z.object({ projectId: z.string(), sprintId: z.string() }))
-    .query(async ({ ctx, input }) => {
-      const { projectId, sprintId } = input;
-      return await getSprint(ctx.firestore, projectId, sprintId);
-    }),
-  createSprint: roleRequiredProcedure(sprintPermissions, "write")
-    .input(
-      z.object({
-        sprintData: SprintSchema,
-        projectId: z.string(),
-      }),
-    )
-    .mutation(async ({ ctx, input }) => {
-      const { projectId, sprintData: sprintDataRaw } = input;
-
-      const { id: newSprintId } = await ctx.firestore.runTransaction(
-        async (transaction) => {
-          const sprintsRef = getSprintsRef(ctx.firestore, projectId);
-=======
 /**
  * Retrieves an overview of all sprints for a project.
  *
@@ -96,7 +65,7 @@
  * @http GET /api/trpc/sprints.getProjectSprintsOverview
  */
 export const getProjectSprintsOverviewProcedure = roleRequiredProcedure(
-  sprintPermissions,
+  sprintOverviewPermissions,
   "read",
 )
   .input(z.object({ projectId: z.string() }))
@@ -104,7 +73,6 @@
     const { projectId } = input;
     return await getSprints(ctx.firestore, projectId);
   });
->>>>>>> 5c4641e3
 
 /**
  * Retrieves a specific sprint by ID.
