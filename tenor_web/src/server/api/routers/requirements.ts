--- conflicted
+++ resolved
@@ -12,11 +12,8 @@
 import { RequirementSchema, TagSchema } from "~/lib/types/zodFirebaseSchema";
 import { z } from "zod";
 import { createTRPCRouter, roleRequiredProcedure } from "~/server/api/trpc";
-import { askAiToGenerate } from "~/utils/aiTools/aiGeneration";
-import { generateRandomTagColor } from "~/utils/helpers/colorUtils";
 import { backlogPermissions, tagPermissions } from "~/lib/permission";
 import {
-<<<<<<< HEAD
   getRequirement,
   getRequirementFocus,
   getRequirementFocuses,
@@ -32,226 +29,10 @@
   getRequirementTypesRef,
 } from "~/utils/helpers/shortcuts/requirements";
 import { getProjectContextHeader } from "~/utils/helpers/shortcuts/ai";
+import { askAiToGenerate } from "~/utils/aiTools/aiGeneration";
 import { getSettingsRef } from "~/utils/helpers/shortcuts/general";
+import { generateRandomTagColor } from "~/utils/helpers/colorUtils";
 import { getPriority } from "~/utils/helpers/shortcuts/tags";
-=======
-  collectPriorityTagContext,
-  collectTagContext,
-  getProjectContextHeader,
-} from "~/utils/aiContext";
-import { askAiToGenerate } from "~/utils/aiGeneration";
-import { generateRandomTagColor } from "~/utils/colorUtils";
-
-/**
- * @interface RequirementCol
- * @description Represents a requirement in a table-friendly format for the UI
- * @property {string} id - The unique identifier of the requirement
- * @property {string} [name] - The optional name of the requirement
- * @property {string} description - The description of the requirement
- * @property {Tag} priorityId - The priority tag of the requirement
- * @property {Tag} requirementTypeId - The requirement type tag
- * @property {Tag} requirementFocusId - The requirement focus tag
- * @property {number} scrumId - The scrum ID of the requirement
- */
-export interface RequirementCol {
-  id: string;
-  name?: string;
-  description: string;
-  priorityId: Tag;
-  requirementTypeId: Tag;
-  requirementFocusId: Tag;
-  scrumId?: number;
-}
-
-/**
- * @function getRequirementsFromProject
- * @description Retrieves all non-deleted requirements from a project, ordered by scrumId
- * @param {FirebaseFirestore.Firestore} dbAdmin - The Firestore database instance
- * @param {string} projectId - The ID of the project to retrieve requirements from
- * @returns {Promise<WithId<Requirement>[]>} An array of requirement objects with their IDs
- */
-const getRequirementsFromProject = async (
-  dbAdmin: FirebaseFirestore.Firestore,
-  projectId: string,
-) => {
-  const requirementsRef = dbAdmin
-    .collection(`projects/${projectId}/requirements`)
-    .orderBy("scrumId", "asc");
-  const requirementsSnapshot = await requirementsRef.get();
-
-  const requirements: WithId<Requirement>[] = [];
-  requirementsSnapshot.forEach((doc) => {
-    const data = doc.data() as Requirement;
-    if (data.deleted !== true) {
-      requirements.push({ id: doc.id, ...data });
-    }
-  });
-  return requirements;
-};
-
-/**
- * @function createRequirementsTableData
- * @description Transforms requirement data into a table-friendly format with all necessary tag information
- * @param {WithId<Requirement>[]} data - The raw requirement data
- * @param {string} projectId - The ID of the project
- * @param {FirebaseFirestore.Firestore} dbAdmin - The Firestore database instance
- * @returns {Promise<{allTags: Tag[], fixedData: RequirementCol[], allRequirementTypeTags: Tag[], allRequirementFocusTags: Tag[]}>}
- *         Object containing the processed data and all tag collections
- */
-const createRequirementsTableData = async (
-  data: WithId<Requirement>[],
-  projectId: string,
-  dbAdmin: FirebaseFirestore.Firestore,
-) => {
-  if (data.length === 0) {
-    return {
-      allTags: [],
-      fixedData: [],
-      allRequirementTypeTags: [],
-      allRequirementFocusTags: [],
-    };
-  }
-
-  // Get all the unique requirementFocusId, requirementTypeIds and priorityIds from the requirements
-  const uniqueRequirementTypeIds = Array.from(
-    new Set(data.map((req) => req.requirementTypeId).filter(Boolean)),
-  );
-
-  const uniquePriorityIds = Array.from(
-    new Set(data.map((req) => req.priorityId).filter(Boolean)),
-  );
-
-  const uniqueRequirementFocusIds = Array.from(
-    new Set(data.map((req) => req.requirementFocusId).filter(Boolean)),
-  );
-
-  // Get the project settings reference
-  const settingsRef = getProjectSettingsRef(projectId, dbAdmin);
-
-  // Get all the tags from the collection "priorityTypes"
-  const allTagsSnapshot = await settingsRef.collection("priorityTypes").get();
-  const allTags: Tag[] = allTagsSnapshot.docs.map((doc) => ({
-    id: doc.id,
-    ...(doc.data() as Tag),
-  }));
-
-  // Get only the tags assign to the requirements
-  const tagsData = await Promise.all(
-    uniquePriorityIds.map(async (tagId) => {
-      const tagSnap = await settingsRef
-        .collection("priorityTypes")
-        .doc(tagId)
-        .get();
-      if (!tagSnap.exists) return null;
-      return { id: tagId, ...TagSchema.parse(tagSnap.data()) };
-    }),
-  );
-  console.log(tagsData);
-
-  // Get all the tags from the collection "requirementTypeTags"
-  const allRequirementTypeTagsSnapshot = await settingsRef
-    .collection("requirementTypes")
-    .get();
-  const allRequirementTypeTags: Tag[] = allRequirementTypeTagsSnapshot.docs.map(
-    (doc) => ({
-      id: doc.id,
-      ...(doc.data() as Tag),
-    }),
-  );
-
-  // Get only the tags assign to the requirements
-  const requirementTypeTagsData = await Promise.all(
-    uniqueRequirementTypeIds.map(async (tagId) => {
-      const tagSnap = await settingsRef
-        .collection("requirementTypes")
-        .doc(tagId)
-        .get();
-      if (!tagSnap.exists) return null;
-      return { id: tagId, ...TagSchema.parse(tagSnap.data()) };
-    }),
-  );
-  console.log(requirementTypeTagsData);
-
-  // Get all the tags from the collection "requirementFocusTags"
-  const allRequirementFocusTagsSnapshot = await settingsRef
-    .collection("requirementFocus")
-    .get();
-  const allRequirementFocusTags: Tag[] =
-    allRequirementFocusTagsSnapshot.docs.map((doc) => ({
-      id: doc.id,
-      ...(doc.data() as Tag),
-    }));
-
-  // Get only the tags assign to the requirements
-  const requirementFocusTagsData = await Promise.all(
-    uniqueRequirementFocusIds.map(async (tagId) => {
-      const tagSnap = await settingsRef
-        .collection("requirementFocus")
-        .doc(tagId)
-        .get();
-      if (!tagSnap.exists) return null;
-      return { id: tagId, ...TagSchema.parse(tagSnap.data()) };
-    }),
-  );
-  console.log(requirementFocusTagsData);
-
-  // Map the tags to their ids
-  const tagMap = new Map(
-    tagsData
-      .filter((tag): tag is Tag & { id: string } => tag !== null)
-      .map((tag) => [tag.id, tag]),
-  );
-
-  const reqTypeTagMap = new Map(
-    requirementTypeTagsData
-      .filter((tag): tag is Tag & { id: string } => tag !== null)
-      .map((tag) => [tag.id, tag]),
-  );
-
-  const reqFocusTagMap = new Map(
-    requirementFocusTagsData
-      .filter((tag): tag is Tag & { id: string } => tag !== null)
-      .map((tag) => [tag.id, tag]),
-  );
-
-  const fixedData = data.map((requirement) => ({
-    id: requirement.id,
-    name: requirement.name,
-    description: requirement.description,
-    priorityId: tagMap.get(requirement.priorityId ?? "") ?? {
-      id: "unknown",
-      name: "Unknown",
-      color: "#CCCCCC",
-      deleted: false,
-    },
-    requirementTypeId: reqTypeTagMap.get(
-      requirement.requirementTypeId ?? "",
-    ) ?? {
-      id: "unknown",
-      name: "Unknown",
-      color: "#CCCCCC",
-      deleted: false,
-    },
-    requirementFocusId: reqFocusTagMap.get(
-      requirement.requirementFocusId ?? "",
-    ) ?? {
-      id: "unknown",
-      name: "Unknown",
-      color: "#CCCCCC",
-      deleted: false,
-    },
-    size: requirement.size,
-    scrumId: requirement.scrumId,
-  })) as RequirementCol[];
-
-  return {
-    allTags,
-    fixedData,
-    allRequirementTypeTags,
-    allRequirementFocusTags,
-  };
-};
->>>>>>> a42604e4
 
 export const requirementsRouter = createTRPCRouter({
   getRequirementTypes: roleRequiredProcedure(tagPermissions, "read")
