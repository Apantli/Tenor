--- conflicted
+++ resolved
@@ -384,7 +384,6 @@
       }
     }),
 
-<<<<<<< HEAD
   /**
    * @procedure deleteRequirement
    * @description Marks a requirement as deleted (soft delete)
@@ -394,8 +393,6 @@
    * @returns {object} Object with success status
    * @throws {Error} If the requirement is not found
    */
-=======
->>>>>>> 62b36e69
   deleteRequirement: protectedProcedure
     .input(
       z.object({
