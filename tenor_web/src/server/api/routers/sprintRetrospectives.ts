/**
 * Sprint Retrospective Router - API Endpoints for managing Retrospective records.
 *
 * @packageDocumentation
 * This file defines the TRPC router and procedures for retrieving or creating Retrospective entries
 * associated with sprints. It ensures that a retrospective exists per sprint and returns its ID.
 *
 * The router includes procedures for:
 * - Managing sprint retrospective entries and their answers
 * - Tracking team and individual progress
 * - Processing happiness ratings and textual feedback
 * - Generating AI-assisted retrospective summaries
 *
 * @category API
 */

import { createTRPCRouter, roleRequiredProcedure } from "~/server/api/trpc";
import { z } from "zod";
import { getPreviousSprint } from "../shortcuts/sprints";
import { retrospectivePermissions } from "~/lib/defaultValues/permission";
import { askAiToGenerate } from "~/lib/aiTools/aiGeneration";
import {
  getSprintRetrospectiveTextAnswersContext,
  getSprintTeamProgress,
  getSprintPersonalProgress,
  ensureSprintTeamProgress,
  ensureSprintPersonalProgress,
} from "../shortcuts/sprintRetrospectives";
import { badRequest } from "~/server/errors";

type RetrospectiveAnswers = Record<string, string>;

/**
 * Retrieves the ID of a retrospective associated with a given sprint.
 * If the retrospective does not exist, it is created automatically.
 *
 * @param input - Object containing the `sprintId` (string).
 * @returns The ID of the existing or newly created retrospective (number).
 *
 * @http GET /api/trpc/sprintRetrospectives.getRetrospectiveId
 */
export const getRetrospectiveIdProcedure = roleRequiredProcedure(
  retrospectivePermissions,
  "read",
)
  .input(z.object({ projectId: z.string(), sprintId: z.string() }))
  .query(async ({ ctx, input }) => {
    const response = await ctx.supabase.rpc("get_retrospective_id", {
      project_id_input: input.projectId,
      sprint_id_input: input.sprintId,
    });

    if (response.error) {
      throw new Error(
        `Failed to get or create retrospective: ${response.error.message}`,
      );
    }

    return response.data as number;
  });

/**
 * Retrieves all retrospective answers for a specific user and review.
 *
 * @param input Object containing procedure parameters
 * Input object structure:
 * - projectId - String ID of the project
 * - reviewId - Numeric ID of the retrospective review
 * - userId - String ID of the user
 *
 * @returns Record of retrospective answers keyed by question identifier
 * @throws {Error} - If there's a problem retrieving answers from the database
 *
 * @http GET /api/trpc/sprintRetrospectives.getRetrospectiveAnswers
 */
export const getRetrospectiveAnswersProcedure = roleRequiredProcedure(
  retrospectivePermissions,
  "read",
)
  .input(
    z.object({
      projectId: z.string(),
      reviewId: z.number(),
      userId: z.string(),
    }),
  )
  .query(async ({ ctx, input }) => {
    const response = await ctx.supabase.rpc("get_retrospective_answers", {
      p_review_id: input.reviewId,
      p_user_id: input.userId,
    });
    if (response.error) {
      throw new Error(
        `Failed to get retrospective answers: ${response.error.message}`,
      );
    }
    return response.data as RetrospectiveAnswers;
  });

/**
 * Saves a single retrospective answer for a specific question.
 *
 * @param input Object containing procedure parameters
 * Input object structure:
 * - projectId - String ID of the project
 * - reviewId - Numeric ID of the retrospective review
 * - userId - String ID of the user
 * - questionNum - Number identifying the question
 * - answerText - Text response to the question
 *
 * @returns Boolean indicating success of the operation
 * @throws {Error} - If there's a problem saving the answer to the database
 *
 * @http POST /api/trpc/sprintRetrospectives.saveRetrospectiveAnswers
 */
export const saveRetrospectiveAnswersProcedure = roleRequiredProcedure(
  retrospectivePermissions,
  "write",
)
  .input(
    z.object({
      projectId: z.string(),
      reviewId: z.number(),
      userId: z.string(),
      questionNum: z.number(),
      answerText: z.string(),
    }),
  )
  .mutation(async ({ ctx, input }) => {
    const response = await ctx.supabase.rpc("save_retrospective_answer", {
      p_review_id: input.reviewId,
      p_user_id: input.userId,
      p_question_num: input.questionNum,
      p_response_text: input.answerText,
    });
    if (response.error) {
      throw new Error(
        `Failed to save retrospective answer: ${response.error.message}`,
      );
    }
    return response.data as boolean;
  });

/**
 * Saves a happiness rating for a retrospective.
 *
 * @param input Object containing procedure parameters
 * Input object structure:
 * - reviewId - Numeric ID of the retrospective review
 * - happiness - Numeric rating between 1 and 10
 *
 * @returns Object indicating success status
 * @throws {TRPCError} - If the happiness rating is not between 1 and 10
 *
 * @http POST /api/trpc/sprintRetrospectives.saveHappiness
 */
export const saveHappinessProcedure = roleRequiredProcedure(
  retrospectivePermissions,
  "write",
)
  .input(
    z.object({
      reviewId: z.number(),
      happiness: z.number(),
    }),
  )
  .mutation(async ({ ctx, input }) => {
    const { reviewId, happiness } = input;

    if (happiness < 1 || happiness > 10) {
      throw badRequest("Happiness rating must be between 1 and 10.");
    }

    const response = await ctx.supabase.rpc("save_happiness", {
      review_id_input: reviewId,
      happiness_input: happiness,
      user_id_input: ctx.session.user.uid,
    });

    if (response.error) {
      throw new Error(
        `Failed to save happiness rating: ${response.error.message}`,
      );
<<<<<<< HEAD
    }
=======
      return previousSprint ?? null;
    }),
  getProcessedRetrospectiveAnswers: roleRequiredProcedure(
    retrospectivePermissions,
    "write",
  )
    .input(
      z.object({
        projectId: z.string(),
        data: z.object({
          textAnswers: z.array(z.string()),
        }),
      }),
    )
    .mutation(async ({ input }) => {
      const { data } = input;
>>>>>>> 34956fc5

    return { success: true };
  });

/**
 * Retrieves the previous sprint for a project.
 *
 * @param input Object containing procedure parameters
 * Input object structure:
 * - projectId - String ID of the project
 *
 * @returns Previous sprint object or null if none exists
 *
 * @http GET /api/trpc/sprintRetrospectives.getPreviousSprint
 */
export const getPreviousSprintProcedure = roleRequiredProcedure(
  retrospectivePermissions,
  "read",
)
  .input(z.object({ projectId: z.string() }))
  .query(async ({ ctx, input }) => {
    const previousSprint = await getPreviousSprint(
      ctx.firestore,
      input.projectId,
    );
    return previousSprint ?? null;
  });

/**
 * Processes retrospective answers and generates AI-assisted analysis.
 *
 * @param input Object containing procedure parameters
 * Input object structure:
 * - projectId - String ID of the project
 * - data - Object containing text answers
 *
 * @returns Object containing processed answers, happiness rating and analysis
 * @throws {TRPCError} - If not enough answers are provided
 *
 * @http GET /api/trpc/sprintRetrospectives.getProcessedRetrospectiveAnswers
 */
export const getProcessedRetrospectiveAnswersProcedure = roleRequiredProcedure(
  retrospectivePermissions,
  "write",
)
  .input(
    z.object({
      projectId: z.string(),
      data: z.object({
        textAnswers: z.array(z.string()),
      }),
    }),
  )
  .query(async ({ input }) => {
    const { data } = input;

    if (data.textAnswers.length < 3) {
      throw badRequest("Not enough answers provided.");
    }

    const synthesizedResponses = await askAiToGenerate(
      getSprintRetrospectiveTextAnswersContext(data.textAnswers),
      z.object({
        answers: z.array(z.string()),
        happinessRating: z.number(),
        happinessAnalysis: z.string(),
      }),
    );

    return synthesizedResponses;
  });

/**
 * Sends a retrospective report, optionally summarizing text answers with AI assistance.
 *
 * @param input Object containing procedure parameters
 * Input object structure:
 * - projectId - String ID of the project
 * - reviewId - Numeric ID of the retrospective review
 * - data - Object containing text answers array
 * - summarize - Boolean flag to determine if answers should be summarized by AI
 *
 * @returns Object indicating success status
 * @throws {TRPCError} - If not enough answers are provided
 *
 * @http POST /api/trpc/sprintRetrospectives.sendReport
 */
export const sendReportProcedure = roleRequiredProcedure(
  retrospectivePermissions,
  "write",
)
  .input(
    z.object({
      projectId: z.string(),
      reviewId: z.number(),
      data: z.object({
        textAnswers: z.array(z.string()),
      }),
      summarize: z.boolean().default(true),
    }),
  )
  .mutation(async ({ ctx, input }) => {
    const { data, summarize } = input;
    if (data.textAnswers.length < 3) {
      throw badRequest("Not enough answers provided.");
    }

    const synthesizedResponses = await askAiToGenerate(
      getSprintRetrospectiveTextAnswersContext(data.textAnswers),
      z.object({
        answers: z.array(z.string()),
        happinessRating: z.number(),
        happinessAnalysis: z.string(),
      }),
    );

    const textAnswers = summarize
      ? synthesizedResponses.answers
      : data.textAnswers;

    await Promise.all([
      ...textAnswers.map(
        async (answer, index) =>
          await ctx.supabase.rpc("save_retrospective_answer", {
            p_review_id: input.reviewId,
            p_user_id: ctx.session.user.uid,
            p_question_num: index + 1,
            p_response_text: answer,
          }),
      ),
      ctx.supabase.rpc("save_happiness", {
        review_id_input: input.reviewId,
        happiness_input: synthesizedResponses.happinessRating,
        user_id_input: ctx.session.user.uid,
      }),
    ]);
    return { success: true };
  });
/**
 * Retrieves team progress metrics for a sprint retrospective.
 *
 * @param input Object containing procedure parameters
 * Input object structure:
 * - projectId - String ID of the project
 * - sprintId - String ID of the sprint
 *
 * @returns Team progress metrics for the specified sprint
 *
 * @http GET /api/trpc/sprintRetrospectives.getRetrospectiveTeamProgress
 */
export const getRetrospectiveTeamProgressProcedure = roleRequiredProcedure(
  retrospectivePermissions,
  "read",
)
  .input(
    z.object({
      projectId: z.string(),
      sprintId: z.string(),
    }),
  )
  .query(async ({ ctx, input }) => {
    const progress = await getSprintTeamProgress(
      ctx.firestore,
      input.projectId,
      input.sprintId,
    );
    return progress;
  });
/**
 * Retrieves personal progress metrics for an individual in a sprint.
 *
 * @param input Object containing procedure parameters
 * Input object structure:
 * - projectId - String ID of the project
 * - sprintId - String ID of the sprint
 * - userId - String ID of the user
 *
 * @returns Personal progress metrics for the specified user and sprint
 *
 * @http GET /api/trpc/sprintRetrospectives.getRetrospectivePersonalProgress
 */
export const getRetrospectivePersonalProgressProcedure = roleRequiredProcedure(
  retrospectivePermissions,
  "read",
)
  .input(
    z.object({
      projectId: z.string(),
      sprintId: z.string(),
      userId: z.string(),
    }),
  )
  .query(async ({ ctx, input }) => {
    const personalProgress = await getSprintPersonalProgress(
      ctx.firestore,
      input.projectId,
      input.sprintId,
      input.userId,
    );
    return personalProgress;
  });

/**
 * Ensures team progress metrics exist for a sprint, creating them if needed.
 *
 * @param input Object containing procedure parameters
 * Input object structure:
 * - projectId - String ID of the project
 * - sprintId - String ID of the sprint
 *
 * @returns Object indicating success status
 *
 * @http POST /api/trpc/sprintRetrospectives.ensureRetrospectiveTeamProgress
 */
export const ensureRetrospectiveTeamProgressProcedure = roleRequiredProcedure(
  retrospectivePermissions,
  "read",
)
  .input(
    z.object({
      projectId: z.string(),
      sprintId: z.string(),
    }),
  )
  .mutation(async ({ ctx, input }) => {
    await ensureSprintTeamProgress(
      ctx.firestore,
      input.projectId,
      input.sprintId,
    );
    return { success: true };
  });

/**
 * Ensures personal progress metrics exist for an individual in a sprint, creating them if needed.
 *
 * @param input Object containing procedure parameters
 * Input object structure:
 * - projectId - String ID of the project
 * - sprintId - String ID of the sprint
 * - userId - String ID of the user
 *
 * @returns Object indicating success status
 *
 * @http POST /api/trpc/sprintRetrospectives.ensureRetrospectivePersonalProgress
 */
export const ensureRetrospectivePersonalProgressProcedure =
  roleRequiredProcedure(retrospectivePermissions, "read")
    .input(
      z.object({
        projectId: z.string(),
        sprintId: z.string(),
        userId: z.string(),
      }),
    )
    .mutation(async ({ ctx, input }) => {
      await ensureSprintPersonalProgress(
        ctx.firestore,
        input.projectId,
        input.sprintId,
        input.userId,
      );
      return { success: true };
    });

/**
 * TRPC Router for managing sprint retrospectives.
 *
 * This router provides endpoints for creating, retrieving, and updating retrospective data,
 * including answers to retrospective questions, happiness ratings, and progress metrics.
 * It supports both individual and team retrospective activities, and includes AI-assisted
 * summarization capabilities for retrospective reports.
 *
 * @category API
 * @subcategory Routers
 */
export const sprintRetrospectivesRouter = createTRPCRouter({
  getRetrospectiveId: getRetrospectiveIdProcedure,
  getRetrospectiveAnswers: getRetrospectiveAnswersProcedure,
  saveRetrospectiveAnswers: saveRetrospectiveAnswersProcedure,
  saveHappiness: saveHappinessProcedure,
  getPreviousSprint: getPreviousSprintProcedure,
  getProcessedRetrospectiveAnswers: getProcessedRetrospectiveAnswersProcedure,
  sendReport: sendReportProcedure,
  getRetrospectiveTeamProgress: getRetrospectiveTeamProgressProcedure,
  getRetrospectivePersonalProgress: getRetrospectivePersonalProgressProcedure,
  ensureRetrospectiveTeamProgress: ensureRetrospectiveTeamProgressProcedure,
  ensureRetrospectivePersonalProgress:
    ensureRetrospectivePersonalProgressProcedure,
});<|MERGE_RESOLUTION|>--- conflicted
+++ resolved
@@ -181,26 +181,7 @@
       throw new Error(
         `Failed to save happiness rating: ${response.error.message}`,
       );
-<<<<<<< HEAD
-    }
-=======
-      return previousSprint ?? null;
-    }),
-  getProcessedRetrospectiveAnswers: roleRequiredProcedure(
-    retrospectivePermissions,
-    "write",
-  )
-    .input(
-      z.object({
-        projectId: z.string(),
-        data: z.object({
-          textAnswers: z.array(z.string()),
-        }),
-      }),
-    )
-    .mutation(async ({ input }) => {
-      const { data } = input;
->>>>>>> 34956fc5
+    }
 
     return { success: true };
   });
@@ -240,7 +221,7 @@
  * @returns Object containing processed answers, happiness rating and analysis
  * @throws {TRPCError} - If not enough answers are provided
  *
- * @http GET /api/trpc/sprintRetrospectives.getProcessedRetrospectiveAnswers
+ * @http POST /api/trpc/sprintRetrospectives.getProcessedRetrospectiveAnswers
  */
 export const getProcessedRetrospectiveAnswersProcedure = roleRequiredProcedure(
   retrospectivePermissions,
@@ -254,7 +235,7 @@
       }),
     }),
   )
-  .query(async ({ input }) => {
+  .mutation(async ({ input }) => {
     const { data } = input;
 
     if (data.textAnswers.length < 3) {
@@ -369,6 +350,7 @@
     );
     return progress;
   });
+
 /**
  * Retrieves personal progress metrics for an individual in a sprint.
  *
