--- conflicted
+++ resolved
@@ -16,15 +16,11 @@
   UserStoryDetail,
   UserStoryPreview,
 } from "~/lib/types/detailSchemas";
-<<<<<<< HEAD
-import { getProjectSettingsRef } from "./settings";
-=======
 import {
   getBacklogTag,
   getPriorityTag,
   getProjectSettingsRef,
 } from "./settings";
->>>>>>> e38297a6
 import { getEpic } from "./epics";
 import { getSprint } from "./sprints";
 
@@ -63,18 +59,6 @@
   return userStories;
 };
 
-<<<<<<< HEAD
-const getPriorityTag = async (
-  settingsRef: FirebaseFirestore.DocumentReference,
-  priorityId: string,
-) => {
-  if (priorityId === undefined) {
-    return undefined;
-  }
-  const tag = await settingsRef
-    .collection("priorityTypes")
-    .doc(priorityId)
-=======
 const getStatusName = async (
   dbAdmin: FirebaseFirestore.Firestore,
   projectId: string,
@@ -87,7 +71,6 @@
   const tag = await settingsRef
     .collection("statusTypes")
     .doc(statusId)
->>>>>>> e38297a6
     .get();
   if (!tag.exists) {
     return undefined;
@@ -95,25 +78,6 @@
   return { id: tag.id, ...TagSchema.parse(tag.data()) } as Tag;
 };
 
-<<<<<<< HEAD
-const getBacklogTag = async (
-  settingsRef: FirebaseFirestore.DocumentReference,
-  taskId: string,
-) => {
-  if (taskId === undefined) {
-    return undefined;
-  }
-  const tag = await settingsRef.collection("backlogTags").doc(taskId).get();
-  if (!tag.exists) {
-    return undefined;
-  }
-  return { id: tag.id, ...TagSchema.parse(tag.data()) } as Tag;
-};
-
-// TODO: Fetch from db
-const getTaskProgress = () => {
-  return [0, 0] as [number | undefined, number | undefined];
-=======
 const getTaskProgress = async (
   dbAdmin: FirebaseFirestore.Firestore,
   projectId: string,
@@ -141,7 +105,6 @@
   })).then(results => results.filter(Boolean).length);
   
   return [completedTasks, totalTasks];
->>>>>>> e38297a6
 };
 
 export const userStoriesRouter = createTRPCRouter({
