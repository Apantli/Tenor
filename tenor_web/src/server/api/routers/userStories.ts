/**
 * User Stories Router - Tenor API Endpoints for User Story Management
 *
 * @packageDocumentation
 * This file defines the TRPC router and procedures for managing User Stories in the Tenor application.
 * It provides endpoints to create, modify, and retrieve user stories.
 *
 * The router includes procedures for:
 * - Creating and managing user stories
 * - Retrieving user story details and dependencies
 * - Adding and removing story dependencies
 * - Generating AI-assisted acceptance criteria
 *
 * @category API
 */
import { z } from "zod";
import {
  createTRPCRouter,
  roleRequiredProcedure,
  protectedProcedure,
} from "~/server/api/trpc";
import { UserStorySchema } from "~/lib/types/zodFirebaseSchema";
import type {
  UserStoryDetail,
  UserStoryPreview,
} from "~/lib/types/detailSchemas";
import { askAiToGenerate } from "~/lib/aiTools/aiGeneration";
import { FieldValue } from "firebase-admin/firestore";
import {
  backlogPermissions,
  tagPermissions,
  userStoryPreviewsPermissions,
} from "~/lib/defaultValues/permission";
import type { Tag, UserStory, WithId } from "~/lib/types/firebaseSchemas";
import {
  deleteUserStoryAndGetModified,
  getUserStories,
  getUserStoriesRef,
  getUserStory,
  getUserStoryContext,
  getUserStoryDetail,
  getUserStoryRef,
  getUserStoryTable,
  hasDependencyCycle,
  updateDependency,
} from "../shortcuts/userStories";
import { getEpic } from "../shortcuts/epics";
import { getBacklogTag, getPriorityByNameOrId } from "../shortcuts/tags";
import type { Edge, Node } from "@xyflow/react";
import { LogProjectActivity } from "~/server/api/lib/projectEventLogger";
import { getSprintRef } from "../shortcuts/sprints";
import { badRequest, cyclicReference, notFound } from "~/server/errors";

<<<<<<< HEAD
export const userStoriesRouter = createTRPCRouter({
  /**
   * @function getUserStories
   * @description Retrieves all user stories for a given project.
   * @param {string} projectId - The ID of the project to retrieve user stories for.
   * @returns {Promise<WithId<UserStory>[]>} - A promise that resolves to an array of user stories.
   */
  getUserStories: roleRequiredProcedure(userStoryPreviewsPermissions, "read")
    .input(z.object({ projectId: z.string() }))
    .query(async ({ ctx, input }) => {
      const { projectId } = input;
      return await getUserStories(ctx.firestore, projectId);
    }),
  /**
   * @function getUserStoryTable
   * @description Retrieves a table of user stories for a given project.
   * @param {string} projectId - The ID of the project to retrieve user stories for.
   * @returns {Promise<UserStoryCol[]>} - A promise that resolves to an array of user stories.
   */
  getUserStoryTable: roleRequiredProcedure(backlogPermissions, "read")
    .input(z.object({ projectId: z.string() }))
    .query(async ({ ctx, input }) => {
      const { projectId } = input;
      return await getUserStoryTable(ctx.firestore, projectId);
    }),

  /**
   * @function getUserStoryDetail
   * @description Retrieves detailed information about a specific user story.
   * @param {string} projectId - The ID of the project to which the user story belongs.
   * @param {string} userStoryId - The ID of the user story to retrieve.
   * @returns {Promise<UserStoryDetail>} - A promise that resolves to the detailed user story information.
   */
  getUserStoryDetail: roleRequiredProcedure(backlogPermissions, "read")
    .input(z.object({ userStoryId: z.string(), projectId: z.string() }))
    .query(async ({ ctx, input }) => {
      const { userStoryId, projectId } = input;
      return await getUserStoryDetail(
        ctx.firebaseAdmin.app(),
        ctx.firestore,
        projectId,
        userStoryId,
      );
    }),

  /**
   * @function createUserStory
   * @description Creates a new user story or modifies an existing one.
   * @param {UserStorySchema} userStoryData - The data for the user story to create or modify.
   * @param {string} projectId - The ID of the project to which the user story belongs.
   * @param {string} [userStoryId] - The ID of the user story to modify (optional).
   * @returns {Promise<WithId<UserStory>>} - A promise that resolves to the created or modified user story.
   */
  createUserStory: roleRequiredProcedure(backlogPermissions, "write")
    .input(
      z.object({
        projectId: z.string(),
        userStoryData: UserStorySchema.omit({ scrumId: true }),
      }),
    )
    .mutation(async ({ ctx, input }) => {
      const { projectId, userStoryData: userStoryDataRaw } = input;
=======
/**
 * Retrieves all user stories for a given project.
 *
 * @param input Object containing procedure parameters
 * Input object structure:
 * - projectId - String ID of the project to retrieve user stories for
 *
 * @returns Array of user story objects
 *
 * @http GET /api/trpc/userStories.getUserStories
 */
export const getUserStoriesProcedure = roleRequiredProcedure(
  backlogPermissions,
  "read",
)
  .input(z.object({ projectId: z.string() }))
  .query(async ({ ctx, input }) => {
    const { projectId } = input;
    return await getUserStories(ctx.firestore, projectId);
  });
>>>>>>> 5c4641e3

/**
 * Retrieves a table of user stories for a given project.
 *
 * @param input Object containing procedure parameters
 * Input object structure:
 * - projectId - String ID of the project to retrieve user stories for
 *
 * @returns Array of user story objects formatted as a table
 *
 * @http GET /api/trpc/userStories.getUserStoryTable
 */
export const getUserStoryTableProcedure = roleRequiredProcedure(
  backlogPermissions,
  "read",
)
  .input(z.object({ projectId: z.string() }))
  .query(async ({ ctx, input }) => {
    const { projectId } = input;
    return await getUserStoryTable(ctx.firestore, projectId);
  });

/**
 * Retrieves detailed information about a specific user story.
 *
 * @param input Object containing procedure parameters
 * Input object structure:
 * - projectId - String ID of the project to which the user story belongs
 * - userStoryId - String ID of the user story to retrieve
 *
 * @returns Detailed user story information
 *
 * @http GET /api/trpc/userStories.getUserStoryDetail
 */
export const getUserStoryDetailProcedure = roleRequiredProcedure(
  backlogPermissions,
  "read",
)
  .input(z.object({ userStoryId: z.string(), projectId: z.string() }))
  .query(async ({ ctx, input }) => {
    const { userStoryId, projectId } = input;
    return await getUserStoryDetail(
      ctx.firebaseAdmin.app(),
      ctx.firestore,
      projectId,
      userStoryId,
    );
  });

/**
 * Creates a new user story or modifies an existing one.
 *
 * @param input Object containing procedure parameters
 * Input object structure:
 * - projectId - String ID of the project to which the user story belongs
 * - userStoryData - UserStorySchema object containing the data for the user story
 *
 * @returns The created or modified user story
 *
 * @http POST /api/trpc/userStories.createUserStory
 */
export const createUserStoryProcedure = roleRequiredProcedure(
  backlogPermissions,
  "write",
)
  .input(
    z.object({
      projectId: z.string(),
      userStoryData: UserStorySchema.omit({ scrumId: true }),
    }),
  )
  .mutation(async ({ ctx, input }) => {
    const { projectId, userStoryData: userStoryDataRaw } = input;

    const hasCycle = await hasDependencyCycle(
      ctx.firestore,
      projectId,
      // new user story
      [
        {
          id: "this is a new user story", // id to avoid collision
          dependencyIds: userStoryDataRaw.dependencyIds,
        },
      ],
      // required by dependencies
      [
        ...userStoryDataRaw.requiredByIds.map((dependencyId) => ({
          parentUsId: dependencyId,
          dependencyUsId: "this is a new user story",
        })),
      ],
    );

    if (hasCycle) {
      throw cyclicReference();
    }

    const { userStoryData, id: newUserStoryId } =
      await ctx.firestore.runTransaction(async (transaction) => {
        const userStoriesRef = getUserStoriesRef(ctx.firestore, projectId);

        const userStoryCount = await transaction.get(userStoriesRef.count());

        const userStoryData = UserStorySchema.parse({
          ...userStoryDataRaw,
          scrumId: userStoryCount.data().count + 1,
        });
        const docRef = userStoriesRef.doc();

        transaction.create(docRef, userStoryData);

        return {
          userStoryData,
          id: docRef.id,
        };
      });

    // Add dependency references
    await Promise.all(
      input.userStoryData.dependencyIds.map(async (dependencyId) => {
        await getUserStoryRef(ctx.firestore, projectId, dependencyId).update({
          requiredByIds: FieldValue.arrayUnion(newUserStoryId),
        });
      }),
    );
    // Add requiredBy references
    await Promise.all(
      input.userStoryData.requiredByIds.map(async (requiredById) => {
        await getUserStoryRef(ctx.firestore, projectId, requiredById).update({
          dependencyIds: FieldValue.arrayUnion(newUserStoryId),
        });
      }),
    );

    // Add to sprint if it is assigned to one
    if (userStoryData.sprintId && userStoryData.sprintId !== "") {
      const sprintRef = getSprintRef(
        ctx.firestore,
        projectId,
        userStoryData.sprintId,
      );
      await sprintRef.update({
        userStoryIds: FieldValue.arrayUnion(newUserStoryId),
      });
    }

    await LogProjectActivity({
      firestore: ctx.firestore,
      projectId: input.projectId,
      userId: ctx.session.user.uid,
      itemId: newUserStoryId,
      type: "US",
      action: "create",
    });

    return {
      id: newUserStoryId,
      ...userStoryData,
    } as WithId<UserStory>;
  });

/**
 * Modifies an existing user story.
 *
 * @param input Object containing procedure parameters
 * Input object structure:
 * - projectId - String ID of the project to which the user story belongs
 * - userStoryId - String ID of the user story to modify
 * - userStoryData - UserStorySchema object containing the data for the user story
 *
 * @returns Object indicating success and the IDs of updated user stories
 *
 * @http PATCH /api/trpc/userStories.modifyUserStory
 */
export const modifyUserStoryProcedure = roleRequiredProcedure(
  backlogPermissions,
  "write",
)
  .input(
    z.object({
      projectId: z.string(),
      userStoryId: z.string(),
      userStoryData: UserStorySchema.omit({ scrumId: true, deleted: true }),
    }),
  )
  .mutation(async ({ ctx, input }) => {
    const { projectId, userStoryId, userStoryData } = input;
    const oldUserStoryData = await getUserStory(
      ctx.firestore,
      projectId,
      userStoryId,
    );

    if (userStoryData.statusId === "awaits_review") {
      throw badRequest("User stories can't have that status");
    }

    // Check the difference in dependency and requiredBy arrays
    const addedDependencies = userStoryData.dependencyIds.filter(
      (dep) => !oldUserStoryData.dependencyIds.includes(dep),
    );
    const removedDependencies = oldUserStoryData.dependencyIds.filter(
      (dep) => !userStoryData.dependencyIds.includes(dep),
    );
    const addedRequiredBy = userStoryData.requiredByIds.filter(
      (req) => !oldUserStoryData.requiredByIds.includes(req),
    );
    const removedRequiredBy = oldUserStoryData.requiredByIds.filter(
      (req) => !userStoryData.requiredByIds.includes(req),
    );

    // Since one change is made at a time one these (thanks for that UI),
    // we only check if there's a cycle by adding the new dependencies (which are also the same as inverted requiredBy)
    const newDependencies = [
      ...addedDependencies.flatMap((dep) => [
        { parentUsId: userStoryId, dependencyUsId: dep },
      ]),
      ...addedRequiredBy.flatMap((req) => [
        { parentUsId: req, dependencyUsId: userStoryId },
      ]),
    ];
    let hasCycle = false;
    if (newDependencies.length > 0) {
      hasCycle = await hasDependencyCycle(
        ctx.firestore,
        projectId,
        undefined,
        newDependencies,
      );
    }
    if (hasCycle) {
      throw cyclicReference();
    }

    // Update the related user stories
    await Promise.all(
      addedDependencies.map(async (dependencyId) => {
        await updateDependency(
          ctx.firestore,
          projectId,
          dependencyId,
          userStoryId,
          "add",
          "requiredByIds",
        );
      }),
    );
    await Promise.all(
      removedDependencies.map(async (dependencyId) => {
        await updateDependency(
          ctx.firestore,
          projectId,
          dependencyId,
          userStoryId,
          "remove",
          "requiredByIds",
        );
      }),
    );
    await Promise.all(
      addedRequiredBy.map(async (requiredById) => {
        await updateDependency(
          ctx.firestore,
          projectId,
          requiredById,
          userStoryId,
          "add",
          "dependencyIds",
        );
      }),
    );
    await Promise.all(
      removedRequiredBy.map(async (requiredById) => {
        await updateDependency(
          ctx.firestore,
          projectId,
          requiredById,
          userStoryId,
          "remove",
          "dependencyIds",
        );
      }),
    );

    await getUserStoryRef(ctx.firestore, projectId, userStoryId).update(
      userStoryData,
    );

    await LogProjectActivity({
      firestore: ctx.firestore,
      projectId: input.projectId,
      userId: ctx.session.user.uid,
      itemId: userStoryId,
      type: "US",
      action: "update",
    });

    return {
      updatedUserStoryIds: [
        ...addedDependencies,
        ...removedDependencies,
        ...addedRequiredBy,
        ...removedRequiredBy,
      ],
    };
  });

/**
 * Deletes a user story by marking it as deleted.
 *
 * @param input Object containing procedure parameters
 * Input object structure:
 * - projectId - String ID of the project to which the user story belongs
 * - userStoryId - String ID of the user story to delete
 *
 * @returns Object indicating success and the IDs of updated user stories
 *
 * @http DELETE /api/trpc/userStories.deleteUserStory
 */
export const deleteUserStoryProcedure = roleRequiredProcedure(
  backlogPermissions,
  "write",
)
  .input(
    z.object({
      projectId: z.string(),
      userStoryId: z.string(),
    }),
  )
  .mutation(async ({ ctx, input }) => {
    const { projectId, userStoryId } = input;
    const { modifiedUserStories, modifiedTasks } =
      await deleteUserStoryAndGetModified(
        ctx.firestore,
        projectId,
        userStoryId,
      );

    await LogProjectActivity({
      firestore: ctx.firestore,
      projectId: input.projectId,
      userId: ctx.session.user.uid,
      itemId: userStoryId,
      type: "US",
      action: "delete",
    });

    return {
      success: true,
      updatedUserStoryIds: modifiedUserStories,
      modifiedTaskIds: modifiedTasks,
    };
  });

/**
 * Deletes multiple user stories by marking them as deleted.
 *
 * @param input Object containing procedure parameters
 * Input object structure:
 * - projectId - String ID of the project
 * - userStoryIds - Array of String IDs of the user stories to delete
 *
 * @returns Object indicating success and the IDs of updated user stories
 *
 * @http DELETE /api/trpc/userStories.deleteUserStories
 */
export const deleteUserStoriesProcedure = roleRequiredProcedure(
  backlogPermissions,
  "write",
)
  .input(
    z.object({
      projectId: z.string(),
      userStoryIds: z.array(z.string()),
    }),
  )
  .mutation(async ({ ctx, input }) => {
    const { projectId, userStoryIds } = input;

    const allModifiedUserStoryIds = new Set<string>();
    const allModifiedTaskIds = new Set<string>();

    await Promise.all(
      userStoryIds.map(async (userStoryId) => {
        const { modifiedUserStories, modifiedTasks } =
          await deleteUserStoryAndGetModified(
            ctx.firestore,
            projectId,
            userStoryId,
          );
        modifiedUserStories.forEach((id) => allModifiedUserStoryIds.add(id));
        modifiedTasks.forEach((id) => allModifiedTaskIds.add(id));
      }),
    );

    return {
      success: true,
      updatedUserStoryIds: Array.from(allModifiedUserStoryIds),
      modifiedTaskIds: Array.from(allModifiedTaskIds),
    };
  });

/**
 * Modifies the tags of an existing user story.
 *
 * @param input Object containing procedure parameters
 * Input object structure:
 * - projectId - String ID of the project to which the user story belongs
 * - userStoryId - String ID of the user story to modify
 * - priorityId - String ID of the priority tag to set (optional)
 * - size - String size of the user story (optional)
 * - statusId - String ID of the status tag to set (optional)
 *
 * @http PATCH /api/trpc/userStories.modifyUserStoryTags
 */
export const modifyUserStoryTagsProcedure = roleRequiredProcedure(
  tagPermissions,
  "write",
)
  .input(
    z.object({
      projectId: z.string(),
      userStoryId: z.string(),
      priorityId: z.string().optional(),
      size: z.string().optional(),
      statusId: z.string().optional(),
    }),
  )
  .mutation(async ({ ctx, input }) => {
    const { projectId, userStoryId, priorityId, size, statusId } = input;
    if (
      priorityId === undefined &&
      size === undefined &&
      statusId === undefined
    ) {
      return;
    }

    if (statusId === "awaits_review") {
      throw badRequest("User stories can't have that status");
    }

    const userStoryRef = getUserStoryRef(ctx.firestore, projectId, userStoryId);
    const userStorySnapshot = await userStoryRef.get();
    if (!userStorySnapshot.exists) {
      throw notFound("User Story");
    }

    await userStoryRef.update({
      priorityId: priorityId,
      size: size,
      statusId: statusId,
    });

    await LogProjectActivity({
      firestore: ctx.firestore,
      projectId: input.projectId,
      userId: ctx.session.user.uid,
      itemId: userStoryId,
      type: "US",
      action: "update",
    });
  });

/**
 * Generates user stories using AI based on a given prompt.
 *
 * @param input Object containing procedure parameters
 * Input object structure:
 * - projectId - String ID of the project to which the user stories belong
 * - amount - Number of user stories to generate
 * - prompt - String prompt to use for generating user stories
 *
 * @returns Array of generated user stories
 *
 * @http POST /api/trpc/userStories.generateUserStories
 */
export const generateUserStoriesProcedure = roleRequiredProcedure(
  backlogPermissions,
  "write",
)
  .input(
    z.object({
      projectId: z.string(),
      amount: z.number(),
      prompt: z.string(),
    }),
  )
  .mutation(async ({ ctx, input }) => {
    const { projectId, amount, prompt } = input;

    const completePrompt = await getUserStoryContext(
      ctx.firestore,
      projectId,
      amount,
      prompt,
    );

    const data = await askAiToGenerate(
      completePrompt,
      z.array(UserStorySchema.omit({ scrumId: true, deleted: true })),
    );

    const parsedData: UserStoryDetail[] = await Promise.all(
      data.map(async (userStory) => {
        const priority = userStory.priorityId
          ? await getPriorityByNameOrId(
              ctx.firestore,
              projectId,
              userStory.priorityId, // Assuming priorityId is either a name or an ID
            )
          : undefined;

        const epic = userStory.epicId
          ? await getEpic(ctx.firestore, projectId, userStory.epicId)
          : undefined;

        // Check the related user stories exist and are valid
        const dependencies: WithId<UserStoryPreview>[] = (
          await Promise.all(
            userStory.dependencyIds.map(async (dependencyId) => {
              try {
                return await getUserStory(
                  ctx.firestore,
                  projectId,
                  dependencyId,
                );
              } catch (error) {
                console.error("Error fetching dependencyId user story:", error);
                return undefined;
              }
            }),
          )
        ).filter((dep) => dep !== undefined);

        const requiredBy: WithId<UserStoryPreview>[] = (
          await Promise.all(
            userStory.requiredByIds.map(async (requiredById) => {
              try {
                return await getUserStory(
                  ctx.firestore,
                  projectId,
                  requiredById,
                );
              } catch (error) {
                console.error("Error fetching requiredBy user story:", error);
                return undefined;
              }
            }),
          )
        ).filter((req) => req !== undefined);

        const tags: WithId<Tag>[] = (
          await Promise.all(
            userStory.tagIds.map(async (tagId) => {
              try {
                return await getBacklogTag(ctx.firestore, projectId, tagId);
              } catch (error) {
                console.error("Error fetching tag:", error);
                return undefined;
              }
            }),
          )
        ).filter((tag) => tag !== undefined);

        const newUserStory: UserStoryDetail = {
          id: crypto.randomUUID(),
          ...userStory,
          requiredBy,
          dependencies,
          epic,
          priority,
          scrumId: -1,
          tags,
        };

        return newUserStory;
      }),
    );

    // Check if there is a cycle with the generated user stories
    const hasCycle = await hasDependencyCycle(
      ctx.firestore,
      projectId,
      parsedData.map((userStory) => ({
        id: "temp" + userStory.id, // add temp to avoid collision, just in case
        dependencyIds: userStory.dependencies.map((dep) => dep.id),
        requiredByIds: userStory.requiredBy.map((req) => req.id),
      })),
    );

    if (hasCycle) {
      const parsedDataWithoutDependencies = parsedData.map((userStory) => ({
        ...userStory,
        dependencies: [],
        requiredBy: [],
      }));
      return parsedDataWithoutDependencies;
    }

    return parsedData;
  });

/**
 * Retrieves the number of user stories inside a given project, regardless of their deleted status.
 *
 * @param input Object containing procedure parameters
 * Input object structure:
 * - projectId - String ID of the project
 *
 * @returns Number of user stories in the project
 *
 * @http GET /api/trpc/userStories.getUserStoryCount
 */
export const getUserStoryCountProcedure = protectedProcedure
  .input(z.object({ projectId: z.string() }))
  .query(async ({ ctx, input }) => {
    const { projectId } = input;
    const userStoriesRef = getUserStoriesRef(ctx.firestore, projectId);
    const countSnapshot = await userStoriesRef.count().get();
    return countSnapshot.data().count;
  });

/**
 * Updates the dependency relationship between two user stories.
 *
 * @param input Object containing procedure parameters
 * Input object structure:
 * - projectId - String ID of the project to which the user stories belong
 * - dependencyUsId - String ID of the user story that will be a dependency
 * - parentUsId - String ID of the user story that will depend on the target
 *
 * @returns Object indicating success
 *
 * @http POST /api/trpc/userStories.addUserStoryDependencies
 */
export const addUserStoryDependenciesProcedure = roleRequiredProcedure(
  backlogPermissions,
  "write",
)
  .input(
    z.object({
      projectId: z.string(),
      dependencyUsId: z.string(),
      parentUsId: z.string(),
    }),
  )
  .mutation(async ({ ctx, input }) => {
    const { projectId, dependencyUsId, parentUsId } = input;

    const hasCycle = await hasDependencyCycle(
      ctx.firestore,
      projectId,
      undefined,
      [{ parentUsId, dependencyUsId }],
    );

    if (hasCycle) {
      throw cyclicReference();
    }

    await updateDependency(
      ctx.firestore,
      projectId,
      parentUsId,
      dependencyUsId,
      "add",
      "dependencyIds",
    );
    await updateDependency(
      ctx.firestore,
      projectId,
      dependencyUsId,
      parentUsId,
      "add",
      "requiredByIds",
    );

    await LogProjectActivity({
      firestore: ctx.firestore,
      projectId: input.projectId,
      userId: ctx.session.user.uid,
      itemId: dependencyUsId,
      type: "US",
      action: "update",
    });
    return { success: true };
  });

/**
 * Updates the dependency relationship by removing a dependency between two user stories.
 *
 * @param input Object containing procedure parameters
 * Input object structure:
 * - projectId - String ID of the project to which the user stories belong
 * - parentUsId - String ID of the user story that will no longer depend on the target
 * - dependencyUsId - String ID of the user story that will no longer be a dependency
 *
 * @returns Object indicating success
 *
 * @http DELETE /api/trpc/userStories.deleteUserStoryDependencies
 */
export const deleteUserStoryDependenciesProcedure = roleRequiredProcedure(
  backlogPermissions,
  "write",
)
  .input(
    z.object({
      projectId: z.string(),
      parentUsId: z.string(),
      dependencyUsId: z.string(),
    }),
  )
  .mutation(async ({ ctx, input }) => {
    const { projectId, parentUsId, dependencyUsId } = input;
    await updateDependency(
      ctx.firestore,
      projectId,
      parentUsId,
      dependencyUsId,
      "remove",
      "dependencyIds",
    );
    await updateDependency(
      ctx.firestore,
      projectId,
      dependencyUsId,
      parentUsId,
      "remove",
      "requiredByIds",
    );

    await LogProjectActivity({
      firestore: ctx.firestore,
      projectId: input.projectId,
      userId: ctx.session.user.uid,
      itemId: dependencyUsId,
      type: "US",
      action: "delete",
    });

    return { success: true };
  });

export const getUserStoryDependencies = roleRequiredProcedure(
  backlogPermissions,
  "read",
)
  .input(
    z.object({
      projectId: z.string(),
    }),
  )
  .query(async ({ ctx, input }) => {
    const { projectId } = input;
    const userStories = await getUserStories(ctx.firestore, projectId);

    // Create nodes for each user story with a grid layout
    const nodes: Node[] = userStories.map((userStory) => {
      return {
        id: userStory.id,
        position: {
          x: 0,
          y: -100,
        }, // Position is updated in the frontend because it needs nodes' real size
        data: {
          id: userStory.id,
          title: userStory.name,
          scrumId: userStory.scrumId,
          itemType: "US",
          showDeleteButton: true,
          showEditButton: true,
          collapsible: false,
        }, // See BasicNodeData for properties
        type: "basic", // see nodeTypes
        deletable: false,
      };
    });

    // Create edges for dependencies
    const edges: Edge[] = userStories.flatMap((userStory) =>
      userStory.dependencyIds.map((dependencyId) => ({
        id: `${dependencyId}-${userStory.id}`,
        source: dependencyId,
        target: userStory.id,
        type: "dependency", // see edgeTypes
      })),
    );

    return { nodes, edges };
  });

export const userStoriesRouter = createTRPCRouter({
  getUserStories: getUserStoriesProcedure,
  getUserStoryTable: getUserStoryTableProcedure,
  getUserStoryDetail: getUserStoryDetailProcedure,
  createUserStory: createUserStoryProcedure,
  modifyUserStory: modifyUserStoryProcedure,
  deleteUserStory: deleteUserStoryProcedure,
  deleteUserStories: deleteUserStoriesProcedure,
  modifyUserStoryTags: modifyUserStoryTagsProcedure,
  generateUserStories: generateUserStoriesProcedure,
  getUserStoryCount: getUserStoryCountProcedure,
  addUserStoryDependencies: addUserStoryDependenciesProcedure,
  deleteUserStoryDependencies: deleteUserStoryDependenciesProcedure,
  getUserStoryDependencies,
});<|MERGE_RESOLUTION|>--- conflicted
+++ resolved
@@ -51,70 +51,6 @@
 import { getSprintRef } from "../shortcuts/sprints";
 import { badRequest, cyclicReference, notFound } from "~/server/errors";
 
-<<<<<<< HEAD
-export const userStoriesRouter = createTRPCRouter({
-  /**
-   * @function getUserStories
-   * @description Retrieves all user stories for a given project.
-   * @param {string} projectId - The ID of the project to retrieve user stories for.
-   * @returns {Promise<WithId<UserStory>[]>} - A promise that resolves to an array of user stories.
-   */
-  getUserStories: roleRequiredProcedure(userStoryPreviewsPermissions, "read")
-    .input(z.object({ projectId: z.string() }))
-    .query(async ({ ctx, input }) => {
-      const { projectId } = input;
-      return await getUserStories(ctx.firestore, projectId);
-    }),
-  /**
-   * @function getUserStoryTable
-   * @description Retrieves a table of user stories for a given project.
-   * @param {string} projectId - The ID of the project to retrieve user stories for.
-   * @returns {Promise<UserStoryCol[]>} - A promise that resolves to an array of user stories.
-   */
-  getUserStoryTable: roleRequiredProcedure(backlogPermissions, "read")
-    .input(z.object({ projectId: z.string() }))
-    .query(async ({ ctx, input }) => {
-      const { projectId } = input;
-      return await getUserStoryTable(ctx.firestore, projectId);
-    }),
-
-  /**
-   * @function getUserStoryDetail
-   * @description Retrieves detailed information about a specific user story.
-   * @param {string} projectId - The ID of the project to which the user story belongs.
-   * @param {string} userStoryId - The ID of the user story to retrieve.
-   * @returns {Promise<UserStoryDetail>} - A promise that resolves to the detailed user story information.
-   */
-  getUserStoryDetail: roleRequiredProcedure(backlogPermissions, "read")
-    .input(z.object({ userStoryId: z.string(), projectId: z.string() }))
-    .query(async ({ ctx, input }) => {
-      const { userStoryId, projectId } = input;
-      return await getUserStoryDetail(
-        ctx.firebaseAdmin.app(),
-        ctx.firestore,
-        projectId,
-        userStoryId,
-      );
-    }),
-
-  /**
-   * @function createUserStory
-   * @description Creates a new user story or modifies an existing one.
-   * @param {UserStorySchema} userStoryData - The data for the user story to create or modify.
-   * @param {string} projectId - The ID of the project to which the user story belongs.
-   * @param {string} [userStoryId] - The ID of the user story to modify (optional).
-   * @returns {Promise<WithId<UserStory>>} - A promise that resolves to the created or modified user story.
-   */
-  createUserStory: roleRequiredProcedure(backlogPermissions, "write")
-    .input(
-      z.object({
-        projectId: z.string(),
-        userStoryData: UserStorySchema.omit({ scrumId: true }),
-      }),
-    )
-    .mutation(async ({ ctx, input }) => {
-      const { projectId, userStoryData: userStoryDataRaw } = input;
-=======
 /**
  * Retrieves all user stories for a given project.
  *
@@ -127,7 +63,7 @@
  * @http GET /api/trpc/userStories.getUserStories
  */
 export const getUserStoriesProcedure = roleRequiredProcedure(
-  backlogPermissions,
+  userStoryPreviewsPermissions,
   "read",
 )
   .input(z.object({ projectId: z.string() }))
@@ -135,7 +71,6 @@
     const { projectId } = input;
     return await getUserStories(ctx.firestore, projectId);
   });
->>>>>>> 5c4641e3
 
 /**
  * Retrieves a table of user stories for a given project.
