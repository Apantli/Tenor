--- conflicted
+++ resolved
@@ -42,11 +42,7 @@
 } from "~/utils/helpers/shortcuts/tags";
 import { getTasksRef } from "~/utils/helpers/shortcuts/tasks";
 import type { Edge, Node } from "@xyflow/react";
-<<<<<<< HEAD
-import { LogProjectActivity } from "~/server/middleware/projectEventLogge";
-=======
 import { LogProjectActivity } from "~/server/middleware/projectEventLogger";
->>>>>>> 3d6f2c26
 
 export const userStoriesRouter = createTRPCRouter({
   /**
