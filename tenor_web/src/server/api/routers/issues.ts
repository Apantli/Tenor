import { z } from "zod";
import type {
  Issue,
  WithId,
  Tag,
  Size,
  Sprint,
} from "~/lib/types/firebaseSchemas";
import type { UserStory } from "~/lib/types/firebaseSchemas";
import { TRPCError } from "@trpc/server";
import {
  EpicSchema,
  ExistingUserStorySchema,
  IssueSchema,
  SprintSchema,
  TaskSchema,
  UserStorySchema,
} from "~/lib/types/zodFirebaseSchema";
import type {
  ExistingUserStory,
  IssueDetail,
  UserStoryDetail,
} from "~/lib/types/detailSchemas";
import { getEpic } from "./epics";
import { getSprint } from "./sprints";
import { createTRPCRouter, protectedProcedure } from "../trpc";
import {
  getProjectSettingsRef,
  getBacklogTag,
  getPriorityTag,
  getProjectRef,
} from "./settings";
import { FieldPath } from "firebase-admin/firestore";
import { TagSchema } from "~/lib/types/zodFirebaseSchema";
import { all, is } from "node_modules/cypress/types/bluebird";
import { settings } from ".eslintrc.cjs";

export interface IssueCol {
  id: string;
  scrumId: number;
  name: string;
  description: string;
  priority: Tag;
  relatedUserStory?: ExistingUserStory;
  tags: Tag[];
  stepsToRecreate?: string;
  size: Size;
<<<<<<< HEAD
  sprint?: Sprint
  assignUsers: {
    uid: string;
    displayName?: string;
    photoURL?: string;
  }[];
=======
  sprint?: Sprint;
>>>>>>> 34141131
}

// Get the issues from a designated project and sprint
// This is used to get the issues from a project and sprint
const getIssuesFromProject = async (
  dbAdmin: FirebaseFirestore.Firestore,
  projectId: string,
) => {
  const issueRef = dbAdmin
    .collection(`projects/${projectId}/issues`)
    .orderBy("scrumId", "asc");
  const issueSnapshot = await issueRef.get();

  console.log("issueSnapshot", issueSnapshot.docs);
  console.log(
    "issue docs",
    issueSnapshot.docs.map((doc) => doc.data()),
  );

  const issues: WithId<Issue>[] = [];
  issueSnapshot.forEach((doc) => {
    const data = doc.data() as Issue;
    if (data.deleted !== true) {
      issues.push({ id: doc.id, ...data });
    }
  });

  return issues;
};

const getUserStory = async (
  projectRef: FirebaseFirestore.DocumentReference,
  userStoryId: string,
) => {
  if (
    !userStoryId ||
    typeof userStoryId !== "string" ||
    userStoryId.trim() === ""
  ) {
    return undefined;
  }
  const userStory = await projectRef
    .collection("userStories")
    .doc(userStoryId)
    .get();
  if (!userStory.exists) {
    return undefined;
  }

  return {
    id: userStory.id,
    ...ExistingUserStorySchema.parse(userStory.data()),
  } as ExistingUserStory;
};

const getTasksAssignUsers = async (
  firestore: FirebaseFirestore.Firestore,
  projectId: string,
  tasksIds: string[],
) => {
  if (!tasksIds || tasksIds.length === 0) {
    return [];
  }

  const users = await Promise.all(
    tasksIds.map(async (taskId) => {
      const taskDoc = await firestore
        .collection("projects")
        .doc(projectId)
        .collection("tasks")
        .doc(taskId)
        .get();

      const taskData = taskDoc.data();
      const userId = taskData?.assigneeId;

      if (!userId) {
        return undefined;
      }

      const userDoc = await firestore.collection("users").doc(userId).get();
      return userDoc.exists? { id: userDoc.id, ...userDoc.data() } : undefined;

    })
  );

  const filteredUsers = users.filter(Boolean) as { id: string; [key: string]: any }[];

  // Filtra usuarios únicos por ID
  const uniqueUsers = Array.from(
    new Map(filteredUsers.map((u) => [u.id, u])).values()
  );

  return uniqueUsers;
}

export const issuesRouter = createTRPCRouter({
  getIssuesTableFriendly: protectedProcedure
    .input(z.object({ projectId: z.string() }))
    .query(async ({ ctx, input }) => {
      try {
        const rawIssues = await getIssuesFromProject(
          ctx.firestore,
          input.projectId,
        );

        const settingsRef = getProjectSettingsRef(
          input.projectId,
          ctx.firestore,
        );

<<<<<<< HEAD
      const fixedData = await Promise.all(
        rawIssues.map(async (issue) => {
          const rawUsers = await getTasksAssignUsers(
            ctx.firestore,
            input.projectId,
            issue.taskIds ?? []
          );
      
          const assignUsers = rawUsers
            .filter(Boolean)
            .map((user) => ({
              uid: user.id,
              displayName: user.displayName,
              photoURL: user.photoURL,
          }));
    
          return {
            id: issue.id,
            scrumId: issue.scrumId,
            name: issue.name,
            description: issue.description,
            priority: await getPriorityTag(
              settingsRef,
              issue.priorityId,
            ),
            relatedUserStory: issue.relatedUserStoryId
            ? await getUserStory(settingsRef, issue.relatedUserStoryId)
            : undefined
            ,
            assignUsers,
            size: issue.size
          };
        }),
      );
    
=======
        const projectRef = getProjectRef(input.projectId, ctx.firestore);
>>>>>>> 34141131

        const fixedData = await Promise.all(
          rawIssues.map(async (issue) => {
            return {
              id: issue.id,
              scrumId: issue.scrumId,
              name: issue.name,
              description: issue.description,
              priority: await getPriorityTag(settingsRef, issue.priorityId),
              relatedUserStory: issue.relatedUserStoryId
                ? await getUserStory(projectRef, issue.relatedUserStoryId)
                : undefined,
              size: issue.size,
            };
          }),
        );

        return fixedData as IssueCol[];
      } catch (err) {
        console.log("Error getting issues:", err);
        throw new TRPCError({ code: "INTERNAL_SERVER_ERROR" });
      }
    }),

  getIssues: protectedProcedure
    .input(z.object({ projectId: z.string(), issueId: z.string() }))
    .query(async ({ ctx, input }) => {
      const issue = (
        await ctx.firestore
          .collection("projects")
          .doc(input.projectId)
          .collection("issues")
          .doc(input.issueId)
          .get()
      ).data();

      if (!issue) {
        throw new Error("Issue not found");
      }

      return {
        id: input.issueId,
        ...issue,
      };
    }),
  createIssue: protectedProcedure
    .input(
      z.object({
        projectId: z.string(),
        issueData: IssueSchema.omit({ scrumId: true }),
      }),
    )
    .mutation(async ({ ctx, input }) => {
      try {
        const issueCount = await ctx.firestore
          .collection("projects")
          .doc(input.projectId)
          .collection("issues")
          .count()
          .get();
        const issue = await ctx.firestore
          .collection("projects")
          .doc(input.projectId)
          .collection("issues")
          .add({
            ...input.issueData,
            scrumId: issueCount.data().count + 1,
          });
        return { success: true, issueId: issue.id };
      } catch (err) {
        console.log("Error creating issue:", err);
        throw new TRPCError({ code: "INTERNAL_SERVER_ERROR" });
      }
    }),

  getIssueDetail: protectedProcedure
    .input(z.object({ issueId: z.string(), projectId: z.string() }))
    .query(async ({ ctx, input }) => {
      // Get the necessary information to construct the IssueDetail

      const { projectId, issueId } = input;
      const issueRef = ctx.firestore
        .collection("projects")
        .doc(projectId)
        .collection("issues")
        .doc(issueId);
      const issue = await issueRef.get();
      if (!issue.exists) {
        throw new TRPCError({ code: "NOT_FOUND" });
      }

      const issueData = IssueSchema.parse(issue.data());

      // Fetch all the task information for the issue in parallel
      const tasks = await Promise.all(
        issueData.taskIds.map(async (taskId) => {
          const taskRef = ctx.firestore
            .collection("projects")
            .doc(projectId)
            .collection("tasks")
            .doc(taskId);
          const task = await taskRef.get();
          if (!task.exists) {
            throw new TRPCError({ code: "NOT_FOUND" });
          }
          const taskData = TaskSchema.parse(task.data());

          // FIXME: Get tag information from database
          const statusTag = TagSchema.parse({
            name: "Done",
            color: "#00FF00",
            deleted: false,
          });

          return { ...taskData, id: taskId, status: statusTag };
        }),
      );

      const settingsRef = getProjectSettingsRef(input.projectId, ctx.firestore);

      let priorityTag = undefined;
      if (issueData.priorityId !== undefined) {
        priorityTag = await getPriorityTag(settingsRef, issueData.priorityId);
      }

      const tags = await Promise.all(
        issueData.tagIds.map(async (tagId) => {
          return await getBacklogTag(settingsRef, tagId);
        }),
      );

      let relatedUserStory = undefined;
      if (issueData.relatedUserStoryId !== "") {
        const relatedUserStoryDoc = await ctx.firestore
          .collection("projects")
          .doc(projectId)
          .collection("userStories")
          .doc(issueData.relatedUserStoryId)
          .get();
        if (relatedUserStoryDoc.exists) {
          const relatedUserStoryData = UserStorySchema.parse(
            relatedUserStoryDoc.data(),
          );
          relatedUserStory = {
            id: issueData.relatedUserStoryId,
            name: relatedUserStoryData.name,
            scrumId: relatedUserStoryData.scrumId,
          };
        }
      }

      let sprint = undefined;
      if (issueData.sprintId !== "") {
        const sprintDoc = await ctx.firestore
          .collection("projects")
          .doc(projectId)
          .collection("sprints")
          .doc(issueData.sprintId)
          .get();
        if (sprintDoc.exists) {
          const sprintData = SprintSchema.parse(sprintDoc.data());
          sprint = {
            id: sprintDoc.id,
            number: sprintData.number,
          };
        }
      }

      const filteredTasks = tasks.filter((task) => task.deleted === false);
      return {
        id: issueId,
        scrumId: issueData.scrumId,
        name: issueData.name,
        description: issueData.description,
        stepsToRecreate: issueData.stepsToRecreate,
        completed: issueData.complete,
        size: issueData.size,
        tags: tags,
        priority: priorityTag,
        tasks: filteredTasks,
        sprint: sprint,
        relatedUserStory: relatedUserStory,
      } as IssueDetail;
    }),

  modifyIssue: protectedProcedure
    .input(
      z.object({
        projectId: z.string(),
        issueId: z.string(),
        issueData: IssueSchema.omit({ scrumId: true, deleted: true }),
      }),
    )
    .mutation(async ({ ctx, input }) => {
      const { projectId, issueId, issueData } = input;
      const issueRef = ctx.firestore
        .collection("projects")
        .doc(projectId)
        .collection("issues")
        .doc(issueId);
      await issueRef.update(issueData);
      return { success: true };
    }),

  deleteIssue: protectedProcedure
    .input(
      z.object({
        projectId: z.string(),
        issueId: z.string(),
      }),
    )
    .mutation(async ({ ctx, input }) => {
      const { projectId, issueId } = input;
      const issueRef = ctx.firestore
        .collection("projects")
        .doc(projectId)
        .collection("issues")
        .doc(issueId);
      await issueRef.update({ deleted: true });
      return { success: true };
    }),

  modifyIssuesTags: protectedProcedure
    .input(
      z.object({
        projectId: z.string(),
        issueId: z.string(),
        size: z.string().optional(),
        priorityId: z.string().optional(),
      }),
    )
    .mutation(async ({ ctx, input }) => {
      const { projectId, issueId, size, priorityId } = input;
      if (priorityId === undefined && size === undefined) {
        return;
      }
      const issueRef = ctx.firestore
        .collection("projects")
        .doc(projectId)
        .collection("issues")
        .doc(issueId);
      const issueDoc = await issueRef.get();
      if (!issueDoc.exists) {
        throw new TRPCError({ code: "NOT_FOUND", message: "Issue not found" });
      }
      const issueData = issueDoc.data() as Issue;
      const updatedIssueData = {
        ...issueData,
        priorityId: priorityId ?? issueData.priorityId,
        size: size ?? issueData.size,
      };

      console.log("updatedIssueData", updatedIssueData);
      await issueRef.update(updatedIssueData);
      return {
        success: true,
        issueId: issueId,
        updatedIssueData: updatedIssueData,
      };
    }),

  modifyIssuesRelatedUserStory: protectedProcedure
    .input(
      z.object({
        projectId: z.string(),
        issueId: z.string(),
        relatedUserStoryId: z.string().optional(),
      }),
    )
    .mutation(async ({ ctx, input }) => {
      const { projectId, issueId, relatedUserStoryId } = input;
      if (relatedUserStoryId === undefined) {
        return;
      }
      const issueRef = ctx.firestore
        .collection("projects")
        .doc(projectId)
        .collection("issues")
        .doc(issueId);
      const issueDoc = await issueRef.get();
      if (!issueDoc.exists) {
        throw new TRPCError({ code: "NOT_FOUND", message: "Issue not found" });
      }
      const issueData = issueDoc.data() as Issue;
      const updatedIssueData = {
        ...issueData,
        relatedUserStoryId: relatedUserStoryId ?? issueData.relatedUserStoryId,
      };
      await issueRef.update(updatedIssueData);
      return {
        success: true,
        issueId: issueId,
        updatedIssueData: updatedIssueData,
      };
    }),
});<|MERGE_RESOLUTION|>--- conflicted
+++ resolved
@@ -6,10 +6,8 @@
   Size,
   Sprint,
 } from "~/lib/types/firebaseSchemas";
-import type { UserStory } from "~/lib/types/firebaseSchemas";
 import { TRPCError } from "@trpc/server";
 import {
-  EpicSchema,
   ExistingUserStorySchema,
   IssueSchema,
   SprintSchema,
@@ -19,10 +17,7 @@
 import type {
   ExistingUserStory,
   IssueDetail,
-  UserStoryDetail,
 } from "~/lib/types/detailSchemas";
-import { getEpic } from "./epics";
-import { getSprint } from "./sprints";
 import { createTRPCRouter, protectedProcedure } from "../trpc";
 import {
   getProjectSettingsRef,
@@ -30,10 +25,8 @@
   getPriorityTag,
   getProjectRef,
 } from "./settings";
-import { FieldPath } from "firebase-admin/firestore";
 import { TagSchema } from "~/lib/types/zodFirebaseSchema";
-import { all, is } from "node_modules/cypress/types/bluebird";
-import { settings } from ".eslintrc.cjs";
+
 
 export interface IssueCol {
   id: string;
@@ -45,16 +38,12 @@
   tags: Tag[];
   stepsToRecreate?: string;
   size: Size;
-<<<<<<< HEAD
-  sprint?: Sprint
+  sprint?: Sprint;
   assignUsers: {
     uid: string;
     displayName?: string;
     photoURL?: string;
   }[];
-=======
-  sprint?: Sprint;
->>>>>>> 34141131
 }
 
 // Get the issues from a designated project and sprint
@@ -68,19 +57,14 @@
     .orderBy("scrumId", "asc");
   const issueSnapshot = await issueRef.get();
 
-  console.log("issueSnapshot", issueSnapshot.docs);
-  console.log(
-    "issue docs",
-    issueSnapshot.docs.map((doc) => doc.data()),
-  );
-
-  const issues: WithId<Issue>[] = [];
-  issueSnapshot.forEach((doc) => {
-    const data = doc.data() as Issue;
-    if (data.deleted !== true) {
-      issues.push({ id: doc.id, ...data });
-    }
+  const docs = issueSnapshot.docs.map((doc) => {
+    return {
+      id: doc.id,
+      ...doc.data(),
+    };
   });
+
+  const issues: WithId<Issue>[] = docs.filter((issues): issues is WithId<Issue> => issues !== null)
 
   return issues;
 };
@@ -96,6 +80,7 @@
   ) {
     return undefined;
   }
+  
   const userStory = await projectRef
     .collection("userStories")
     .doc(userStoryId)
@@ -104,12 +89,9 @@
     return undefined;
   }
 
-  return {
-    id: userStory.id,
-    ...ExistingUserStorySchema.parse(userStory.data()),
-  } as ExistingUserStory;
+  return { id: userStory.id, ...ExistingUserStorySchema.parse(userStory.data()) } as ExistingUserStory;
 };
-
+  
 const getTasksAssignUsers = async (
   firestore: FirebaseFirestore.Firestore,
   projectId: string,
@@ -166,9 +148,10 @@
           ctx.firestore,
         );
 
-<<<<<<< HEAD
-      const fixedData = await Promise.all(
-        rawIssues.map(async (issue) => {
+        const projectRef = getProjectRef(input.projectId, ctx.firestore);
+
+        const fixedData = await Promise.all(
+          rawIssues.map(async (issue) => {
           const rawUsers = await getTasksAssignUsers(
             ctx.firestore,
             input.projectId,
@@ -183,31 +166,6 @@
               photoURL: user.photoURL,
           }));
     
-          return {
-            id: issue.id,
-            scrumId: issue.scrumId,
-            name: issue.name,
-            description: issue.description,
-            priority: await getPriorityTag(
-              settingsRef,
-              issue.priorityId,
-            ),
-            relatedUserStory: issue.relatedUserStoryId
-            ? await getUserStory(settingsRef, issue.relatedUserStoryId)
-            : undefined
-            ,
-            assignUsers,
-            size: issue.size
-          };
-        }),
-      );
-    
-=======
-        const projectRef = getProjectRef(input.projectId, ctx.firestore);
->>>>>>> 34141131
-
-        const fixedData = await Promise.all(
-          rawIssues.map(async (issue) => {
             return {
               id: issue.id,
               scrumId: issue.scrumId,
@@ -217,7 +175,8 @@
               relatedUserStory: issue.relatedUserStoryId
                 ? await getUserStory(projectRef, issue.relatedUserStoryId)
                 : undefined,
-              size: issue.size,
+            assignUsers,
+              size: issue.size
             };
           }),
         );
