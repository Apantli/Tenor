/**
 * Issues Router - Tenor API Endpoints for Issue Management
 *
 * @packageDocumentation
 * This file defines the TRPC router and procedures for managing Issues in the Tenor application.
 * It provides endpoints to create, modify, and retrieve issue data within projects.
 *
 * @category API
 */

import { z } from "zod";
import { TRPCError } from "@trpc/server";
import { IssueSchema } from "~/lib/types/zodFirebaseSchema";
import {
  createTRPCRouter,
  protectedProcedure,
  roleRequiredProcedure,
} from "../trpc";
import { issuePermissions } from "~/lib/permission";
import {
  getIssue,
  getIssueDetail,
  getIssueNewId,
  getIssueRef,
  getIssues,
  getIssuesRef,
  getIssueTable,
} from "~/utils/helpers/shortcuts/issues";
<<<<<<< HEAD
import { LogProjectActivity } from "~/server/middleware/projectEventLogge";
=======
import { LogProjectActivity } from "~/server/middleware/projectEventLogger";
>>>>>>> 3d6f2c26

export const issuesRouter = createTRPCRouter({
  /**
   * @function getIssueTable
   * @description Retrieves all issues for a given project.
   * @param {string} projectId - The ID of the project to retrieve issues for.
   * @returns {Promise<IssueCol[]>} - A promise that resolves to an array of issues.
   */
  getIssueTable: roleRequiredProcedure(issuePermissions, "read")
    .input(z.object({ projectId: z.string() }))
    .query(async ({ ctx, input }) => {
      return await getIssueTable(
        ctx.firebaseAdmin.app(),
        ctx.firestore,
        input.projectId,
      );
    }),
  /**
   * @function getIssue
   * @description Retrieves a specific issue by its ID within a project.
   * @param {string} projectId - The ID of the project.
   * @param {string} issueId - The ID of the issue to retrieve.
   * @returns {Promise<WithId<Issue>>} - A promise that resolves to the issue data or null if not found.
   */
  getIssue: roleRequiredProcedure(issuePermissions, "read")
    .input(z.object({ projectId: z.string(), issueId: z.string() }))
    .query(async ({ ctx, input }) => {
      const { projectId, issueId } = input;
      return await getIssue(ctx.firestore, projectId, issueId);
    }),
  /**
   * @function createIssue
   * @description Creates a new issue within a project.
   * @param {string} projectId - The ID of the project to create the issue in.
   * @param {Issue} issueData - The data for the issue to create.
   */
  createIssue: roleRequiredProcedure(issuePermissions, "write")
    .input(
      z.object({
        projectId: z.string(),
        issueData: IssueSchema.omit({ scrumId: true }),
      }),
    )
    .mutation(async ({ ctx, input }) => {
      const { projectId, issueData } = input;
      try {
        const scrumId = await getIssueNewId(ctx.firestore, projectId);
        const newIssue = IssueSchema.parse({
          ...issueData,
          scrumId: scrumId,
        });
        const issue = await getIssuesRef(ctx.firestore, projectId).add(
          newIssue,
        );

        await LogProjectActivity({
          firestore: ctx.firestore,
          projectId: input.projectId,
          userId: ctx.session.user.uid,
          itemId: issue.id,
          type: "IS",
          action: "create",
        });

        return { issueId: issue.id };
      } catch {
        throw new TRPCError({ code: "INTERNAL_SERVER_ERROR" });
      }
    }),

  /**
   * @function getIssueDetail
   * @description Retrieves detailed information about a specific issue within a project.
   * @param {string} projectId - The ID of the project.
   * @param {string} issueId - The ID of the issue to retrieve details for.
   * @returns {Promise<IssueDetail>} - A promise that resolves to the detailed issue data.
   */
  getIssueDetail: protectedProcedure
    .input(z.object({ issueId: z.string(), projectId: z.string() }))
    .query(async ({ ctx, input }) => {
      const { projectId, issueId } = input;
      return await getIssueDetail(
        ctx.firebaseAdmin.app(),
        ctx.firestore,
        projectId,
        issueId,
      );
    }),

  /**
   * @function modifyIssue
   * @description Modifies an existing issue within a project.
   * @param {string} projectId - The ID of the project.
   * @param {string} issueId - The ID of the issue to modify.
   * @param {Issue} issueData - The data for the issue to modify.
   */
  modifyIssue: protectedProcedure
    .input(
      z.object({
        projectId: z.string(),
        issueId: z.string(),
        issueData: IssueSchema.omit({ scrumId: true, deleted: true }),
      }),
    )
    .mutation(async ({ ctx, input }) => {
      const { projectId, issueId, issueData } = input;
      const issueRef = getIssueRef(ctx.firestore, projectId, issueId);

      await LogProjectActivity({
        firestore: ctx.firestore,
        projectId: input.projectId,
        userId: ctx.session.user.uid,
        itemId: issueId,
        type: "IS",
        action: "update",
      });

      await issueRef.update(issueData);
    }),

  /**
   * @function deleteIssue
   * @description Deletes an issue within a project.
   * @param {string} projectId - The ID of the project.
   * @param {string} issueId - The ID of the issue to delete.
   */
  deleteIssue: protectedProcedure
    .input(
      z.object({
        projectId: z.string(),
        issueId: z.string(),
      }),
    )
    .mutation(async ({ ctx, input }) => {
      const { projectId, issueId } = input;
      const issueRef = getIssueRef(ctx.firestore, projectId, issueId);
      await issueRef.update({ deleted: true });

      const tasks = await getIssuesRef(ctx.firestore, projectId)
        .where("itemType", "==", "IS")
        .where("itemId", "==", issueId)
        .get();

      // NOTE: This is a batch operation, so it will not be atomic. If one of the updates fails, the others will still be applied.
      const batch = ctx.firestore.batch();
      tasks.docs.forEach((task) => {
        batch.update(task.ref, { deleted: true });
      });

      await LogProjectActivity({
        firestore: ctx.firestore,
        projectId: input.projectId,
        userId: ctx.session.user.uid,
        itemId: issueId,
        type: "IS",
        action: "delete",
      });

      await batch.commit();
    }),

  /**
   * @function modifyIssuesTags
   * @description Modifies the tags of an issue within a project.
   * @param {string} projectId - The ID of the project.
   * @param {string} issueId - The ID of the issue to modify.
   * @param {string} [size] - The size of the issue (optional).
   * @param {string} [priorityId] - The ID of the priority (optional).
   * @param {string} [statusId] - The ID of the status (optional).
   */
  modifyIssuesTags: protectedProcedure
    .input(
      z.object({
        projectId: z.string(),
        issueId: z.string(),
        size: z.string().optional(),
        priorityId: z.string().optional(),
        statusId: z.string().optional(),
      }),
    )
    .mutation(async ({ ctx, input }) => {
      const { projectId, issueId, size, priorityId, statusId } = input;
      if (
        priorityId === undefined &&
        size === undefined &&
        statusId === undefined
      ) {
        return;
      }
      const issueRef = getIssueRef(ctx.firestore, projectId, issueId);
      const issueSnapshot = await issueRef.get();
      if (!issueSnapshot.exists) {
        throw new TRPCError({ code: "NOT_FOUND", message: "Issue not found" });
      }

      await LogProjectActivity({
        firestore: ctx.firestore,
        projectId: input.projectId,
        userId: ctx.session.user.uid,
        itemId: issueId,
        type: "IS",
        action: "update",
      });

      await issueRef.update({
        priorityId: priorityId,
        size: size,
        statusId: statusId,
      });
    }),

  /**
   * @function modifyIssuesRelatedUserStory
   * @description Modifies the related user story of an issue within a project.
   * @param {string} projectId - The ID of the project.
   * @param {string} issueId - The ID of the issue to modify.
   * @param {string} [relatedUserStoryId] - The ID of the related user story (optional).
   */
  modifyIssuesRelatedUserStory: protectedProcedure
    .input(
      z.object({
        projectId: z.string(),
        issueId: z.string(),
        relatedUserStoryId: z.string().optional(),
      }),
    )
    .mutation(async ({ ctx, input }) => {
      const { projectId, issueId, relatedUserStoryId } = input;

      const issueRef = getIssueRef(ctx.firestore, projectId, issueId);
      const issueSnapshot = await issueRef.get();
      if (!issueSnapshot.exists) {
        throw new TRPCError({ code: "NOT_FOUND", message: "Issue not found" });
      }
      const updatedIssueData = {
        relatedUserStoryId: relatedUserStoryId,
      };

      await LogProjectActivity({
        firestore: ctx.firestore,
        projectId: input.projectId,
        userId: ctx.session.user.uid,
        itemId: issueId,
        type: "IS",
        action: "update",
      });
      
      await issueRef.update(updatedIssueData);
    }),

  /**
   * @function getIssueCount
   * @description Retrieves the number of issues inside a given project, regardless of their deleted status.
   * @param {string} projectId - The ID of the project.
   * @returns {number} - The number of issues in the project.
   */
  getIssueCount: protectedProcedure
    .input(z.object({ projectId: z.string() }))
    .query(async ({ ctx, input }) => {
      const { projectId } = input;
      const issuesRef = getIssuesRef(ctx.firestore, projectId);
      const countSnapshot = await issuesRef.count().get();
      return countSnapshot.data().count;
    }),

  /**
   * @function getIssues
   * @description Retrieves all issues for a given project.
   * @param {string} projectId - The ID of the project to retrieve issues for.
   * @returns {Promise<IssueCol[]>} - A promise that resolves to an array of issues.
  */
  getAllIssues: protectedProcedure
    .input(z.object({ projectId: z.string() }))
    .query(async ({ ctx, input }) => {
      const { projectId } = input;
      return await getIssues(ctx.firestore, projectId);
    }),
});<|MERGE_RESOLUTION|>--- conflicted
+++ resolved
@@ -26,11 +26,7 @@
   getIssuesRef,
   getIssueTable,
 } from "~/utils/helpers/shortcuts/issues";
-<<<<<<< HEAD
-import { LogProjectActivity } from "~/server/middleware/projectEventLogge";
-=======
 import { LogProjectActivity } from "~/server/middleware/projectEventLogger";
->>>>>>> 3d6f2c26
 
 export const issuesRouter = createTRPCRouter({
   /**
