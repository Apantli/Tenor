/**
 * Issues Router - Tenor API Endpoints for Issue Management
 *
 * @packageDocumentation
 * This file defines the TRPC router and procedures for managing Issues in the Tenor application.
 * It provides endpoints to create, modify, and retrieve issue data within projects.
 *
 * @category API
 */

import { z } from "zod";
import { TRPCError } from "@trpc/server";
import { IssueSchema } from "~/lib/types/zodFirebaseSchema";
import {
  createTRPCRouter,
  protectedProcedure,
  roleRequiredProcedure,
} from "../trpc";
import { issuePermissions } from "~/lib/permission";
import {
  deleteIssueAndGetModified,
  getIssue,
  getIssueDetail,
  getIssueNewId,
  getIssueRef,
  getIssues,
  getIssuesRef,
  getIssueTable,
} from "~/utils/helpers/shortcuts/issues";
<<<<<<< HEAD
import { LogProjectActivity } from "~/server/middleware/projectEventLogge";
=======
import { LogProjectActivity } from "~/server/middleware/projectEventLogger";
>>>>>>> 5814baaa

export const issuesRouter = createTRPCRouter({
  /**
   * @function getIssueTable
   * @description Retrieves all issues for a given project.
   * @param {string} projectId - The ID of the project to retrieve issues for.
   * @returns {Promise<IssueCol[]>} - A promise that resolves to an array of issues.
   */
  getIssueTable: roleRequiredProcedure(issuePermissions, "read")
    .input(z.object({ projectId: z.string() }))
    .query(async ({ ctx, input }) => {
      return await getIssueTable(
        ctx.firebaseAdmin.app(),
        ctx.firestore,
        input.projectId,
      );
    }),
  /**
   * @function getIssue
   * @description Retrieves a specific issue by its ID within a project.
   * @param {string} projectId - The ID of the project.
   * @param {string} issueId - The ID of the issue to retrieve.
   * @returns {Promise<WithId<Issue>>} - A promise that resolves to the issue data or null if not found.
   */
  getIssue: roleRequiredProcedure(issuePermissions, "read")
    .input(z.object({ projectId: z.string(), issueId: z.string() }))
    .query(async ({ ctx, input }) => {
      const { projectId, issueId } = input;
      return await getIssue(ctx.firestore, projectId, issueId);
    }),
  /**
   * @function createIssue
   * @description Creates a new issue within a project.
   * @param {string} projectId - The ID of the project to create the issue in.
   * @param {Issue} issueData - The data for the issue to create.
   */
  createIssue: roleRequiredProcedure(issuePermissions, "write")
    .input(
      z.object({
        projectId: z.string(),
        issueData: IssueSchema.omit({ scrumId: true }),
      }),
    )
    .mutation(async ({ ctx, input }) => {
      const { projectId, issueData } = input;
      try {
        const scrumId = await getIssueNewId(ctx.firestore, projectId);
        const newIssue = IssueSchema.parse({
          ...issueData,
          scrumId: scrumId,
        });
        const issue = await getIssuesRef(ctx.firestore, projectId).add(
          newIssue,
        );

        await LogProjectActivity({
          firestore: ctx.firestore,
          projectId: input.projectId,
          userId: ctx.session.user.uid,
          itemId: issue.id,
          type: "IS",
          action: "create",
        });

        return { issueId: issue.id };
      } catch {
        throw new TRPCError({ code: "INTERNAL_SERVER_ERROR" });
      }
    }),

  /**
   * @function getIssueDetail
   * @description Retrieves detailed information about a specific issue within a project.
   * @param {string} projectId - The ID of the project.
   * @param {string} issueId - The ID of the issue to retrieve details for.
   * @returns {Promise<IssueDetail>} - A promise that resolves to the detailed issue data.
   */
  getIssueDetail: protectedProcedure
    .input(z.object({ issueId: z.string(), projectId: z.string() }))
    .query(async ({ ctx, input }) => {
      const { projectId, issueId } = input;
      return await getIssueDetail(
        ctx.firebaseAdmin.app(),
        ctx.firestore,
        projectId,
        issueId,
      );
    }),

  /**
   * @function modifyIssue
   * @description Modifies an existing issue within a project.
   * @param {string} projectId - The ID of the project.
   * @param {string} issueId - The ID of the issue to modify.
   * @param {Issue} issueData - The data for the issue to modify.
   */
  modifyIssue: protectedProcedure
    .input(
      z.object({
        projectId: z.string(),
        issueId: z.string(),
        issueData: IssueSchema.omit({ scrumId: true, deleted: true }),
      }),
    )
    .mutation(async ({ ctx, input }) => {
      const { projectId, issueId, issueData } = input;
      const issueRef = getIssueRef(ctx.firestore, projectId, issueId);

      await LogProjectActivity({
        firestore: ctx.firestore,
        projectId: input.projectId,
        userId: ctx.session.user.uid,
        itemId: issueId,
        type: "IS",
        action: "update",
      });

      await issueRef.update(issueData);
    }),

  /**
   * @function deleteIssue
   * @description Deletes an issue within a project.
   * @param {string} projectId - The ID of the project.
   * @param {string} issueId - The ID of the issue to delete.
   */
  deleteIssue: protectedProcedure
    .input(
      z.object({
        projectId: z.string(),
        issueId: z.string(),
      }),
    )
    .mutation(async ({ ctx, input }) => {
      const { projectId, issueId } = input;
      const { modifiedTasks } = await deleteIssueAndGetModified(
        ctx.firestore,
        projectId,
        issueId,
      );

      await LogProjectActivity({
        firestore: ctx.firestore,
        projectId: input.projectId,
        userId: ctx.session.user.uid,
        itemId: issueId,
        type: "IS",
        action: "delete",
      });

<<<<<<< HEAD
      await LogProjectActivity({
        firestore: ctx.firestore,
        projectId: input.projectId,
        userId: ctx.session.user.uid,
        itemId: issueId,
        type: "IS",
        action: "delete",
      });

      await batch.commit();
=======
      return { success: true, modifiedTaskIds: modifiedTasks };
>>>>>>> 5814baaa
    }),

  /**
   * @function modifyIssuesTags
   * @description Modifies the tags of an issue within a project.
   * @param {string} projectId - The ID of the project.
   * @param {string} issueId - The ID of the issue to modify.
   * @param {string} [size] - The size of the issue (optional).
   * @param {string} [priorityId] - The ID of the priority (optional).
   * @param {string} [statusId] - The ID of the status (optional).
   */
  modifyIssuesTags: protectedProcedure
    .input(
      z.object({
        projectId: z.string(),
        issueId: z.string(),
        size: z.string().optional(),
        priorityId: z.string().optional(),
        statusId: z.string().optional(),
      }),
    )
    .mutation(async ({ ctx, input }) => {
      const { projectId, issueId, size, priorityId, statusId } = input;
      if (
        priorityId === undefined &&
        size === undefined &&
        statusId === undefined
      ) {
        return;
      }
      const issueRef = getIssueRef(ctx.firestore, projectId, issueId);
      const issueSnapshot = await issueRef.get();
      if (!issueSnapshot.exists) {
        throw new TRPCError({ code: "NOT_FOUND", message: "Issue not found" });
      }

      await LogProjectActivity({
        firestore: ctx.firestore,
        projectId: input.projectId,
        userId: ctx.session.user.uid,
        itemId: issueId,
        type: "IS",
        action: "update",
      });

      await issueRef.update({
        priorityId: priorityId,
        size: size,
        statusId: statusId,
      });
    }),

  /**
   * @function modifyIssuesRelatedUserStory
   * @description Modifies the related user story of an issue within a project.
   * @param {string} projectId - The ID of the project.
   * @param {string} issueId - The ID of the issue to modify.
   * @param {string} [relatedUserStoryId] - The ID of the related user story (optional).
   */
  modifyIssuesRelatedUserStory: protectedProcedure
    .input(
      z.object({
        projectId: z.string(),
        issueId: z.string(),
        relatedUserStoryId: z.string().optional(),
      }),
    )
    .mutation(async ({ ctx, input }) => {
      const { projectId, issueId, relatedUserStoryId } = input;

      const issueRef = getIssueRef(ctx.firestore, projectId, issueId);
      const issueSnapshot = await issueRef.get();
      if (!issueSnapshot.exists) {
        throw new TRPCError({ code: "NOT_FOUND", message: "Issue not found" });
      }
      const updatedIssueData = {
        relatedUserStoryId: relatedUserStoryId,
      };

      await LogProjectActivity({
        firestore: ctx.firestore,
        projectId: input.projectId,
        userId: ctx.session.user.uid,
        itemId: issueId,
        type: "IS",
        action: "update",
      });
<<<<<<< HEAD
      
=======

>>>>>>> 5814baaa
      await issueRef.update(updatedIssueData);
    }),

  /**
   * @function getIssueCount
   * @description Retrieves the number of issues inside a given project, regardless of their deleted status.
   * @param {string} projectId - The ID of the project.
   * @returns {number} - The number of issues in the project.
   */
  getIssueCount: protectedProcedure
    .input(z.object({ projectId: z.string() }))
    .query(async ({ ctx, input }) => {
      const { projectId } = input;
      const issuesRef = getIssuesRef(ctx.firestore, projectId);
      const countSnapshot = await issuesRef.count().get();
      return countSnapshot.data().count;
    }),

  /**
   * @function getIssues
   * @description Retrieves all issues for a given project.
   * @param {string} projectId - The ID of the project to retrieve issues for.
   * @returns {Promise<IssueCol[]>} - A promise that resolves to an array of issues.
   */
  getAllIssues: protectedProcedure
    .input(z.object({ projectId: z.string() }))
    .query(async ({ ctx, input }) => {
      const { projectId } = input;
      return await getIssues(ctx.firestore, projectId);
    }),
});<|MERGE_RESOLUTION|>--- conflicted
+++ resolved
@@ -27,11 +27,7 @@
   getIssuesRef,
   getIssueTable,
 } from "~/utils/helpers/shortcuts/issues";
-<<<<<<< HEAD
-import { LogProjectActivity } from "~/server/middleware/projectEventLogge";
-=======
 import { LogProjectActivity } from "~/server/middleware/projectEventLogger";
->>>>>>> 5814baaa
 
 export const issuesRouter = createTRPCRouter({
   /**
@@ -182,20 +178,7 @@
         action: "delete",
       });
 
-<<<<<<< HEAD
-      await LogProjectActivity({
-        firestore: ctx.firestore,
-        projectId: input.projectId,
-        userId: ctx.session.user.uid,
-        itemId: issueId,
-        type: "IS",
-        action: "delete",
-      });
-
-      await batch.commit();
-=======
       return { success: true, modifiedTaskIds: modifiedTasks };
->>>>>>> 5814baaa
     }),
 
   /**
@@ -283,11 +266,7 @@
         type: "IS",
         action: "update",
       });
-<<<<<<< HEAD
-      
-=======
-
->>>>>>> 5814baaa
+
       await issueRef.update(updatedIssueData);
     }),
 
