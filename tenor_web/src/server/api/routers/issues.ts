import { z } from "zod";
import type {Issue, WithId, Tag, Size } from "~/lib/types/firebaseSchemas";
import type { UserStory } from "~/lib/types/firebaseSchemas";
import { TRPCError } from "@trpc/server";
import {
  EpicSchema,
  ExistingUserStorySchema,
  IssueSchema,
  SprintSchema,
  TaskSchema,
  UserStorySchema,
} from "~/lib/types/zodFirebaseSchema";
<<<<<<< HEAD
import type { ExistingUserStory, UserStoryDetail } from "~/lib/types/detailSchemas";
=======
import type { IssueDetail, UserStoryDetail } from "~/lib/types/detailSchemas";
import {
  getBacklogTag,
  getPriorityTag,
  getProjectSettingsRef,
} from "./settings";
>>>>>>> 71995231
import { getEpic } from "./epics";
import { getSprint } from "./sprints";
import { createTRPCRouter, protectedProcedure } from "../trpc";
import { getProjectSettingsRef } from "./settings";
import { FieldPath } from "firebase-admin/firestore";
import { TagSchema } from "~/lib/types/zodFirebaseSchema";
import { all, is } from "node_modules/cypress/types/bluebird";
import { settings } from ".eslintrc.cjs";

export interface IssueCol {
  id: string;
  scrumId: number;
  name: string;
  description: string;
  priority: Tag;
  relatedUserStory: ExistingUserStory;
  size: Size;
}

// Get the issues from a designated project and sprint
// This is used to get the issues from a project and sprint
const getIssuesFromProject = async (
  dbAdmin: FirebaseFirestore.Firestore,
  projectId: string,
) => {
  const issueRef = dbAdmin
    .collection(`projects/${projectId}/issues`)
    .orderBy("scrumId", "asc");
  const issueSnapshot = await issueRef.get();

  console.log("issueSnapshot", issueSnapshot.docs);
  console.log("issue docs", issueSnapshot.docs.map(doc => doc.data()));

  const issues: WithId<Issue>[] = [];
  issueSnapshot.forEach((doc) => {
    const data = doc.data() as Issue;
    if (data.deleted !== true) {
      issues.push({ id: doc.id, ...data,});
    }
  })

  return issues;
};

const getPriorityTag = async (
  settingsRef: FirebaseFirestore.DocumentReference,
  priorityId: string,
) => {
  if (priorityId === undefined) {
    return undefined;
  }
  const tag = await settingsRef
    .collection("priorityTypes")
    .doc(priorityId)
    .get();
  if (!tag.exists) {
    return undefined;
  }
  return { id: tag.id, ...TagSchema.parse(tag.data()) } as Tag;
}

const getBacklogTag = async (
  settingsRef: FirebaseFirestore.DocumentReference,
  taskId: string,
) => {
  if (taskId === undefined) {
    return undefined;
  }

  const tag = await settingsRef.collection("backlogTags").doc(taskId).get();
  if (!tag.exists) {
    return undefined;
  }
  return { id: tag.id, ...TagSchema.parse(tag.data()) } as Tag;
}

const getUserStory = async (
  settingsRef: FirebaseFirestore.DocumentReference,
  userStoryId: string,
) => {
  if (userStoryId === undefined) {
    return undefined;
  }
  const userStory = await settingsRef
    .collection("userStories")
    .doc(userStoryId)
    .get();
  if (!userStory.exists) {
    return undefined;
  }
  return { id: userStory.id, ...ExistingUserStorySchema.parse(userStory.data()) } as ExistingUserStory;
}

// const createIssueTableData = async (
//   data: WithId<Issue>[],
//   projectId: string,
//   adAdmin: FirebaseFirestore.Firestore,
// ) => {
//   if (data.length === 0) {
//     return {
//       allTags: [],
//       fixedData: [],
//       allStepsToRecreate: [],
//       relatedUserStories: [],
//     }
//   }

//   // Get all the tasksId, sprintId, tags, userStories priorityIds from the issue
//   const uniquePriorityIds: string[] = Array.from(
//     new Set(data.map((issue) => issue.priorityId).filter(Boolean)
//     ),
//   );

//   //Get the project settings reference
//   const settingsRef = getProjectSettingsRef(projectId, adAdmin);

//   //Get all the tags from the collection "priorityTypes"
//   const allTagsSnapshot = await settingsRef.collection("priorityTypes").get();
//   const allTags: Tag[] = allTagsSnapshot.docs.map((doc) => ({
//     id: doc.id,
//     ...(doc.data() as Tag),
//   }));

//   //Get only the tags assign to the issue
//   const tagsData = await Promise.all(
//     uniquePriorityIds.map(async (tagId) => {
//       const tagSnap = await settingsRef
//         .collection("priorityTypes")
//         .doc(tagId)
//         .get();
//       if (!tagSnap.exists) return null;
//       return { id: tagId, ...TagSchema.parse(tagSnap.data()) };
//     })
//   );

//   // Map the tags to their ids
//   const tagMap = new Map(
//     tagsData.filter((tag): tag is Tag & { id:string} => tag !== null).map((tag) => [tag.id, tag]),
//   );

//   const fixedData = data.map((issue) => ({
//     id: issue.id,
//     name: issue.name,
//     scrumId: issue.scrumId,
//     description: issue.description,
//     priority: tagMap.get(issue.priorityId ?? "") ?? {
//       id: "unknown",
//       name: "Unknown",
//       color: "#000000",
//       deleted: false,
//     },
//     size: Array.isArray(issue.size) ? issue.size[0] : issue.size,
//     relatedUserStoryId: Array.isArray(issue.relatedUserStoryId) ? issue.relatedUserStoryId[0] : issue.relatedUserStoryId,
//     tags: issue.tagIds.map((tagId) => tagMap.get(tagId) ?? {
//       id: "unknown",
//       name: "Unknown",
//       color: "#000000",
//       deleted: false,
//     }),
//   })) as IssueCol[];

//   return {
//     allTags,
//     fixedData,
//     allStepsToRecreate: [],
//   relatedUserStories: [], 
//   };
// };

export const issuesRouter = createTRPCRouter({
  getIssuesTableFriendly: protectedProcedure
  .input(z.object({ projectId: z.string() }))
  .query(async ({ ctx, input }) => {
      const rawIssues = await getIssuesFromProject(
        ctx.firestore,
        input.projectId,
      );

      const settingsRef = getProjectSettingsRef(input.projectId, ctx.firestore);

      const fixedData = await Promise.all(
        rawIssues.map(async (issue) => {
          return {
            id: issue.id,
            scrumId: issue.scrumId,
            name: issue.name,
            description: issue.description,
            priority: await getPriorityTag(
              settingsRef,
              issue.priorityId,
            ),
            relatedUserStory: await getUserStory(
              settingsRef,
              issue.relatedUserStoryId,
            ),
            size: issue.size,
          };
        }),
      );

      return fixedData as IssueCol[];
    }),

  getIssues: protectedProcedure.input(z.object({ projectId: z.string(), issueId: z.string() })).query(async ({ ctx, input }) => {
      const issue = (
        await ctx.firestore
          .collection("projects")
          .doc(input.projectId)
          .collection("issues")
          .doc(input.issueId)
          .get()
        ).data();
      
      if (!issue) {
        throw new Error("Issue not found");
      }

      return {
        id: input.issueId,
        ...issue,
      }
    }),
  createIssue: protectedProcedure
    .input(
      z.object({
        projectId: z.string(),
        issueData: IssueSchema.omit({ scrumId: true }),
      }),
    )
    .mutation(async ({ ctx, input }) => {
      try {
        const issueCount = await ctx.firestore
          .collection("projects")
          .doc(input.projectId)
          .collection("issues")
          .count()
          .get();
        const issue = await ctx.firestore
          .collection("projects")
          .doc(input.projectId)
          .collection("issues")
          .add({
            ...input.issueData,
            scrumId: issueCount.data().count + 1,
          });
        return { success: true, issueId: issue.id };
      } catch (err) {
        console.log("Error creating issue:", err);
        throw new TRPCError({ code: "INTERNAL_SERVER_ERROR" });
      }
    }),
<<<<<<< HEAD
  modifyIssue: protectedProcedure
    .input(IssueSchema.extend({ projectId: z.string() }))
    .mutation(async ({ ctx, input }) => {
      const issueRef = ctx.firestore
        .collection("projects")
        .doc(input.projectId)
        .collection("issues");
      
      const issueDocs = await issueRef
        .where("scrumId", "==", input.scrumId)
        .get();
      if (issueDocs.empty) {
        throw new Error("Issue not found");
      }
      const issueDoc = issueDocs.docs[0];
      await issueDoc?.ref.update(input);
      return "Issue updated successfully";
    }),

  getIssueDetail: protectedProcedure
    .input(z.object({ projectId: z.string(), issueId: z.string() }))
    .query(async ({ ctx, input }) => {
      // Get the necesary information to construct the issue detail
=======

  getIssueDetail: protectedProcedure
    .input(z.object({ issueId: z.string(), projectId: z.string() }))
    .query(async ({ ctx, input }) => {
      // Get the necessary information to construct the IssueDetail
>>>>>>> 71995231

      const { projectId, issueId } = input;
      const issueRef = ctx.firestore
        .collection("projects")
        .doc(projectId)
        .collection("issues")
        .doc(issueId);
<<<<<<< HEAD
      const issueDoc = await issueRef.get();
      if (!issueDoc.exists) {
        throw new TRPCError({ code: "NOT_FOUND", message: "Issue not found" });
      }

      const issueData = IssueSchema.parse(issueDoc.data());
      // Fetch all the tasks information from the issues in parallel
=======
      const issue = await issueRef.get();
      if (!issue.exists) {
        throw new TRPCError({ code: "NOT_FOUND" });
      }

      const issueData = IssueSchema.parse(issue.data());

      // Fetch all the task information for the issue in parallel
>>>>>>> 71995231
      const tasks = await Promise.all(
        issueData.taskIds.map(async (taskId) => {
          const taskRef = ctx.firestore
            .collection("projects")
            .doc(projectId)
            .collection("tasks")
            .doc(taskId);
<<<<<<< HEAD
          const taskDoc = await taskRef.get();
          if (!taskDoc.exists) {
            throw new TRPCError({ code: "NOT_FOUND", message: "Task not found" });
          }
          const taskData = TaskSchema.parse(taskDoc.data());

          const statusTag = TagSchema.parse(
            {name: "Done",
            color: "#00FF00",
            deleted: false,}
          );
=======
          const task = await taskRef.get();
          if (!task.exists) {
            throw new TRPCError({ code: "NOT_FOUND" });
          }
          const taskData = TaskSchema.parse(task.data());

          // FIXME: Get tag information from database
          const statusTag = TagSchema.parse({
            name: "Done",
            color: "#00FF00",
            deleted: false,
          });
>>>>>>> 71995231

          return { ...taskData, id: taskId, status: statusTag };
        }),
      );

<<<<<<< HEAD
      const settingsRef = getProjectSettingsRef(projectId, ctx.firestore);
      
      let priorityTag = undefined;
      if (issueData.priorityId !== undefined) {
        priorityTag = await getPriorityTag(
          settingsRef,
          issueData.priorityId,
        );
=======
      const settingsRef = getProjectSettingsRef(input.projectId, ctx.firestore);

      let priorityTag = undefined;
      if (issueData.priorityId !== undefined) {
        priorityTag = await getPriorityTag(settingsRef, issueData.priorityId);
>>>>>>> 71995231
      }

      const tags = await Promise.all(
        issueData.tagIds.map(async (tagId) => {
          return await getBacklogTag(settingsRef, tagId);
        }),
<<<<<<< HEAD
      )

      let relatedUserStoryId = undefined;
      if (issueData.relatedUserStoryId !== undefined) {
        relatedUserStoryId = await getUserStory(
          settingsRef,
          issueData.relatedUserStoryId,
        );
      }

      const filteredTasks = tasks.filter((task) => task.deleted !== true);
=======
      );

      let relatedUserStory = undefined;
      if (issueData.relatedUserStoryId !== "") {
        const relatedUserStoryDoc = await ctx.firestore
          .collection("projects")
          .doc(projectId)
          .collection("userStories")
          .doc(issueData.relatedUserStoryId)
          .get();
        if (relatedUserStoryDoc.exists) {
          const relatedUserStoryData = UserStorySchema.parse(
            relatedUserStoryDoc.data(),
          );
          relatedUserStory = {
            id: issueData.relatedUserStoryId,
            name: relatedUserStoryData.name,
            scrumId: relatedUserStoryData.scrumId,
          };
        }
      }

      let sprint = undefined;
      if (issueData.sprintId !== "") {
        const sprintDoc = await ctx.firestore
          .collection("projects")
          .doc(projectId)
          .collection("sprints")
          .doc(issueData.sprintId)
          .get();
        if (sprintDoc.exists) {
          const sprintData = SprintSchema.parse(sprintDoc.data());
          sprint = {
            id: sprintDoc.id,
            number: sprintData.number,
          };
        }
      }

      const filteredTasks = tasks.filter((task) => task.deleted === false);
>>>>>>> 71995231
      return {
        id: issueId,
        scrumId: issueData.scrumId,
        name: issueData.name,
        description: issueData.description,
        stepsToRecreate: issueData.stepsToRecreate,
<<<<<<< HEAD
        size: issueData.size,
        priority: priorityTag,
        relatedUserStory: relatedUserStoryId,
        tags: tags
      } as IssueCol
    }
  ),

  modifyIssuesTags: protectedProcedure
    .input(z.object({
      projectId: z.string(),
      issueId: z.string(),
      size: z.string().optional(),
      priorityId: z.string().optional(),
    }))
    .mutation(async ({ ctx, input }) => {
      const { projectId, issueId, size, priorityId } = input;
      if (priorityId === undefined && size === undefined) {
        return;
      }

=======
        completed: issueData.complete,
        size: issueData.size,
        tags: tags,
        priority: priorityTag,
        tasks: filteredTasks,
        sprint: sprint,
        relatedUserStory: relatedUserStory,
      } as IssueDetail;
    }),

  modifyIssue: protectedProcedure
    .input(
      z.object({
        projectId: z.string(),
        issueId: z.string(),
        issueData: IssueSchema.omit({ scrumId: true, deleted: true }),
      }),
    )
    .mutation(async ({ ctx, input }) => {
      const { projectId, issueId, issueData } = input;
>>>>>>> 71995231
      const issueRef = ctx.firestore
        .collection("projects")
        .doc(projectId)
        .collection("issues")
        .doc(issueId);
<<<<<<< HEAD
      const issueDoc = await issueRef.get();
      if (!issueDoc.exists) {
        throw new TRPCError({ code: "NOT_FOUND", message: "Issue not found" });
      }
      const issueData = issueDoc.data() as Issue;
      const updatedIssueData = {
        ...issueData,
        priorityId: priorityId ?? issueData.priorityId,
        size: size ?? issueData.size,
      };
      await issueRef.update(updatedIssueData);
      return { success: true, issueId: issueId, updatedIssueData: updatedIssueData };
    }),

  modifyIssuesRelatedUserStory: protectedProcedure
    .input(z.object({ projectId: z.string(), issueId: z.string(), relatedUserStoryId: z.string().optional() }))
    .mutation(async ({ ctx, input }) => {
      const { projectId, issueId, relatedUserStoryId } = input;
      if (relatedUserStoryId === undefined) {
        return;
      }
=======
      await issueRef.update(issueData);
      return { success: true };
    }),

  deleteIssue: protectedProcedure
    .input(
      z.object({
        projectId: z.string(),
        issueId: z.string(),
      }),
    )
    .mutation(async ({ ctx, input }) => {
      const { projectId, issueId } = input;
>>>>>>> 71995231
      const issueRef = ctx.firestore
        .collection("projects")
        .doc(projectId)
        .collection("issues")
        .doc(issueId);
<<<<<<< HEAD
      const issueDoc = await issueRef.get();
      if (!issueDoc.exists) {
        throw new TRPCError({ code: "NOT_FOUND", message: "Issue not found" });
      }
      const issueData = issueDoc.data() as Issue;
      const updatedIssueData = {
        ...issueData,
        relatedUserStoryId: relatedUserStoryId ?? issueData.relatedUserStoryId,
      };
      await issueRef.update(updatedIssueData);
      return { success: true, issueId: issueId, updatedIssueData: updatedIssueData };
    }),
  }
);
=======
      await issueRef.update({ deleted: true });
      return { success: true };
    }),
});
>>>>>>> 71995231
<|MERGE_RESOLUTION|>--- conflicted
+++ resolved
@@ -1,5 +1,5 @@
 import { z } from "zod";
-import type {Issue, WithId, Tag, Size } from "~/lib/types/firebaseSchemas";
+import type {Issue, WithId, Tag, Size, Sprint } from "~/lib/types/firebaseSchemas";
 import type { UserStory } from "~/lib/types/firebaseSchemas";
 import { TRPCError } from "@trpc/server";
 import {
@@ -10,20 +10,11 @@
   TaskSchema,
   UserStorySchema,
 } from "~/lib/types/zodFirebaseSchema";
-<<<<<<< HEAD
-import type { ExistingUserStory, UserStoryDetail } from "~/lib/types/detailSchemas";
-=======
-import type { IssueDetail, UserStoryDetail } from "~/lib/types/detailSchemas";
-import {
-  getBacklogTag,
-  getPriorityTag,
-  getProjectSettingsRef,
-} from "./settings";
->>>>>>> 71995231
+import type { ExistingUserStory, IssueDetail, UserStoryDetail } from "~/lib/types/detailSchemas";
 import { getEpic } from "./epics";
 import { getSprint } from "./sprints";
 import { createTRPCRouter, protectedProcedure } from "../trpc";
-import { getProjectSettingsRef } from "./settings";
+import { getProjectSettingsRef, getBacklogTag, getPriorityTag } from "./settings";
 import { FieldPath } from "firebase-admin/firestore";
 import { TagSchema } from "~/lib/types/zodFirebaseSchema";
 import { all, is } from "node_modules/cypress/types/bluebird";
@@ -35,8 +26,11 @@
   name: string;
   description: string;
   priority: Tag;
-  relatedUserStory: ExistingUserStory;
+  relatedUserStory?: ExistingUserStory;
+  tags: Tag[];
+  stepsToRecreate?: string;
   size: Size;
+  sprint?: Sprint
 }
 
 // Get the issues from a designated project and sprint
@@ -63,38 +57,6 @@
 
   return issues;
 };
-
-const getPriorityTag = async (
-  settingsRef: FirebaseFirestore.DocumentReference,
-  priorityId: string,
-) => {
-  if (priorityId === undefined) {
-    return undefined;
-  }
-  const tag = await settingsRef
-    .collection("priorityTypes")
-    .doc(priorityId)
-    .get();
-  if (!tag.exists) {
-    return undefined;
-  }
-  return { id: tag.id, ...TagSchema.parse(tag.data()) } as Tag;
-}
-
-const getBacklogTag = async (
-  settingsRef: FirebaseFirestore.DocumentReference,
-  taskId: string,
-) => {
-  if (taskId === undefined) {
-    return undefined;
-  }
-
-  const tag = await settingsRef.collection("backlogTags").doc(taskId).get();
-  if (!tag.exists) {
-    return undefined;
-  }
-  return { id: tag.id, ...TagSchema.parse(tag.data()) } as Tag;
-}
 
 const getUserStory = async (
   settingsRef: FirebaseFirestore.DocumentReference,
@@ -113,85 +75,9 @@
   return { id: userStory.id, ...ExistingUserStorySchema.parse(userStory.data()) } as ExistingUserStory;
 }
 
-// const createIssueTableData = async (
-//   data: WithId<Issue>[],
-//   projectId: string,
-//   adAdmin: FirebaseFirestore.Firestore,
-// ) => {
-//   if (data.length === 0) {
-//     return {
-//       allTags: [],
-//       fixedData: [],
-//       allStepsToRecreate: [],
-//       relatedUserStories: [],
-//     }
-//   }
-
-//   // Get all the tasksId, sprintId, tags, userStories priorityIds from the issue
-//   const uniquePriorityIds: string[] = Array.from(
-//     new Set(data.map((issue) => issue.priorityId).filter(Boolean)
-//     ),
-//   );
-
-//   //Get the project settings reference
-//   const settingsRef = getProjectSettingsRef(projectId, adAdmin);
-
-//   //Get all the tags from the collection "priorityTypes"
-//   const allTagsSnapshot = await settingsRef.collection("priorityTypes").get();
-//   const allTags: Tag[] = allTagsSnapshot.docs.map((doc) => ({
-//     id: doc.id,
-//     ...(doc.data() as Tag),
-//   }));
-
-//   //Get only the tags assign to the issue
-//   const tagsData = await Promise.all(
-//     uniquePriorityIds.map(async (tagId) => {
-//       const tagSnap = await settingsRef
-//         .collection("priorityTypes")
-//         .doc(tagId)
-//         .get();
-//       if (!tagSnap.exists) return null;
-//       return { id: tagId, ...TagSchema.parse(tagSnap.data()) };
-//     })
-//   );
-
-//   // Map the tags to their ids
-//   const tagMap = new Map(
-//     tagsData.filter((tag): tag is Tag & { id:string} => tag !== null).map((tag) => [tag.id, tag]),
-//   );
-
-//   const fixedData = data.map((issue) => ({
-//     id: issue.id,
-//     name: issue.name,
-//     scrumId: issue.scrumId,
-//     description: issue.description,
-//     priority: tagMap.get(issue.priorityId ?? "") ?? {
-//       id: "unknown",
-//       name: "Unknown",
-//       color: "#000000",
-//       deleted: false,
-//     },
-//     size: Array.isArray(issue.size) ? issue.size[0] : issue.size,
-//     relatedUserStoryId: Array.isArray(issue.relatedUserStoryId) ? issue.relatedUserStoryId[0] : issue.relatedUserStoryId,
-//     tags: issue.tagIds.map((tagId) => tagMap.get(tagId) ?? {
-//       id: "unknown",
-//       name: "Unknown",
-//       color: "#000000",
-//       deleted: false,
-//     }),
-//   })) as IssueCol[];
-
-//   return {
-//     allTags,
-//     fixedData,
-//     allStepsToRecreate: [],
-//   relatedUserStories: [], 
-//   };
-// };
-
 export const issuesRouter = createTRPCRouter({
   getIssuesTableFriendly: protectedProcedure
-  .input(z.object({ projectId: z.string() }))
+  .input(z.object({ projectId: z.string(), issueId: z.string().optional() }))
   .query(async ({ ctx, input }) => {
       const rawIssues = await getIssuesFromProject(
         ctx.firestore,
@@ -271,37 +157,11 @@
         throw new TRPCError({ code: "INTERNAL_SERVER_ERROR" });
       }
     }),
-<<<<<<< HEAD
-  modifyIssue: protectedProcedure
-    .input(IssueSchema.extend({ projectId: z.string() }))
-    .mutation(async ({ ctx, input }) => {
-      const issueRef = ctx.firestore
-        .collection("projects")
-        .doc(input.projectId)
-        .collection("issues");
-      
-      const issueDocs = await issueRef
-        .where("scrumId", "==", input.scrumId)
-        .get();
-      if (issueDocs.empty) {
-        throw new Error("Issue not found");
-      }
-      const issueDoc = issueDocs.docs[0];
-      await issueDoc?.ref.update(input);
-      return "Issue updated successfully";
-    }),
-
-  getIssueDetail: protectedProcedure
-    .input(z.object({ projectId: z.string(), issueId: z.string() }))
-    .query(async ({ ctx, input }) => {
-      // Get the necesary information to construct the issue detail
-=======
 
   getIssueDetail: protectedProcedure
     .input(z.object({ issueId: z.string(), projectId: z.string() }))
     .query(async ({ ctx, input }) => {
       // Get the necessary information to construct the IssueDetail
->>>>>>> 71995231
 
       const { projectId, issueId } = input;
       const issueRef = ctx.firestore
@@ -309,15 +169,6 @@
         .doc(projectId)
         .collection("issues")
         .doc(issueId);
-<<<<<<< HEAD
-      const issueDoc = await issueRef.get();
-      if (!issueDoc.exists) {
-        throw new TRPCError({ code: "NOT_FOUND", message: "Issue not found" });
-      }
-
-      const issueData = IssueSchema.parse(issueDoc.data());
-      // Fetch all the tasks information from the issues in parallel
-=======
       const issue = await issueRef.get();
       if (!issue.exists) {
         throw new TRPCError({ code: "NOT_FOUND" });
@@ -326,7 +177,6 @@
       const issueData = IssueSchema.parse(issue.data());
 
       // Fetch all the task information for the issue in parallel
->>>>>>> 71995231
       const tasks = await Promise.all(
         issueData.taskIds.map(async (taskId) => {
           const taskRef = ctx.firestore
@@ -334,19 +184,6 @@
             .doc(projectId)
             .collection("tasks")
             .doc(taskId);
-<<<<<<< HEAD
-          const taskDoc = await taskRef.get();
-          if (!taskDoc.exists) {
-            throw new TRPCError({ code: "NOT_FOUND", message: "Task not found" });
-          }
-          const taskData = TaskSchema.parse(taskDoc.data());
-
-          const statusTag = TagSchema.parse(
-            {name: "Done",
-            color: "#00FF00",
-            deleted: false,}
-          );
-=======
           const task = await taskRef.get();
           if (!task.exists) {
             throw new TRPCError({ code: "NOT_FOUND" });
@@ -359,47 +196,22 @@
             color: "#00FF00",
             deleted: false,
           });
->>>>>>> 71995231
 
           return { ...taskData, id: taskId, status: statusTag };
         }),
       );
 
-<<<<<<< HEAD
-      const settingsRef = getProjectSettingsRef(projectId, ctx.firestore);
-      
-      let priorityTag = undefined;
-      if (issueData.priorityId !== undefined) {
-        priorityTag = await getPriorityTag(
-          settingsRef,
-          issueData.priorityId,
-        );
-=======
       const settingsRef = getProjectSettingsRef(input.projectId, ctx.firestore);
 
       let priorityTag = undefined;
       if (issueData.priorityId !== undefined) {
         priorityTag = await getPriorityTag(settingsRef, issueData.priorityId);
->>>>>>> 71995231
       }
 
       const tags = await Promise.all(
         issueData.tagIds.map(async (tagId) => {
           return await getBacklogTag(settingsRef, tagId);
         }),
-<<<<<<< HEAD
-      )
-
-      let relatedUserStoryId = undefined;
-      if (issueData.relatedUserStoryId !== undefined) {
-        relatedUserStoryId = await getUserStory(
-          settingsRef,
-          issueData.relatedUserStoryId,
-        );
-      }
-
-      const filteredTasks = tasks.filter((task) => task.deleted !== true);
-=======
       );
 
       let relatedUserStory = undefined;
@@ -440,36 +252,12 @@
       }
 
       const filteredTasks = tasks.filter((task) => task.deleted === false);
->>>>>>> 71995231
       return {
         id: issueId,
         scrumId: issueData.scrumId,
         name: issueData.name,
         description: issueData.description,
         stepsToRecreate: issueData.stepsToRecreate,
-<<<<<<< HEAD
-        size: issueData.size,
-        priority: priorityTag,
-        relatedUserStory: relatedUserStoryId,
-        tags: tags
-      } as IssueCol
-    }
-  ),
-
-  modifyIssuesTags: protectedProcedure
-    .input(z.object({
-      projectId: z.string(),
-      issueId: z.string(),
-      size: z.string().optional(),
-      priorityId: z.string().optional(),
-    }))
-    .mutation(async ({ ctx, input }) => {
-      const { projectId, issueId, size, priorityId } = input;
-      if (priorityId === undefined && size === undefined) {
-        return;
-      }
-
-=======
         completed: issueData.complete,
         size: issueData.size,
         tags: tags,
@@ -490,13 +278,51 @@
     )
     .mutation(async ({ ctx, input }) => {
       const { projectId, issueId, issueData } = input;
->>>>>>> 71995231
-      const issueRef = ctx.firestore
-        .collection("projects")
-        .doc(projectId)
-        .collection("issues")
-        .doc(issueId);
-<<<<<<< HEAD
+      const issueRef = ctx.firestore
+        .collection("projects")
+        .doc(projectId)
+        .collection("issues")
+        .doc(issueId);
+      await issueRef.update(issueData);
+      return { success: true };
+    }),
+
+  deleteIssue: protectedProcedure
+    .input(
+      z.object({
+        projectId: z.string(),
+        issueId: z.string(),
+      }),
+    )
+    .mutation(async ({ ctx, input }) => {
+      const { projectId, issueId } = input;
+      const issueRef = ctx.firestore
+        .collection("projects")
+        .doc(projectId)
+        .collection("issues")
+        .doc(issueId);
+      await issueRef.update({ deleted: true });
+      return { success: true };
+    }),
+
+  modifyIssuesTags: protectedProcedure
+    .input(z.object({
+      projectId: z.string(),
+      issueId: z.string(),
+      size: z.string().optional(),
+      priorityId: z.string().optional(),
+    }))
+    .mutation(async ({ ctx, input }) => {
+      const { projectId, issueId, size, priorityId } = input;
+      if (priorityId === undefined && size === undefined) {
+        return;
+      }
+
+      const issueRef = ctx.firestore
+        .collection("projects")
+        .doc(projectId)
+        .collection("issues")
+        .doc(issueId);
       const issueDoc = await issueRef.get();
       if (!issueDoc.exists) {
         throw new TRPCError({ code: "NOT_FOUND", message: "Issue not found" });
@@ -518,27 +344,11 @@
       if (relatedUserStoryId === undefined) {
         return;
       }
-=======
-      await issueRef.update(issueData);
-      return { success: true };
-    }),
-
-  deleteIssue: protectedProcedure
-    .input(
-      z.object({
-        projectId: z.string(),
-        issueId: z.string(),
-      }),
-    )
-    .mutation(async ({ ctx, input }) => {
-      const { projectId, issueId } = input;
->>>>>>> 71995231
-      const issueRef = ctx.firestore
-        .collection("projects")
-        .doc(projectId)
-        .collection("issues")
-        .doc(issueId);
-<<<<<<< HEAD
+      const issueRef = ctx.firestore
+        .collection("projects")
+        .doc(projectId)
+        .collection("issues")
+        .doc(issueId);
       const issueDoc = await issueRef.get();
       if (!issueDoc.exists) {
         throw new TRPCError({ code: "NOT_FOUND", message: "Issue not found" });
@@ -552,10 +362,4 @@
       return { success: true, issueId: issueId, updatedIssueData: updatedIssueData };
     }),
   }
-);
-=======
-      await issueRef.update({ deleted: true });
-      return { success: true };
-    }),
-});
->>>>>>> 71995231
+);