/**
 * Users Router - Tenor API Endpoints for User Management
 *
 * @packageDocumentation
 * This file defines the TRPC router and procedures for managing Users in the Tenor application.
 * It provides endpoints to create, modify, and retrieve global users and within projects.
 *
 * @category API
 */

import {
  createTRPCRouter,
  protectedProcedure,
  roleRequiredProcedure,
} from "~/server/api/trpc";
import { z } from "zod";
import {
  settingsPermissions,
  usersPermissions,
} from "~/lib/defaultValues/permission";
import {
  getGlobalUserPreview,
  getGlobalUserPreviews,
  getGlobalUserRef,
  getUserRef,
  getUsers,
  getUserTable,
  getWritableUsers,
} from "../shortcuts/users";
import { emptyRole } from "~/lib/defaultValues/roles";
import { uploadBase64File } from "~/lib/db/firebaseBucket";
<<<<<<< HEAD
=======
import { forbidden, notFound } from "~/server/errors";
import { getWritableUsers } from "../shortcuts/general";
>>>>>>> d0c02818

export const userRouter = createTRPCRouter({
  /**
   * @function getUserList
   * @description Get a list of users from Firebase Auth and filter them based on the input filter.
   * @param {string} filter - The filter string to search for in user emails and display names.
   * @return {Promise<TeamMember[]>} - A promise that resolves to an array of TeamMember objects.
   * @throws {TRPCError} - Throws an error if the user is not authenticated.
   */
  getGlobalUsers: protectedProcedure
    .input(z.object({ filter: z.string().optional() }))
    .query(async ({ ctx, input }) => {
      const { filter } = input;
      const users = await getGlobalUserPreviews(ctx.firebaseAdmin.app());

      // Get the users based on the filter
      return users.filter((user) =>
        (user.displayName ?? "")
          .toLowerCase()
          .includes(filter?.toLowerCase() ?? ""),
      );
    }),

  getGlobalUser: protectedProcedure
    .input(z.object({ userId: z.string() }))
    .query(async ({ ctx, input }) => {
      const { userId } = input;
      return await getGlobalUserPreview(ctx.firebaseAdmin.app(), userId);
    }),

  /**
   * @function getUsers
   * @description Get a list of users from Firestore based on the project ID.
   * @param {string} projectId - The ID of the project to get users for.
   * @return {Promise<WithId<UserPreview>[]>} - A promise that resolves to an array of TeamMember objects.
   * @throws {TRPCError} - Throws an error if the user is not authenticated.
   */
  getUsers: roleRequiredProcedure(usersPermissions, "read")
    .input(z.object({ projectId: z.string() }))
    .query(async ({ ctx, input }) => {
      const { projectId } = input;
      return await getUsers(ctx.firebaseAdmin.app(), ctx.firestore, projectId);
    }),

  /**
   * @function getUsersRef
   * @description Get a reference to the users collection in Firestore based on the project ID.
   * @param {string} projectId - The ID of the project to get users for.
   * @return {UserCol[]} - An array of UserCol objects.
   */
  getUserTable: roleRequiredProcedure(usersPermissions, "read")
    .input(z.object({ projectId: z.string(), filter: z.string().optional() }))
    .query(async ({ ctx, input }) => {
      return await getUserTable(
        ctx.firebaseAdmin.app(),
        ctx.firestore,
        input.projectId,
      );
    }),

  /**
   * @function getUsersRef
   * @description Get a reference to the users collection in Firestore based on the project ID.
   * @param {string} projectId - The ID of the project to get users for.
   */
  addUser: roleRequiredProcedure(settingsPermissions, "write")
    .input(z.object({ projectId: z.string(), userId: z.string() }))
    .mutation(async ({ ctx, input }) => {
      const { projectId, userId } = input;

      // search if it exists
      const userRef = getUserRef(ctx.firestore, projectId, userId);
      const userSnap = await userRef.get();

      if (!userSnap.exists) {
        // add user to project
        await userRef.set({
          roleId: emptyRole.id,
          active: true,
        });
      } else {
        // update user to project to active
        await userRef.update({
          active: true,
          roleId: emptyRole.id,
        });
      }

      // add project to user
      const userDoc = getGlobalUserRef(ctx.firestore, userId);
      await userDoc.update({
        projectIds:
          ctx.firebaseAdmin.firestore.FieldValue.arrayUnion(projectId),
      });
    }),

  /**
   * @function removeUser
   * @description Remove a user from a project by marking them as inactive.
   * @param {string} projectId - The ID of the project to remove the user from.
   * @param {string} userId - The ID of the user to remove from the project.
   * @throws {TRPCError} - Throws an error if the user is not authenticated or if the user is the owner.
   */
  removeUser: roleRequiredProcedure(settingsPermissions, "write")
    .input(z.object({ projectId: z.string(), userId: z.string() }))
    .mutation(async ({ ctx, input }) => {
      const { projectId, userId } = input;

      const teamMemberRef = getUserRef(ctx.firestore, projectId, userId);
      const teamMemberSnap = await teamMemberRef.get();

      if (!teamMemberSnap.exists) {
        throw notFound("Team member");
      }

      if (teamMemberSnap.data()?.roleId === "owner") {
        throw forbidden("You cannot remove the owner of the project.");
      }

      // Mark the team member as inactive
      await teamMemberRef.update({ active: false, roleId: emptyRole.id });

      if (userId) {
        const userRef = getGlobalUserRef(ctx.firestore, userId);

        // Remove the project from their list of projects
        await userRef.update({
          projectIds:
            ctx.firebaseAdmin.firestore.FieldValue.arrayRemove(projectId),
        });
      } else {
        throw new Error("No userId found in team member document");
      }
    }),

  /**
   * @function updateUserRole
   * @description Update the role of a user in a project.
   * @param {string} projectId - The ID of the project to update the user role for.
   * @param {string} userId - The ID of the user to update the role for.
   * @param {string} roleId - The ID of the new role to assign to the user.
   */
  updateUserRole: roleRequiredProcedure(settingsPermissions, "write")
    .input(
      z.object({
        projectId: z.string(),
        userId: z.string(),
        roleId: z.string(),
      }),
    )
    .mutation(async ({ ctx, input }) => {
      const { projectId, userId, roleId } = input;

      const userRef = getUserRef(ctx.firestore, projectId, userId);
      await userRef.update({ roleId });
    }),
  updateUser: protectedProcedure
    .input(
      z.object({
        displayName: z.string().optional(),
        photoBase64: z.string().optional(),
      }),
    )
    .mutation(async ({ ctx, input }) => {
      const { displayName, photoBase64 } = input;
      const user = ctx.session.user;
      const updateData: { displayName?: string; photoURL?: string } = {};

      if (displayName !== undefined) {
        updateData.displayName = displayName;
      } else {
        updateData.displayName = user.displayName;
      }

      if (photoBase64 !== undefined) {
        const newUrl = await uploadBase64File(crypto.randomUUID(), photoBase64);
        updateData.photoURL = newUrl;
      } else {
        updateData.photoURL = user.photoURL;
      }

      await ctx.firebaseAdmin.auth().updateUser(user.uid, updateData);
    }),

  getTeamMembers: roleRequiredProcedure(usersPermissions, "read")
    .input(z.object({ projectId: z.string() }))
    .query(async ({ ctx, input }) => {
      return await getWritableUsers(
        ctx.firestore,
        ctx.firebaseAdmin.app(),
        input.projectId,
      );
    }),
});<|MERGE_RESOLUTION|>--- conflicted
+++ resolved
@@ -29,11 +29,7 @@
 } from "../shortcuts/users";
 import { emptyRole } from "~/lib/defaultValues/roles";
 import { uploadBase64File } from "~/lib/db/firebaseBucket";
-<<<<<<< HEAD
-=======
 import { forbidden, notFound } from "~/server/errors";
-import { getWritableUsers } from "../shortcuts/general";
->>>>>>> d0c02818
 
 export const userRouter = createTRPCRouter({
   /**
