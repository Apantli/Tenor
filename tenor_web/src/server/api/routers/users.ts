/**
 * Users Router - Tenor API Endpoints for User Management
 *
 * @packageDocumentation
 * This file defines the TRPC router and procedures for managing Users in the Tenor application.
 * It provides endpoints to create, modify, and retrieve global users and within projects.
 *
 * @category API
 */

import {
  createTRPCRouter,
  protectedProcedure,
  roleRequiredProcedure,
} from "~/server/api/trpc";
import { z } from "zod";
import {
  settingsPermissions,
  usersPermissions,
} from "~/lib/defaultValues/permission";
import {
  getGlobalUserPreview,
  getGlobalUserPreviews,
  getGlobalUserRef,
  getUserRef,
  getUsers,
  getUserTable,
} from "../shortcuts/users";
import { emptyRole } from "~/lib/defaultValues/roles";
import { uploadBase64File } from "~/lib/db/firebaseBucket";
<<<<<<< HEAD
import { forbidden, notFound } from "~/server/errors";
=======
import { getWritableUsers } from "../shortcuts/general";
>>>>>>> 6f4ddff5

export const userRouter = createTRPCRouter({
  /**
   * @function getUserList
   * @description Get a list of users from Firebase Auth and filter them based on the input filter.
   * @param {string} filter - The filter string to search for in user emails and display names.
   * @return {Promise<TeamMember[]>} - A promise that resolves to an array of TeamMember objects.
   * @throws {TRPCError} - Throws an error if the user is not authenticated.
   */
  getGlobalUsers: protectedProcedure
    .input(z.object({ filter: z.string().optional() }))
    .query(async ({ ctx, input }) => {
      const { filter } = input;
      const users = await getGlobalUserPreviews(ctx.firebaseAdmin.app());

      // Get the users based on the filter
      return users.filter((user) =>
        (user.displayName ?? "")
          .toLowerCase()
          .includes(filter?.toLowerCase() ?? ""),
      );
    }),

  getGlobalUser: protectedProcedure
    .input(z.object({ userId: z.string() }))
    .query(async ({ ctx, input }) => {
      const { userId } = input;
      return await getGlobalUserPreview(ctx.firebaseAdmin.app(), userId);
    }),

  /**
   * @function getUsers
   * @description Get a list of users from Firestore based on the project ID.
   * @param {string} projectId - The ID of the project to get users for.
   * @return {Promise<WithId<UserPreview>[]>} - A promise that resolves to an array of TeamMember objects.
   * @throws {TRPCError} - Throws an error if the user is not authenticated.
   */
  getUsers: roleRequiredProcedure(usersPermissions, "read")
    .input(z.object({ projectId: z.string() }))
    .query(async ({ ctx, input }) => {
      const { projectId } = input;
      return await getUsers(ctx.firebaseAdmin.app(), ctx.firestore, projectId);
    }),

  /**
   * @function getUsersRef
   * @description Get a reference to the users collection in Firestore based on the project ID.
   * @param {string} projectId - The ID of the project to get users for.
   * @return {UserCol[]} - An array of UserCol objects.
   */
  getUserTable: roleRequiredProcedure(usersPermissions, "read")
    .input(z.object({ projectId: z.string(), filter: z.string().optional() }))
    .query(async ({ ctx, input }) => {
      return await getUserTable(
        ctx.firebaseAdmin.app(),
        ctx.firestore,
        input.projectId,
      );
    }),

  /**
   * @function getUsersRef
   * @description Get a reference to the users collection in Firestore based on the project ID.
   * @param {string} projectId - The ID of the project to get users for.
   */
  addUser: roleRequiredProcedure(settingsPermissions, "write")
    .input(z.object({ projectId: z.string(), userId: z.string() }))
    .mutation(async ({ ctx, input }) => {
      const { projectId, userId } = input;

      // search if it exists
      const userRef = getUserRef(ctx.firestore, projectId, userId);
      const userSnap = await userRef.get();

      if (!userSnap.exists) {
        // add user to project
        await userRef.set({
          roleId: emptyRole.id,
          active: true,
        });
      } else {
        // update user to project to active
        await userRef.update({
          active: true,
          roleId: emptyRole.id,
        });
      }

      // add project to user
      const userDoc = getGlobalUserRef(ctx.firestore, userId);
      await userDoc.update({
        projectIds:
          ctx.firebaseAdmin.firestore.FieldValue.arrayUnion(projectId),
      });
    }),

  /**
   * @function removeUser
   * @description Remove a user from a project by marking them as inactive.
   * @param {string} projectId - The ID of the project to remove the user from.
   * @param {string} userId - The ID of the user to remove from the project.
   * @throws {TRPCError} - Throws an error if the user is not authenticated or if the user is the owner.
   */
  removeUser: roleRequiredProcedure(settingsPermissions, "write")
    .input(z.object({ projectId: z.string(), userId: z.string() }))
    .mutation(async ({ ctx, input }) => {
      const { projectId, userId } = input;

      const teamMemberRef = getUserRef(ctx.firestore, projectId, userId);
      const teamMemberSnap = await teamMemberRef.get();

      if (!teamMemberSnap.exists) {
        throw notFound("Team member");
      }

      if (teamMemberSnap.data()?.roleId === "owner") {
        throw forbidden("You cannot remove the owner of the project.");
      }

      // Mark the team member as inactive
      await teamMemberRef.update({ active: false, roleId: emptyRole.id });

      if (userId) {
        const userRef = getGlobalUserRef(ctx.firestore, userId);

        // Remove the project from their list of projects
        await userRef.update({
          projectIds:
            ctx.firebaseAdmin.firestore.FieldValue.arrayRemove(projectId),
        });
      } else {
        throw new Error("No userId found in team member document");
      }
    }),

  /**
   * @function updateUserRole
   * @description Update the role of a user in a project.
   * @param {string} projectId - The ID of the project to update the user role for.
   * @param {string} userId - The ID of the user to update the role for.
   * @param {string} roleId - The ID of the new role to assign to the user.
   */
  updateUserRole: roleRequiredProcedure(settingsPermissions, "write")
    .input(
      z.object({
        projectId: z.string(),
        userId: z.string(),
        roleId: z.string(),
      }),
    )
    .mutation(async ({ ctx, input }) => {
      const { projectId, userId, roleId } = input;

      const userRef = getUserRef(ctx.firestore, projectId, userId);
      await userRef.update({ roleId });
    }),
  updateUser: protectedProcedure
    .input(
      z.object({
        displayName: z.string().optional(),
        photoBase64: z.string().optional(),
      }),
    )
    .mutation(async ({ ctx, input }) => {
      const { displayName, photoBase64 } = input;
      const user = ctx.session.user;
      const updateData: { displayName?: string; photoURL?: string } = {};

      if (displayName !== undefined) {
        updateData.displayName = displayName;
      } else {
        updateData.displayName = user.displayName;
      }

      if (photoBase64 !== undefined) {
        const newUrl = await uploadBase64File(crypto.randomUUID(), photoBase64);
        updateData.photoURL = newUrl;
      } else {
        updateData.photoURL = user.photoURL;
      }

      await ctx.firebaseAdmin.auth().updateUser(user.uid, updateData);
    }),

  getTeamMembers: roleRequiredProcedure(usersPermissions, "read")
    .input(z.object({ projectId: z.string() }))
    .query(async ({ ctx, input }) => {
      return await getWritableUsers(
        ctx.firestore,
        ctx.firebaseAdmin.app(),
        input.projectId,
      );
    }),
});<|MERGE_RESOLUTION|>--- conflicted
+++ resolved
@@ -28,11 +28,8 @@
 } from "../shortcuts/users";
 import { emptyRole } from "~/lib/defaultValues/roles";
 import { uploadBase64File } from "~/lib/db/firebaseBucket";
-<<<<<<< HEAD
 import { forbidden, notFound } from "~/server/errors";
-=======
 import { getWritableUsers } from "../shortcuts/general";
->>>>>>> 6f4ddff5
 
 export const userRouter = createTRPCRouter({
   /**
