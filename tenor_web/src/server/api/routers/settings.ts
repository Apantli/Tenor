import {
  PermissionSchema,
  RoleSchema,
  SettingsSchema,
  StatusTagSchema,
  TagSchema,
} from "~/lib/types/zodFirebaseSchema";
import { createTRPCRouter, protectedProcedure } from "../trpc";
import z, { number } from "zod";
import type { Firestore } from "firebase-admin/firestore";
import { Tag, WithId } from "~/lib/types/firebaseSchemas";
import { fetchHTML } from "~/utils/webcontent";
import { fetchMultipleFiles, fetchText } from "~/utils/filecontent";
import { emptyRole, ownerRole } from "~/lib/defaultProjectValues";
import { remove } from "node_modules/cypress/types/lodash";
import { RoleDetail } from "~/lib/types/detailSchemas";
import { TRPCError } from "@trpc/server";
import {
  defaultMaximumSprintStoryPoints,
  defaultSprintDuration,
} from "~/lib/defaultProjectValues";
import { getTodoStatusTag } from "./tasks";

/**
 * @function getProjectSettingsRef
 * @description Gets a reference to the project settings document
 * @param {string} projectId - The ID of the project
 * @param {Firestore} firestore - The Firestore instance
 * @returns {FirebaseFirestore.DocumentReference} A reference to the project settings document
 */
export const getProjectSettingsRef = (
  projectId: string,
  firestore: Firestore,
) => {
  return firestore
    .collection("projects")
    .doc(projectId)
    .collection("settings")
    .doc("settings");
};

export const getProjectRef = (projectId: string, firestore: Firestore) => {
  return firestore.collection("projects").doc(projectId);
};

/**
 * @function getProjectSettings
 * @description Retrieves the settings for a specific project
 * @param {string} projectId - The ID of the project
 * @param {Firestore} firestore - The Firestore instance
 * @returns {Promise<any>} The project settings validated by SettingsSchema
 */
const getProjectSettings = async (projectId: string, firestore: Firestore) => {
  const settings = await getProjectSettingsRef(projectId, firestore).get();

  return SettingsSchema.parse(settings.data());
};

<<<<<<< HEAD
const getProjectTypeSize = async (projectId: string, firestore: Firestore) => {
  const settings = await getProjectSettingsRef(projectId, firestore).get();

  // Get the Size of the sizeType from the Size doc
  const sizeType = await settings.ref
    .collection("sizeTypes")
    .doc(settings.data()?.sizeTypeId)
    .get();
  if (!sizeType.exists) {
    throw new Error("SizeType not found");
  }
  
  return sizeType;
}

=======
/**
 * @function getPriorityTag
 * @description Retrieves a priority tag from the priorityTypes collection based on its ID
 * @param {FirebaseFirestore.DocumentReference} settingsRef - Reference to the settings document
 * @param {string} priorityId - The ID of the priority tag to retrieve
 * @returns {Promise<Tag | undefined>} The priority tag object or undefined if not found
 */
>>>>>>> abc3886d
export const getPriorityTag = async (
  settingsRef: FirebaseFirestore.DocumentReference,
  priorityId: string,
) => {
  if (priorityId === undefined) {
    return undefined;
  }
  const tag = await settingsRef
    .collection("priorityTypes")
    .doc(priorityId)
    .get();
  if (!tag.exists) {
    return undefined;
  }
  return { id: tag.id, ...TagSchema.parse(tag.data()) } as Tag;
};

/**
 * @function getBacklogTag
 * @description Retrieves a backlog tag from the backlogTags collection based on its ID
 * @param {FirebaseFirestore.DocumentReference} settingsRef - Reference to the settings document
 * @param {string} taskId - The ID of the backlog tag to retrieve
 * @returns {Promise<Tag | undefined>} The backlog tag object or undefined if not found
 */
export const getBacklogTag = async (
  settingsRef: FirebaseFirestore.DocumentReference,
  taskId: string,
) => {
  if (taskId === undefined) {
    return undefined;
  }
  const tag = await settingsRef.collection("backlogTags").doc(taskId).get();
  if (!tag.exists) {
    return undefined;
  }
  return { id: tag.id, ...TagSchema.parse(tag.data()) } as WithId<Tag>;
};

/**
 * @function getTaskProgress
 * @description Retrieves the progress of a task (placeholder for future implementation)
 * @returns {[number | undefined, number | undefined]} A tuple containing task progress values
 * @todo Fetch from db
 */
// TODO: Fetch from db
export const getTaskProgress = () => {
  return [0, 0] as [number | undefined, number | undefined];
};

const settingsRouter = createTRPCRouter({
  /**
   * @procedure getPriorityTypes
   * @description Retrieves all priority types for a project
   * @input {object} input - Input parameters
   * @input {string} input.projectId - The ID of the project
   * @returns {Tag[]} An array of priority type tags
   */
  getPriorityTypes: protectedProcedure
    .input(z.object({ projectId: z.string() }))
    .query(async ({ ctx, input }) => {
      const projectSettingsRef = getProjectSettingsRef(
        input.projectId,
        ctx.firestore,
      );
      const priorityTypes = await projectSettingsRef
        .collection("priorityTypes")
        .orderBy("name")
        .get();
      const priorityTypesData = priorityTypes.docs.map((doc) => ({
        id: doc.id,
        ...TagSchema.parse(doc.data()),
      }));

      return priorityTypesData;
    }),

  /**
   * @procedure getStatusTypes
   * @description Retrieves all status types for a project
   * @input {object} input - Input parameters
   * @input {string} input.projectId - The ID of the project
   * @returns {Tag[]} An array of status type tags
   */
  getStatusTypes: protectedProcedure
    .input(z.object({ projectId: z.string() }))
    .query(async ({ ctx, input }) => {
      const projectSettingsRef = getProjectSettingsRef(
        input.projectId,
        ctx.firestore,
      );
      const statusTypes = await projectSettingsRef
        .collection("statusTypes")
        .orderBy("orderIndex")
        .get();
      const statusTypesData = statusTypes.docs.map((doc) => ({
        id: doc.id,
        ...StatusTagSchema.parse(doc.data()),
      }));

      return statusTypesData;
    }),

  /**
   * @procedure getBacklogTags
   * @description Retrieves all non-deleted backlog tags for a project
   * @input {object} input - Input parameters
   * @input {string} input.projectId - The ID of the project
   * @returns {Tag[]} An array of backlog tags
   */
  getBacklogTags: protectedProcedure
    .input(z.object({ projectId: z.string() }))
    .query(async ({ ctx, input }) => {
      const projectSettingsRef = getProjectSettingsRef(
        input.projectId,
        ctx.firestore,
      );
      const backlogTags = await projectSettingsRef
        .collection("backlogTags")
        .where("deleted", "==", false)
        .get();
      const backlogTagsData = backlogTags.docs.map((doc) => ({
        id: doc.id,
        ...TagSchema.parse(doc.data()),
      }));

      return backlogTagsData;
    }),

  /**
   * @procedure createBacklogTag
   * @description Creates a new backlog tag for a project
   * @input {object} input - Input parameters
   * @input {string} input.projectId - The ID of the project
   * @input {object} input.tag - The tag data conforming to TagSchema
   * @returns {Tag & {id: string}} The created tag with its ID
   */
  createBacklogTag: protectedProcedure
    .input(
      z.object({
        projectId: z.string(),
        tag: TagSchema,
      }),
    )
    .mutation(async ({ ctx, input }) => {
      const { projectId, tag } = input;
      const projectRef = getProjectSettingsRef(projectId, ctx.firestore);
      const added = await projectRef.collection("backlogTags").add(tag);
      return { ...tag, id: added.id };
    }),

  /**
   * @procedure createRequirementType
   * @description Creates a new requirement type tag for a project
   * @input {object} input - Input parameters
   * @input {string} input.projectId - The ID of the project
   * @input {object} input.tag - The tag data conforming to TagSchema
   * @returns {Tag & {id: string}} The created requirement type tag with its ID
   */
  createRequirementType: protectedProcedure
    .input(
      z.object({
        projectId: z.string(),
        tag: TagSchema,
      }),
    )
    .mutation(async ({ ctx, input }) => {
      const { projectId, tag } = input;
      const projectRef = getProjectSettingsRef(projectId, ctx.firestore);
      const added = await projectRef.collection("requirementTypes").add(tag);
      return { ...tag, id: added.id };
    }),

  /**
   * @procedure createRequirementFocus
   * @description Creates a new requirement focus tag for a project
   * @input {object} input - Input parameters
   * @input {string} input.projectId - The ID of the project
   * @input {object} input.tag - The tag data conforming to TagSchema
   * @returns {Tag & {id: string}} The created requirement focus tag with its ID
   */
  createRequirementFocus: protectedProcedure
    .input(
      z.object({
        projectId: z.string(),
        tag: TagSchema,
      }),
    )
    .mutation(async ({ ctx, input }) => {
      const { projectId, tag } = input;
      const projectRef = getProjectSettingsRef(projectId, ctx.firestore);
      const added = await projectRef.collection("requirementFocus").add(tag);
      return { ...tag, id: added.id };
    }),
  getContextLinks: protectedProcedure
    .input(z.object({ projectId: z.string() }))
    .query(async ({ ctx, input }) => {
      const projectSettingsRef = getProjectSettingsRef(
        input.projectId,
        ctx.firestore,
      );
      const settings = await projectSettingsRef.get();
      const settingsData = SettingsSchema.parse(settings.data());
      const links: string[] = settingsData.aiContext.links.map(
        (link) => link.link,
      );
      return links;
    }),
  getContextFiles: protectedProcedure
    .input(z.object({ projectId: z.string() }))
    .query(async ({ ctx, input }) => {
      const projectSettingsRef = getProjectSettingsRef(
        input.projectId,
        ctx.firestore,
      );
      const settings = await projectSettingsRef.get();
      const settingsData = SettingsSchema.parse(settings.data());
      const files: { name: string; type: string }[] =
        settingsData.aiContext.files.map((file) => ({
          name: file.name,
          type: file.type,
        }));
      return files;
    }),
  getContextDialog: protectedProcedure
    .input(z.object({ projectId: z.string() }))
    .query(async ({ ctx, input }) => {
      const projectSettingsRef = getProjectSettingsRef(
        input.projectId,
        ctx.firestore,
      );
      const settings = await projectSettingsRef.get();
      const settingsData = SettingsSchema.parse(settings.data());
      const text: string = settingsData.aiContext.text;
      return text;
    }),
  updateTextContext: protectedProcedure
    .input(
      z.object({
        projectId: z.string(),
        text: z.string(),
      }),
    )
    .mutation(async ({ ctx, input }) => {
      const { projectId, text } = input;
      const projectSettingsRef = getProjectSettingsRef(
        projectId,
        ctx.firestore,
      );
      const settings = await projectSettingsRef.get();
      const settingsData = SettingsSchema.parse(settings.data());
      await projectSettingsRef.update({
        aiContext: {
          ...settingsData.aiContext,
          text,
        },
      });
    }),
  addLink: protectedProcedure
    .input(
      z.object({
        projectId: z.string(),
        link: z.string(),
      }),
    )
    .mutation(async ({ ctx, input }) => {
      const { projectId, link } = input;
      const projectSettingsRef = getProjectSettingsRef(
        projectId,
        ctx.firestore,
      );
      const settings = await projectSettingsRef.get();
      const settingsData = SettingsSchema.parse(settings.data());
      const newLink = await fetchHTML(link).then(
        (content) => ({ link, content }),
        (error) => {
          console.error("Error fetching HTML:", error);
          return { link, content: null };
        },
      );
      const newLinks = [...settingsData.aiContext.links, newLink];
      await projectSettingsRef.update({
        aiContext: {
          ...settingsData.aiContext,
          links: newLinks,
        },
      });
    }),
  removeLink: protectedProcedure
    .input(
      z.object({
        projectId: z.string(),
        link: z.string(),
      }),
    )
    .mutation(async ({ ctx, input }) => {
      const { projectId, link } = input;
      const projectSettingsRef = getProjectSettingsRef(
        projectId,
        ctx.firestore,
      );
      const settings = await projectSettingsRef.get();
      const settingsData = SettingsSchema.parse(settings.data());
      // remove link from settingsData
      const newLinks = settingsData.aiContext.links.filter(
        (l) => l.link !== link,
      );
      await projectSettingsRef.update({
        aiContext: {
          ...settingsData.aiContext,
          links: newLinks,
        },
      });
    }),
  addFiles: protectedProcedure
    .input(
      z.object({
        projectId: z.string(),
        files: z.array(
          z.object({
            name: z.string(),
            type: z.string(),
            content: z.string(),
          }),
        ),
      }),
    )
    .mutation(async ({ ctx, input }) => {
      const { projectId, files } = input;
      const projectSettingsRef = getProjectSettingsRef(
        projectId,
        ctx.firestore,
      );

      const b64Files = files.map((file) => file.content);
      const fileText = await fetchMultipleFiles(b64Files);

      const filesDecoded = files.map((file, index) => ({
        name: file.name,
        type: file.type,
        content: fileText[index] ?? "",
      }));

      const settings = await projectSettingsRef.get();
      const settingsData = SettingsSchema.parse(settings.data());
      const newFiles = [...settingsData.aiContext.files, ...filesDecoded];
      await projectSettingsRef.update({
        aiContext: {
          ...settingsData.aiContext,
          files: newFiles,
        },
      });
    }),
  removeFile: protectedProcedure
    .input(
      z.object({
        projectId: z.string(),
        file: z.string(),
      }),
    )
    .mutation(async ({ ctx, input }) => {
      const { projectId, file } = input;
      const projectSettingsRef = getProjectSettingsRef(
        projectId,
        ctx.firestore,
      );
      const settings = await projectSettingsRef.get();
      const settingsData = SettingsSchema.parse(settings.data());
      // remove file from settingsData
      const newFiles = settingsData.aiContext.files.filter(
        (f) => f.name !== file,
      );
      await projectSettingsRef.update({
        aiContext: {
          ...settingsData.aiContext,
          files: newFiles,
        },
      });
    }),
<<<<<<< HEAD

  getSizeTypes: protectedProcedure
    .input(z.object({ projectId: z.string() }))
    .query(async ({ ctx, input }) => {
      const projectSettingsRef = ctx.firestore
        .collection("projects")
        .doc(input.projectId)
        .collection("settings")
        .doc("settings");

      const settingsSnap = await projectSettingsRef.get();

      const settingsData = SettingsSchema.parse(settingsSnap.data());

      return Array.isArray(settingsData.Size) ? settingsData.Size : [];
    }),
  
  changeSize: protectedProcedure
    .input(z.object({ projectId: z.string(), size: z.array(z.number()) }))
    .mutation(async ({ ctx, input }) => {
      const { projectId, size } = input;
      const projectSettingsRef = ctx.firestore
        .collection("projects")
        .doc(projectId)
        .collection("settings")
        .doc("settings");

      const settingsSnap = await projectSettingsRef.get();

      const settingsData = SettingsSchema.parse(settingsSnap.data());

      await projectSettingsRef.update({
        Size: size,
      });
    }
  ),
=======
  getDetailedRoles: protectedProcedure
    .input(z.object({ projectId: z.string() }))
    .query(async ({ ctx, input }) => {
      const roles = await ctx.firestore
        .collection("projects")
        .doc(input.projectId)
        .collection("settings")
        .doc("settings")
        .collection("userTypes")
        .orderBy("label")
        .get();

      const rolesData = roles.docs.map((doc) => {
        const data = doc.data();
        const role = RoleSchema.parse(data);
        return {
          id: doc.id,
          ...role,
          ...role.tabs,
        } as RoleDetail;
      });
      return rolesData;
    }),
  addRole: protectedProcedure
    .input(
      z.object({
        projectId: z.string(),
        label: z.string(),
      }),
    )
    .mutation(async ({ ctx, input }) => {
      const { projectId, label } = input;
      // add the role document to the roles collection
      const projectSettingsRef = getProjectSettingsRef(
        projectId,
        ctx.firestore,
      );
      const roleDoc = await projectSettingsRef.collection("userTypes").add({
        ...emptyRole,
        label,
        id: undefined,
      });
    }),
  removeRole: protectedProcedure
    .input(
      z.object({
        projectId: z.string(),
        roleId: z.string(),
      }),
    )
    .mutation(async ({ ctx, input }) => {
      const { projectId, roleId } = input;
      // remove the role document from the roles collection
      const projectSettingsRef = getProjectSettingsRef(
        projectId,
        ctx.firestore,
      );

      // Check if any user has this role
      const usersWithRole = await ctx.firestore
        .collection("projects")
        .doc(projectId)
        .collection("users")
        .where("roleId", "==", roleId)
        .get();

      if (!usersWithRole.empty) {
        throw new TRPCError({ code: "BAD_REQUEST" });
      }

      await projectSettingsRef.collection("userTypes").doc(roleId).delete();
    }),
  updateRoleTabPermissions: protectedProcedure
    .input(
      z.object({
        projectId: z.string(),
        roleId: z.string(),
        tabId: z.string(),
        permission: PermissionSchema,
      }),
    )
    .mutation(async ({ ctx, input }) => {
      const { projectId, roleId, tabId, permission } = input;

      const roleDoc = ctx.firestore
        .collection("projects")
        .doc(input.projectId)
        .collection("settings")
        .doc("settings")
        .collection("userTypes")
        .doc(roleId);

      const roleData = await roleDoc.get();
      const role = RoleSchema.parse(roleData.data());
      const updatedTabs = {
        ...role.tabs,
        [tabId]: permission,
      };
      await roleDoc.update({
        tabs: updatedTabs,
      });
    }),
  updateViewPerformance: protectedProcedure
    .input(
      z.object({
        projectId: z.string(),
        roleId: z.string(),
        newValue: z.boolean(),
      }),
    )
    .mutation(async ({ ctx, input }) => {
      const { projectId, roleId, newValue } = input;

      const roleDoc = ctx.firestore
        .collection("projects")
        .doc(input.projectId)
        .collection("settings")
        .doc("settings")
        .collection("userTypes")
        .doc(roleId);

      const roleData = await roleDoc.get();
      const role = RoleSchema.parse(roleData.data());
      await roleDoc.update({
        canViewPerformance: newValue,
      });
    }),
  updateControlSprints: protectedProcedure
    .input(
      z.object({
        projectId: z.string(),
        roleId: z.string(),
        newValue: z.boolean(),
      }),
    )
    .mutation(async ({ ctx, input }) => {
      const { projectId, roleId, newValue } = input;

      const roleDoc = ctx.firestore
        .collection("projects")
        .doc(input.projectId)
        .collection("settings")
        .doc("settings")
        .collection("userTypes")
        .doc(roleId);

      const roleData = await roleDoc.get();
      const role = RoleSchema.parse(roleData.data());
      await roleDoc.update({
        canControlSprints: newValue,
      });
    }),
  getMyRole: protectedProcedure
    .input(z.object({ projectId: z.string() }))
    .query(async ({ ctx, input }) => {
      const userId = ctx.session.uid;

      if (!input.projectId) return ownerRole;

      const userDoc = await ctx.firestore
        .collection("projects")
        .doc(input.projectId)
        .collection("users")
        .doc(userId)
        .get();
      if (!userDoc.exists) {
        throw new Error("User not found");
      }
      const userData = userDoc.data();
      if (!userData) {
        throw new Error("User data not found");
      }

      if (userData.roleId == null) {
        return emptyRole;
      }

      if (userData.roleId === "owner") {
        return ownerRole;
      }

      // Get role
      const roleDoc = await ctx.firestore
        .collection("projects")
        .doc(input.projectId)
        .collection("settings")
        .doc("settings")
        .collection("userTypes")
        .doc(userData.roleId as string)
        .get();
      if (!roleDoc.exists) {
        throw new Error("Role not found");
      }
      const roleData = roleDoc.data();
      if (!roleData) {
        throw new Error("Role data not found");
      }
      const role = RoleSchema.parse(roleData);
      const roleId = roleDoc.id;
      return {
        id: roleId,
        ...role,
      };
    }),
  getTodoTag: protectedProcedure
    .input(z.object({ projectId: z.string() }))
    .query(async ({ ctx, input }) => {
      const { projectId } = input;
      const todoStatus = await getTodoStatusTag(
        getProjectSettingsRef(projectId, ctx.firestore),
      );
      return todoStatus;
    }),
  fetchScrumSettings: protectedProcedure
    .input(z.object({ projectId: z.string() }))
    .query(async ({ ctx, input }) => {
      const { projectId } = input;
      const settingsDocs = await getProjectSettingsRef(
        projectId,
        ctx.firestore,
      ).get();
      const data = settingsDocs.data();
      const scrumSettings = {
        sprintDuration: (data?.sprintDuration ??
          defaultSprintDuration) as number,
        maximumSprintStoryPoints: (data?.maximumSprintStoryPoints ??
          defaultMaximumSprintStoryPoints) as number,
      };

      return scrumSettings;
    }),

  updateScrumSettings: protectedProcedure
    .input(
      z.object({
        projectId: z.string(),
        days: z.number(),
        points: z.number(),
      }),
    )
    .mutation(async ({ ctx, input }) => {
      const { projectId, days, points } = input;
      const settingsRef = getProjectSettingsRef(projectId, ctx.firestore);
      await settingsRef.update({
        maximumSprintStoryPoints: points,
        sprintDuration: days,
      });

      return { success: true };
    }),
>>>>>>> abc3886d
});

export default settingsRouter;<|MERGE_RESOLUTION|>--- conflicted
+++ resolved
@@ -56,23 +56,6 @@
   return SettingsSchema.parse(settings.data());
 };
 
-<<<<<<< HEAD
-const getProjectTypeSize = async (projectId: string, firestore: Firestore) => {
-  const settings = await getProjectSettingsRef(projectId, firestore).get();
-
-  // Get the Size of the sizeType from the Size doc
-  const sizeType = await settings.ref
-    .collection("sizeTypes")
-    .doc(settings.data()?.sizeTypeId)
-    .get();
-  if (!sizeType.exists) {
-    throw new Error("SizeType not found");
-  }
-  
-  return sizeType;
-}
-
-=======
 /**
  * @function getPriorityTag
  * @description Retrieves a priority tag from the priorityTypes collection based on its ID
@@ -80,7 +63,6 @@
  * @param {string} priorityId - The ID of the priority tag to retrieve
  * @returns {Promise<Tag | undefined>} The priority tag object or undefined if not found
  */
->>>>>>> abc3886d
 export const getPriorityTag = async (
   settingsRef: FirebaseFirestore.DocumentReference,
   priorityId: string,
@@ -459,7 +441,6 @@
         },
       });
     }),
-<<<<<<< HEAD
 
   getSizeTypes: protectedProcedure
     .input(z.object({ projectId: z.string() }))
@@ -496,7 +477,6 @@
       });
     }
   ),
-=======
   getDetailedRoles: protectedProcedure
     .input(z.object({ projectId: z.string() }))
     .query(async ({ ctx, input }) => {
@@ -747,7 +727,22 @@
 
       return { success: true };
     }),
->>>>>>> abc3886d
+
+    fetchDefaultSprintDuration: protectedProcedure
+    .input(z.object({ projectId: z.string() }))
+    .query(async ({ ctx, input }) => {
+      const projectSprintDuration = await ctx.firestore
+        .collection("projects")
+        .doc(input.projectId)
+        .collection("settings")
+        .select("sprintDuration")
+        .limit(1)
+        .get();
+
+      return (
+        (projectSprintDuration.docs[0]?.data().sprintDuration as number) ?? 7
+      );
+    }),
 });
 
 export default settingsRouter;