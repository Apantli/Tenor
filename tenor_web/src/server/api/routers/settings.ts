--- conflicted
+++ resolved
@@ -2,14 +2,9 @@
 import { createTRPCRouter, protectedProcedure } from "../trpc";
 import z from "zod";
 import type { Firestore } from "firebase-admin/firestore";
-<<<<<<< HEAD
 import { Tag } from "~/lib/types/firebaseSchemas";
 import { fetchHTML } from "~/utils/webcontent";
 import { fetchMultipleFiles, fetchText } from "~/utils/filecontent";
-=======
-import type { Tag } from "~/lib/types/firebaseSchemas";
-import { link } from "fs";
->>>>>>> d87b0ee0
 
 export const getProjectSettingsRef = (
   projectId: string,
