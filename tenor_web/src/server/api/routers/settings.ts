--- conflicted
+++ resolved
@@ -1,9 +1,6 @@
 import {
-<<<<<<< HEAD
-=======
   PermissionSchema,
   RoleSchema,
->>>>>>> 62b36e69
   SettingsSchema,
   StatusTagSchema,
   TagSchema,
@@ -14,17 +11,14 @@
 import { Tag } from "~/lib/types/firebaseSchemas";
 import { fetchHTML } from "~/utils/webcontent";
 import { fetchMultipleFiles, fetchText } from "~/utils/filecontent";
-<<<<<<< HEAD
+import { emptyRole, ownerRole } from "~/lib/defaultTags";
+import { remove } from "node_modules/cypress/types/lodash";
+import { RoleDetail } from "~/lib/types/detailSchemas";
+import { TRPCError } from "@trpc/server";
 import {
   defaultMaximumSprintStoryPoints,
   defaultSprintDuration,
 } from "~/lib/defaultProjectValues";
-=======
-import { emptyRole, ownerRole } from "~/lib/defaultTags";
-import { remove } from "node_modules/cypress/types/lodash";
-import { RoleDetail } from "~/lib/types/detailSchemas";
-import { TRPCError } from "@trpc/server";
->>>>>>> 62b36e69
 
 export const getProjectSettingsRef = (
   projectId: string,
@@ -363,44 +357,6 @@
         },
       });
     }),
-<<<<<<< HEAD
-  fetchScrumSettings: protectedProcedure
-    .input(z.object({ projectId: z.string() }))
-    .query(async ({ ctx, input }) => {
-      const { projectId } = input;
-      const settingsDocs = await getProjectSettingsRef(
-        projectId,
-        ctx.firestore,
-      ).get();
-      const data = settingsDocs.data();
-      const scrumSettings = {
-        sprintDuration: (data?.sprintDuration ??
-          defaultSprintDuration) as number,
-        maximumSprintStoryPoints: (data?.maximumSprintStoryPoints ??
-          defaultMaximumSprintStoryPoints) as number,
-      };
-
-      return scrumSettings;
-    }),
-
-  updateScrumSettings: protectedProcedure
-    .input(
-      z.object({
-        projectId: z.string(),
-        days: z.number(),
-        points: z.number(),
-      }),
-    )
-    .mutation(async ({ ctx, input }) => {
-      const { projectId, days, points } = input;
-      const settingsRef = getProjectSettingsRef(projectId, ctx.firestore);
-      await settingsRef.update({
-        maximumSprintStoryPoints: points,
-        sprintDuration: days,
-      });
-
-      return { success: true };
-=======
   getDetailedRoles: protectedProcedure
     .input(z.object({ projectId: z.string() }))
     .query(async ({ ctx, input }) => {
@@ -604,7 +560,43 @@
         id: roleId,
         ...role,
       };
->>>>>>> 62b36e69
+    }),
+  fetchScrumSettings: protectedProcedure
+    .input(z.object({ projectId: z.string() }))
+    .query(async ({ ctx, input }) => {
+      const { projectId } = input;
+      const settingsDocs = await getProjectSettingsRef(
+        projectId,
+        ctx.firestore,
+      ).get();
+      const data = settingsDocs.data();
+      const scrumSettings = {
+        sprintDuration: (data?.sprintDuration ??
+          defaultSprintDuration) as number,
+        maximumSprintStoryPoints: (data?.maximumSprintStoryPoints ??
+          defaultMaximumSprintStoryPoints) as number,
+      };
+
+      return scrumSettings;
+    }),
+
+  updateScrumSettings: protectedProcedure
+    .input(
+      z.object({
+        projectId: z.string(),
+        days: z.number(),
+        points: z.number(),
+      }),
+    )
+    .mutation(async ({ ctx, input }) => {
+      const { projectId, days, points } = input;
+      const settingsRef = getProjectSettingsRef(projectId, ctx.firestore);
+      await settingsRef.update({
+        maximumSprintStoryPoints: points,
+        sprintDuration: days,
+      });
+
+      return { success: true };
     }),
 });
 
