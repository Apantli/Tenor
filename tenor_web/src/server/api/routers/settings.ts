import {
  PermissionSchema,
  RoleSchema,
  SettingsSchema,
  StatusTagSchema,
  TagSchema,
} from "~/lib/types/zodFirebaseSchema";
import { createTRPCRouter, protectedProcedure } from "../trpc";
import z, { number } from "zod";
import type { Firestore } from "firebase-admin/firestore";
<<<<<<< HEAD
import { type Tag } from "~/lib/types/firebaseSchemas";
=======
import { Tag, WithId } from "~/lib/types/firebaseSchemas";
>>>>>>> abc3886d
import { fetchHTML } from "~/utils/webcontent";
import { fetchMultipleFiles, fetchText } from "~/utils/filecontent";
import { emptyRole, ownerRole } from "~/lib/defaultProjectValues";
import { remove } from "node_modules/cypress/types/lodash";
import { type RoleDetail } from "~/lib/types/detailSchemas";
import { TRPCError } from "@trpc/server";
import {
  defaultMaximumSprintStoryPoints,
  defaultSprintDuration,
} from "~/lib/defaultProjectValues";
import { getTodoStatusTag } from "./tasks";

/**
 * @function getProjectSettingsRef
 * @description Gets a reference to the project settings document
 * @param {string} projectId - The ID of the project
 * @param {Firestore} firestore - The Firestore instance
 * @returns {FirebaseFirestore.DocumentReference} A reference to the project settings document
 */
export const getProjectSettingsRef = (
  projectId: string,
  firestore: Firestore,
) => {
  return firestore
    .collection("projects")
    .doc(projectId)
    .collection("settings")
    .doc("settings");
};

export const getProjectRef = (projectId: string, firestore: Firestore) => {
  return firestore.collection("projects").doc(projectId);
};

/**
 * @function getProjectSettings
 * @description Retrieves the settings for a specific project
 * @param {string} projectId - The ID of the project
 * @param {Firestore} firestore - The Firestore instance
 * @returns {Promise<any>} The project settings validated by SettingsSchema
 */
const getProjectSettings = async (projectId: string, firestore: Firestore) => {
  const settings = await getProjectSettingsRef(projectId, firestore).get();

  return SettingsSchema.parse(settings.data());
};

/**
 * @function getPriorityTag
 * @description Retrieves a priority tag from the priorityTypes collection based on its ID
 * @param {FirebaseFirestore.DocumentReference} settingsRef - Reference to the settings document
 * @param {string} priorityId - The ID of the priority tag to retrieve
 * @returns {Promise<Tag | undefined>} The priority tag object or undefined if not found
 */
export const getPriorityTag = async (
  settingsRef: FirebaseFirestore.DocumentReference,
  priorityId: string,
) => {
  if (priorityId === undefined) {
    return undefined;
  }
  const tag = await settingsRef
    .collection("priorityTypes")
    .doc(priorityId)
    .get();
  if (!tag.exists) {
    return undefined;
  }
  return { id: tag.id, ...TagSchema.parse(tag.data()) } as Tag;
};

/**
 * @function getBacklogTag
 * @description Retrieves a backlog tag from the backlogTags collection based on its ID
 * @param {FirebaseFirestore.DocumentReference} settingsRef - Reference to the settings document
 * @param {string} taskId - The ID of the backlog tag to retrieve
 * @returns {Promise<Tag | undefined>} The backlog tag object or undefined if not found
 */
export const getBacklogTag = async (
  settingsRef: FirebaseFirestore.DocumentReference,
  taskId: string,
) => {
  if (taskId === undefined) {
    return undefined;
  }
  const tag = await settingsRef.collection("backlogTags").doc(taskId).get();
  if (!tag.exists) {
    return undefined;
  }
  return { id: tag.id, ...TagSchema.parse(tag.data()) } as WithId<Tag>;
};

/**
 * @function getTaskProgress
 * @description Retrieves the progress of a task (placeholder for future implementation)
 * @returns {[number | undefined, number | undefined]} A tuple containing task progress values
 * @todo Fetch from db
 */
// TODO: Fetch from db
export const getTaskProgress = () => {
  return [0, 0] as [number | undefined, number | undefined];
};

const settingsRouter = createTRPCRouter({
  /**
   * @procedure getPriorityTypes
   * @description Retrieves all priority types for a project
   * @input {object} input - Input parameters
   * @input {string} input.projectId - The ID of the project
   * @returns {Tag[]} An array of priority type tags
   */
  getPriorityTypes: protectedProcedure
    .input(z.object({ projectId: z.string() }))
    .query(async ({ ctx, input }) => {
      const projectSettingsRef = getProjectSettingsRef(
        input.projectId,
        ctx.firestore,
      );
      const priorityTypes = await projectSettingsRef
        .collection("priorityTypes")
        .orderBy("name")
        .get();
      const priorityTypesData = priorityTypes.docs.map((doc) => ({
        id: doc.id,
        ...TagSchema.parse(doc.data()),
      }));

      return priorityTypesData;
    }),

  /**
   * @procedure getStatusTypes
   * @description Retrieves all status types for a project
   * @input {object} input - Input parameters
   * @input {string} input.projectId - The ID of the project
   * @returns {Tag[]} An array of status type tags
   */
  getStatusTypes: protectedProcedure
    .input(z.object({ projectId: z.string() }))
    .query(async ({ ctx, input }) => {
      const projectSettingsRef = getProjectSettingsRef(
        input.projectId,
        ctx.firestore,
      );
      const statusTypes = await projectSettingsRef
        .collection("statusTypes")
        .orderBy("orderIndex")
        .get();
      const statusTypesData = statusTypes.docs.map((doc) => ({
        id: doc.id,
        ...StatusTagSchema.parse(doc.data()),
      }));

      return statusTypesData;
    }),

<<<<<<< HEAD
  getStatusTypeById: protectedProcedure
    .input(z.object({ projectId: z.string(), statusId: z.string() }))
    .query(async ({ ctx, input }) => {
      const { projectId, statusId } = input;
      const projectSettingsRef = getProjectSettingsRef(
        projectId,
        ctx.firestore,
      );
      const statusType = await projectSettingsRef
        .collection("statusTypes")
        .doc(statusId)
        .get();
      if (!statusType.exists) {
        throw new Error("Status not found");
      }
      const statusTypeData = StatusTagSchema.parse(statusType.data());
      return { id: statusType.id, ...statusTypeData };
    }),
  
  createStatusType: protectedProcedure
      .input(
        z.object({
          projectId: z.string(),
          name: z.string(),
          color: z.string(),
          marksTaskAsDone: z.boolean(),
        }),
      )
      .mutation(async ({ ctx, input }) => {
        const { projectId, name, color, marksTaskAsDone } = input;
  
        const projectSettingsRef = getProjectSettingsRef(
          input.projectId,
          ctx.firestore,
        );
  
        const statusCollectionRef = projectSettingsRef.collection("statusTypes");
  
        const statusTypes = await statusCollectionRef.get();
  
        const statusTypesData = statusTypes.docs.map((doc) => ({
          id: doc.id,
          ...StatusTagSchema.parse(doc.data()),
        }));
        const biggestOrderIndex = Math.max(
          ...statusTypesData.map((status) => status.orderIndex),
          0,
        );
  
        const newStatus = {
          name,
          color: color.toUpperCase(),
          marksTaskAsDone,
          deleted: false,
          orderIndex: biggestOrderIndex + 1,
        };
  
        const docRef = await statusCollectionRef.add(newStatus);
        return {
          id: docRef.id,
          ...newStatus,
        };
      }),

    modifyStatusType: protectedProcedure
      .input(
        z.object({
          projectId: z.string(),
          statusId: z.string(),
          status: StatusTagSchema
        }),
      )
      .mutation(async ({ ctx, input }) => {
        const { projectId, statusId, status } = input;
        const projectRef = getProjectSettingsRef(projectId, ctx.firestore);
        const statusTypeRef = projectRef.collection("statusTypes").doc(statusId);
        await statusTypeRef.update(status);
        const updatedStatus = await statusTypeRef.get();
        return { ...status, id: updatedStatus.id };
      }),

  deleteStatusType: protectedProcedure
    .input(
      z.object({
        projectId: z.string(),
        statusId: z.string(),
      }),
    )
    .mutation(async ({ ctx, input }) => {
      const { projectId, statusId } = input;
      const projectRef = getProjectSettingsRef(projectId, ctx.firestore);
      const statusTypeRef = projectRef.collection("statusTypes").doc(statusId);
      await statusTypeRef.update({ deleted: true });
      return { id: statusId };
    }),

=======
  /**
   * @procedure getBacklogTags
   * @description Retrieves all non-deleted backlog tags for a project
   * @input {object} input - Input parameters
   * @input {string} input.projectId - The ID of the project
   * @returns {Tag[]} An array of backlog tags
   */
>>>>>>> abc3886d
  getBacklogTags: protectedProcedure
    .input(z.object({ projectId: z.string() }))
    .query(async ({ ctx, input }) => {
      const projectSettingsRef = getProjectSettingsRef(
        input.projectId,
        ctx.firestore,
      );
      const backlogTags = await projectSettingsRef
        .collection("backlogTags")
        .where("deleted", "==", false)
        .get();
      const backlogTagsData = backlogTags.docs.map((doc) => ({
        id: doc.id,
        ...TagSchema.parse(doc.data()),
      }));

      return backlogTagsData;
    }),
<<<<<<< HEAD
  getBacklogTagById: protectedProcedure
    .input(z.object({ projectId: z.string(), tagId: z.string() }))
    .query(async ({ ctx, input }) => {
      const { projectId, tagId } = input;
      const projectSettingsRef = getProjectSettingsRef(
        projectId,
        ctx.firestore,
      );
      const backlogTag = await projectSettingsRef
        .collection("backlogTags")
        .doc(tagId)
        .get();
      if (!backlogTag.exists) {
        throw new Error("Tag not found");
      }
      const backlogTagData = TagSchema.parse(backlogTag.data());
      return { id: backlogTag.id, ...backlogTagData };
    }),
=======

  /**
   * @procedure createBacklogTag
   * @description Creates a new backlog tag for a project
   * @input {object} input - Input parameters
   * @input {string} input.projectId - The ID of the project
   * @input {object} input.tag - The tag data conforming to TagSchema
   * @returns {Tag & {id: string}} The created tag with its ID
   */
>>>>>>> abc3886d
  createBacklogTag: protectedProcedure
    .input(
      z.object({
        projectId: z.string(),
        tag: TagSchema,
      }),
    )
    .mutation(async ({ ctx, input }) => {
      const { projectId, tag } = input;
      const projectRef = getProjectSettingsRef(projectId, ctx.firestore);
      const added = await projectRef.collection("backlogTags").add(tag);
      return { ...tag, id: added.id };
    }),

<<<<<<< HEAD
  modifyBacklogTag: protectedProcedure
    .input(
      z.object({
        projectId: z.string(),
        tagId: z.string(),
        tag: TagSchema,
      }),
    )
    .mutation(async ({ ctx, input }) => {
      const { projectId, tagId, tag } = input;
      const projectRef = getProjectSettingsRef(projectId, ctx.firestore);
      const backlogTagRef = projectRef.collection("backlogTags").doc(tagId);
      await backlogTagRef.update(tag);
      const updatedTag = await backlogTagRef.get();
      return { ...tag, id: updatedTag.id };
    }),

  deleteBacklogTag: protectedProcedure
    .input(
      z.object({
        projectId: z.string(),
        tagId: z.string(),
      }),
    )
    .mutation(async ({ ctx, input }) => {
      const { projectId, tagId } = input;
      const projectRef = getProjectSettingsRef(projectId, ctx.firestore);
      const backlogTagRef = projectRef.collection("backlogTags").doc(tagId);
      await backlogTagRef.update({ deleted: true });
      return { id: tagId };
    }),

=======
  /**
   * @procedure createRequirementType
   * @description Creates a new requirement type tag for a project
   * @input {object} input - Input parameters
   * @input {string} input.projectId - The ID of the project
   * @input {object} input.tag - The tag data conforming to TagSchema
   * @returns {Tag & {id: string}} The created requirement type tag with its ID
   */
>>>>>>> abc3886d
  createRequirementType: protectedProcedure
    .input(
      z.object({
        projectId: z.string(),
        tag: TagSchema,
      }),
    )
    .mutation(async ({ ctx, input }) => {
      const { projectId, tag } = input;
      const projectRef = getProjectSettingsRef(projectId, ctx.firestore);
      const added = await projectRef.collection("requirementTypes").add(tag);
      return { ...tag, id: added.id };
    }),

  /**
   * @procedure createRequirementFocus
   * @description Creates a new requirement focus tag for a project
   * @input {object} input - Input parameters
   * @input {string} input.projectId - The ID of the project
   * @input {object} input.tag - The tag data conforming to TagSchema
   * @returns {Tag & {id: string}} The created requirement focus tag with its ID
   */
  createRequirementFocus: protectedProcedure
    .input(
      z.object({
        projectId: z.string(),
        tag: TagSchema,
      }),
    )
    .mutation(async ({ ctx, input }) => {
      const { projectId, tag } = input;
      const projectRef = getProjectSettingsRef(projectId, ctx.firestore);
      const added = await projectRef.collection("requirementFocus").add(tag);
      return { ...tag, id: added.id };
    }),
  getContextLinks: protectedProcedure
    .input(z.object({ projectId: z.string() }))
    .query(async ({ ctx, input }) => {
      const projectSettingsRef = getProjectSettingsRef(
        input.projectId,
        ctx.firestore,
      );
      const settings = await projectSettingsRef.get();
      const settingsData = SettingsSchema.parse(settings.data());
      const links: string[] = settingsData.aiContext.links.map(
        (link) => link.link,
      );
      return links;
    }),
  getContextFiles: protectedProcedure
    .input(z.object({ projectId: z.string() }))
    .query(async ({ ctx, input }) => {
      const projectSettingsRef = getProjectSettingsRef(
        input.projectId,
        ctx.firestore,
      );
      const settings = await projectSettingsRef.get();
      const settingsData = SettingsSchema.parse(settings.data());
      const files: { name: string; type: string }[] =
        settingsData.aiContext.files.map((file) => ({
          name: file.name,
          type: file.type,
        }));
      return files;
    }),
  getContextDialog: protectedProcedure
    .input(z.object({ projectId: z.string() }))
    .query(async ({ ctx, input }) => {
      const projectSettingsRef = getProjectSettingsRef(
        input.projectId,
        ctx.firestore,
      );
      const settings = await projectSettingsRef.get();
      const settingsData = SettingsSchema.parse(settings.data());
      const text: string = settingsData.aiContext.text;
      return text;
    }),
  updateTextContext: protectedProcedure
    .input(
      z.object({
        projectId: z.string(),
        text: z.string(),
      }),
    )
    .mutation(async ({ ctx, input }) => {
      const { projectId, text } = input;
      const projectSettingsRef = getProjectSettingsRef(
        projectId,
        ctx.firestore,
      );
      const settings = await projectSettingsRef.get();
      const settingsData = SettingsSchema.parse(settings.data());
      await projectSettingsRef.update({
        aiContext: {
          ...settingsData.aiContext,
          text,
        },
      });
    }),
  addLink: protectedProcedure
    .input(
      z.object({
        projectId: z.string(),
        link: z.string(),
      }),
    )
    .mutation(async ({ ctx, input }) => {
      const { projectId, link } = input;
      const projectSettingsRef = getProjectSettingsRef(
        projectId,
        ctx.firestore,
      );
      const settings = await projectSettingsRef.get();
      const settingsData = SettingsSchema.parse(settings.data());
      const newLink = await fetchHTML(link).then(
        (content) => ({ link, content }),
        (error) => {
          console.error("Error fetching HTML:", error);
          return { link, content: null };
        },
      );
      const newLinks = [...settingsData.aiContext.links, newLink];
      await projectSettingsRef.update({
        aiContext: {
          ...settingsData.aiContext,
          links: newLinks,
        },
      });
    }),
  removeLink: protectedProcedure
    .input(
      z.object({
        projectId: z.string(),
        link: z.string(),
      }),
    )
    .mutation(async ({ ctx, input }) => {
      const { projectId, link } = input;
      const projectSettingsRef = getProjectSettingsRef(
        projectId,
        ctx.firestore,
      );
      const settings = await projectSettingsRef.get();
      const settingsData = SettingsSchema.parse(settings.data());
      // remove link from settingsData
      const newLinks = settingsData.aiContext.links.filter(
        (l) => l.link !== link,
      );
      await projectSettingsRef.update({
        aiContext: {
          ...settingsData.aiContext,
          links: newLinks,
        },
      });
    }),
  addFiles: protectedProcedure
    .input(
      z.object({
        projectId: z.string(),
        files: z.array(
          z.object({
            name: z.string(),
            type: z.string(),
            content: z.string(),
          }),
        ),
      }),
    )
    .mutation(async ({ ctx, input }) => {
      const { projectId, files } = input;
      const projectSettingsRef = getProjectSettingsRef(
        projectId,
        ctx.firestore,
      );

      const b64Files = files.map((file) => file.content);
      const fileText = await fetchMultipleFiles(b64Files);

      const filesDecoded = files.map((file, index) => ({
        name: file.name,
        type: file.type,
        content: fileText[index] ?? "",
      }));

      const settings = await projectSettingsRef.get();
      const settingsData = SettingsSchema.parse(settings.data());
      const newFiles = [...settingsData.aiContext.files, ...filesDecoded];
      await projectSettingsRef.update({
        aiContext: {
          ...settingsData.aiContext,
          files: newFiles,
        },
      });
    }),
  removeFile: protectedProcedure
    .input(
      z.object({
        projectId: z.string(),
        file: z.string(),
      }),
    )
    .mutation(async ({ ctx, input }) => {
      const { projectId, file } = input;
      const projectSettingsRef = getProjectSettingsRef(
        projectId,
        ctx.firestore,
      );
      const settings = await projectSettingsRef.get();
      const settingsData = SettingsSchema.parse(settings.data());
      // remove file from settingsData
      const newFiles = settingsData.aiContext.files.filter(
        (f) => f.name !== file,
      );
      await projectSettingsRef.update({
        aiContext: {
          ...settingsData.aiContext,
          files: newFiles,
        },
      });
    }),
  getDetailedRoles: protectedProcedure
    .input(z.object({ projectId: z.string() }))
    .query(async ({ ctx, input }) => {
      const roles = await ctx.firestore
        .collection("projects")
        .doc(input.projectId)
        .collection("settings")
        .doc("settings")
        .collection("userTypes")
        .orderBy("label")
        .get();

      const rolesData = roles.docs.map((doc) => {
        const data = doc.data();
        const role = RoleSchema.parse(data);
        return {
          id: doc.id,
          ...role,
          ...role.tabs,
        } as RoleDetail;
      });
      return rolesData;
    }),
  addRole: protectedProcedure
    .input(
      z.object({
        projectId: z.string(),
        label: z.string(),
      }),
    )
    .mutation(async ({ ctx, input }) => {
      const { projectId, label } = input;
      // add the role document to the roles collection
      const projectSettingsRef = getProjectSettingsRef(
        projectId,
        ctx.firestore,
      );
      const roleDoc = await projectSettingsRef.collection("userTypes").add({
        ...emptyRole,
        label,
        id: undefined,
      });
    }),
  removeRole: protectedProcedure
    .input(
      z.object({
        projectId: z.string(),
        roleId: z.string(),
      }),
    )
    .mutation(async ({ ctx, input }) => {
      const { projectId, roleId } = input;
      // remove the role document from the roles collection
      const projectSettingsRef = getProjectSettingsRef(
        projectId,
        ctx.firestore,
      );

      // Check if any user has this role
      const usersWithRole = await ctx.firestore
        .collection("projects")
        .doc(projectId)
        .collection("users")
        .where("roleId", "==", roleId)
        .get();

      if (!usersWithRole.empty) {
        throw new TRPCError({ code: "BAD_REQUEST" });
      }

      await projectSettingsRef.collection("userTypes").doc(roleId).delete();
    }),
  updateRoleTabPermissions: protectedProcedure
    .input(
      z.object({
        projectId: z.string(),
        roleId: z.string(),
        tabId: z.string(),
        permission: PermissionSchema,
      }),
    )
    .mutation(async ({ ctx, input }) => {
      const { projectId, roleId, tabId, permission } = input;

      const roleDoc = ctx.firestore
        .collection("projects")
        .doc(input.projectId)
        .collection("settings")
        .doc("settings")
        .collection("userTypes")
        .doc(roleId);

      const roleData = await roleDoc.get();
      const role = RoleSchema.parse(roleData.data());
      const updatedTabs = {
        ...role.tabs,
        [tabId]: permission,
      };
      await roleDoc.update({
        tabs: updatedTabs,
      });
    }),
  updateViewPerformance: protectedProcedure
    .input(
      z.object({
        projectId: z.string(),
        roleId: z.string(),
        newValue: z.boolean(),
      }),
    )
    .mutation(async ({ ctx, input }) => {
      const { projectId, roleId, newValue } = input;

      const roleDoc = ctx.firestore
        .collection("projects")
        .doc(input.projectId)
        .collection("settings")
        .doc("settings")
        .collection("userTypes")
        .doc(roleId);

      const roleData = await roleDoc.get();
      const role = RoleSchema.parse(roleData.data());
      await roleDoc.update({
        canViewPerformance: newValue,
      });
    }),
  updateControlSprints: protectedProcedure
    .input(
      z.object({
        projectId: z.string(),
        roleId: z.string(),
        newValue: z.boolean(),
      }),
    )
    .mutation(async ({ ctx, input }) => {
      const { projectId, roleId, newValue } = input;

      const roleDoc = ctx.firestore
        .collection("projects")
        .doc(input.projectId)
        .collection("settings")
        .doc("settings")
        .collection("userTypes")
        .doc(roleId);

      const roleData = await roleDoc.get();
      const role = RoleSchema.parse(roleData.data());
      await roleDoc.update({
        canControlSprints: newValue,
      });
    }),
  getMyRole: protectedProcedure
    .input(z.object({ projectId: z.string() }))
    .query(async ({ ctx, input }) => {
      const userId = ctx.session.uid;

      if (!input.projectId) return ownerRole;

      const userDoc = await ctx.firestore
        .collection("projects")
        .doc(input.projectId)
        .collection("users")
        .doc(userId)
        .get();
      if (!userDoc.exists) {
        throw new Error("User not found");
      }
      const userData = userDoc.data();
      if (!userData) {
        throw new Error("User data not found");
      }

      if (userData.roleId == null) {
        return emptyRole;
      }

      if (userData.roleId === "owner") {
        return ownerRole;
      }

      // Get role
      const roleDoc = await ctx.firestore
        .collection("projects")
        .doc(input.projectId)
        .collection("settings")
        .doc("settings")
        .collection("userTypes")
        .doc(userData.roleId as string)
        .get();
      if (!roleDoc.exists) {
        throw new Error("Role not found");
      }
      const roleData = roleDoc.data();
      if (!roleData) {
        throw new Error("Role data not found");
      }
      const role = RoleSchema.parse(roleData);
      const roleId = roleDoc.id;
      return {
        id: roleId,
        ...role,
      };
    }),
  getTodoTag: protectedProcedure
    .input(z.object({ projectId: z.string() }))
    .query(async ({ ctx, input }) => {
      const { projectId } = input;
      const todoStatus = await getTodoStatusTag(
        getProjectSettingsRef(projectId, ctx.firestore),
      );
      return todoStatus;
    }),
  fetchScrumSettings: protectedProcedure
    .input(z.object({ projectId: z.string() }))
    .query(async ({ ctx, input }) => {
      const { projectId } = input;
      const settingsDocs = await getProjectSettingsRef(
        projectId,
        ctx.firestore,
      ).get();
      const data = settingsDocs.data();
      const scrumSettings = {
        sprintDuration: (data?.sprintDuration ??
          defaultSprintDuration) as number,
        maximumSprintStoryPoints: (data?.maximumSprintStoryPoints ??
          defaultMaximumSprintStoryPoints) as number,
      };

      return scrumSettings;
    }),

  updateScrumSettings: protectedProcedure
    .input(
      z.object({
        projectId: z.string(),
        days: z.number(),
        points: z.number(),
      }),
    )
    .mutation(async ({ ctx, input }) => {
      const { projectId, days, points } = input;
      const settingsRef = getProjectSettingsRef(projectId, ctx.firestore);
      await settingsRef.update({
        maximumSprintStoryPoints: points,
        sprintDuration: days,
      });

      return { success: true };
    }),
});

export default settingsRouter;<|MERGE_RESOLUTION|>--- conflicted
+++ resolved
@@ -8,11 +8,7 @@
 import { createTRPCRouter, protectedProcedure } from "../trpc";
 import z, { number } from "zod";
 import type { Firestore } from "firebase-admin/firestore";
-<<<<<<< HEAD
-import { type Tag } from "~/lib/types/firebaseSchemas";
-=======
 import { Tag, WithId } from "~/lib/types/firebaseSchemas";
->>>>>>> abc3886d
 import { fetchHTML } from "~/utils/webcontent";
 import { fetchMultipleFiles, fetchText } from "~/utils/filecontent";
 import { emptyRole, ownerRole } from "~/lib/defaultProjectValues";
@@ -169,7 +165,6 @@
       return statusTypesData;
     }),
 
-<<<<<<< HEAD
   getStatusTypeById: protectedProcedure
     .input(z.object({ projectId: z.string(), statusId: z.string() }))
     .query(async ({ ctx, input }) => {
@@ -190,66 +185,66 @@
     }),
   
   createStatusType: protectedProcedure
-      .input(
-        z.object({
-          projectId: z.string(),
-          name: z.string(),
-          color: z.string(),
-          marksTaskAsDone: z.boolean(),
-        }),
-      )
-      .mutation(async ({ ctx, input }) => {
-        const { projectId, name, color, marksTaskAsDone } = input;
-  
-        const projectSettingsRef = getProjectSettingsRef(
-          input.projectId,
-          ctx.firestore,
-        );
-  
-        const statusCollectionRef = projectSettingsRef.collection("statusTypes");
-  
-        const statusTypes = await statusCollectionRef.get();
-  
-        const statusTypesData = statusTypes.docs.map((doc) => ({
-          id: doc.id,
-          ...StatusTagSchema.parse(doc.data()),
-        }));
-        const biggestOrderIndex = Math.max(
-          ...statusTypesData.map((status) => status.orderIndex),
-          0,
-        );
-  
-        const newStatus = {
-          name,
-          color: color.toUpperCase(),
-          marksTaskAsDone,
-          deleted: false,
-          orderIndex: biggestOrderIndex + 1,
-        };
-  
-        const docRef = await statusCollectionRef.add(newStatus);
-        return {
-          id: docRef.id,
-          ...newStatus,
-        };
-      }),
-
-    modifyStatusType: protectedProcedure
-      .input(
-        z.object({
-          projectId: z.string(),
-          statusId: z.string(),
-          status: StatusTagSchema
-        }),
-      )
-      .mutation(async ({ ctx, input }) => {
-        const { projectId, statusId, status } = input;
-        const projectRef = getProjectSettingsRef(projectId, ctx.firestore);
-        const statusTypeRef = projectRef.collection("statusTypes").doc(statusId);
-        await statusTypeRef.update(status);
-        const updatedStatus = await statusTypeRef.get();
-        return { ...status, id: updatedStatus.id };
-      }),
+    .input(
+      z.object({
+        projectId: z.string(),
+        name: z.string(),
+        color: z.string(),
+        marksTaskAsDone: z.boolean(),
+      }),
+    )
+    .mutation(async ({ ctx, input }) => {
+      const { projectId, name, color, marksTaskAsDone } = input;
+
+      const projectSettingsRef = getProjectSettingsRef(
+        input.projectId,
+        ctx.firestore,
+      );
+
+      const statusCollectionRef = projectSettingsRef.collection("statusTypes");
+
+      const statusTypes = await statusCollectionRef.get();
+
+      const statusTypesData = statusTypes.docs.map((doc) => ({
+        id: doc.id,
+        ...StatusTagSchema.parse(doc.data()),
+      }));
+      const biggestOrderIndex = Math.max(
+        ...statusTypesData.map((status) => status.orderIndex),
+        0,
+      );
+
+      const newStatus = {
+        name,
+        color: color.toUpperCase(),
+        marksTaskAsDone,
+        deleted: false,
+        orderIndex: biggestOrderIndex + 1,
+      };
+
+      const docRef = await statusCollectionRef.add(newStatus);
+      return {
+        id: docRef.id,
+        ...newStatus,
+      };
+    }),
+
+  modifyStatusType: protectedProcedure
+    .input(
+      z.object({
+        projectId: z.string(),
+        statusId: z.string(),
+        status: StatusTagSchema
+      }),
+    )
+    .mutation(async ({ ctx, input }) => {
+      const { projectId, statusId, status } = input;
+      const projectRef = getProjectSettingsRef(projectId, ctx.firestore);
+      const statusTypeRef = projectRef.collection("statusTypes").doc(statusId);
+      await statusTypeRef.update(status);
+      const updatedStatus = await statusTypeRef.get();
+      return { ...status, id: updatedStatus.id };
+    }),
 
   deleteStatusType: protectedProcedure
     .input(
@@ -265,8 +260,6 @@
       await statusTypeRef.update({ deleted: true });
       return { id: statusId };
     }),
-
-=======
   /**
    * @procedure getBacklogTags
    * @description Retrieves all non-deleted backlog tags for a project
@@ -274,7 +267,6 @@
    * @input {string} input.projectId - The ID of the project
    * @returns {Tag[]} An array of backlog tags
    */
->>>>>>> abc3886d
   getBacklogTags: protectedProcedure
     .input(z.object({ projectId: z.string() }))
     .query(async ({ ctx, input }) => {
@@ -293,7 +285,7 @@
 
       return backlogTagsData;
     }),
-<<<<<<< HEAD
+
   getBacklogTagById: protectedProcedure
     .input(z.object({ projectId: z.string(), tagId: z.string() }))
     .query(async ({ ctx, input }) => {
@@ -312,8 +304,6 @@
       const backlogTagData = TagSchema.parse(backlogTag.data());
       return { id: backlogTag.id, ...backlogTagData };
     }),
-=======
-
   /**
    * @procedure createBacklogTag
    * @description Creates a new backlog tag for a project
@@ -322,7 +312,6 @@
    * @input {object} input.tag - The tag data conforming to TagSchema
    * @returns {Tag & {id: string}} The created tag with its ID
    */
->>>>>>> abc3886d
   createBacklogTag: protectedProcedure
     .input(
       z.object({
@@ -337,7 +326,6 @@
       return { ...tag, id: added.id };
     }),
 
-<<<<<<< HEAD
   modifyBacklogTag: protectedProcedure
     .input(
       z.object({
@@ -369,8 +357,6 @@
       await backlogTagRef.update({ deleted: true });
       return { id: tagId };
     }),
-
-=======
   /**
    * @procedure createRequirementType
    * @description Creates a new requirement type tag for a project
@@ -379,7 +365,6 @@
    * @input {object} input.tag - The tag data conforming to TagSchema
    * @returns {Tag & {id: string}} The created requirement type tag with its ID
    */
->>>>>>> abc3886d
   createRequirementType: protectedProcedure
     .input(
       z.object({
