--- conflicted
+++ resolved
@@ -2,16 +2,12 @@
 import { createTRPCRouter, protectedProcedure } from "../trpc";
 import z, { number } from "zod";
 import type { Firestore } from "firebase-admin/firestore";
-<<<<<<< HEAD
-import { Tag } from "~/lib/types/firebaseSchemas";
+import type { Tag } from "~/lib/types/firebaseSchemas";
+import { link } from "fs";
 import {
   defaultMaximumSprintStoryPoints,
   defaultSprintDuration,
 } from "~/lib/defaultProjectValues";
-=======
-import type { Tag } from "~/lib/types/firebaseSchemas";
-import { link } from "fs";
->>>>>>> d87b0ee0
 
 export const getProjectSettingsRef = (
   projectId: string,
@@ -161,7 +157,48 @@
       const added = await projectRef.collection("requirementFocus").add(tag);
       return { ...tag, id: added.id };
     }),
-<<<<<<< HEAD
+  getContextLinks: protectedProcedure
+    .input(z.object({ projectId: z.string() }))
+    .query(async ({ ctx, input }) => {
+      const projectSettingsRef = getProjectSettingsRef(
+        input.projectId,
+        ctx.firestore,
+      );
+      const settings = await projectSettingsRef.get();
+      const settingsData = SettingsSchema.parse(settings.data());
+      const links: string[] = settingsData.aiContext.links.map(
+        (link) => link.link,
+      );
+      return links;
+    }),
+  getContextFiles: protectedProcedure
+    .input(z.object({ projectId: z.string() }))
+    .query(async ({ ctx, input }) => {
+      const projectSettingsRef = getProjectSettingsRef(
+        input.projectId,
+        ctx.firestore,
+      );
+      const settings = await projectSettingsRef.get();
+      const settingsData = SettingsSchema.parse(settings.data());
+      const files: { name: string; type: string }[] =
+        settingsData.aiContext.files.map((file) => ({
+          name: file.name,
+          type: file.type,
+        }));
+      return files;
+    }),
+  getContextDialog: protectedProcedure
+    .input(z.object({ projectId: z.string() }))
+    .query(async ({ ctx, input }) => {
+      const projectSettingsRef = getProjectSettingsRef(
+        input.projectId,
+        ctx.firestore,
+      );
+      const settings = await projectSettingsRef.get();
+      const settingsData = SettingsSchema.parse(settings.data());
+      const text: string = settingsData.aiContext.text;
+      return text;
+    }),
   // fetchDefaultSprintDuration: protectedProcedure
   //   .input(z.object({ projectId: z.string() }))
   //   .query(async ({ ctx, input }) => {
@@ -223,49 +260,6 @@
       });
 
       return { success: true };
-=======
-  getContextLinks: protectedProcedure
-    .input(z.object({ projectId: z.string() }))
-    .query(async ({ ctx, input }) => {
-      const projectSettingsRef = getProjectSettingsRef(
-        input.projectId,
-        ctx.firestore,
-      );
-      const settings = await projectSettingsRef.get();
-      const settingsData = SettingsSchema.parse(settings.data());
-      const links: string[] = settingsData.aiContext.links.map(
-        (link) => link.link,
-      );
-      return links;
-    }),
-  getContextFiles: protectedProcedure
-    .input(z.object({ projectId: z.string() }))
-    .query(async ({ ctx, input }) => {
-      const projectSettingsRef = getProjectSettingsRef(
-        input.projectId,
-        ctx.firestore,
-      );
-      const settings = await projectSettingsRef.get();
-      const settingsData = SettingsSchema.parse(settings.data());
-      const files: { name: string; type: string }[] =
-        settingsData.aiContext.files.map((file) => ({
-          name: file.name,
-          type: file.type,
-        }));
-      return files;
-    }),
-  getContextDialog: protectedProcedure
-    .input(z.object({ projectId: z.string() }))
-    .query(async ({ ctx, input }) => {
-      const projectSettingsRef = getProjectSettingsRef(
-        input.projectId,
-        ctx.firestore,
-      );
-      const settings = await projectSettingsRef.get();
-      const settingsData = SettingsSchema.parse(settings.data());
-      const text: string = settingsData.aiContext.text;
-      return text;
->>>>>>> d87b0ee0
     }),
 });
 
