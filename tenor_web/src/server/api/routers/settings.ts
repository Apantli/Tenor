--- conflicted
+++ resolved
@@ -871,12 +871,7 @@
 
       return { success: true };
     }),
-<<<<<<< HEAD
-
-    fetchDefaultSprintDuration: protectedProcedure
-=======
   fetchDefaultSprintDuration: protectedProcedure
->>>>>>> b7a2a44f
     .input(z.object({ projectId: z.string() }))
     .query(async ({ ctx, input }) => {
       const projectSprintDuration = await ctx.firestore
