import {
  PermissionSchema,
  RoleSchema,
  SettingsSchema,
  StatusTagSchema,
  TagSchema,
} from "~/lib/types/zodFirebaseSchema";
import { createTRPCRouter, protectedProcedure } from "../trpc";
import z from "zod";
import type { Firestore } from "firebase-admin/firestore";
import { Tag } from "~/lib/types/firebaseSchemas";
import { fetchHTML } from "~/utils/webcontent";
import { fetchMultipleFiles, fetchText } from "~/utils/filecontent";
import { emptyRole, ownerRole } from "~/lib/defaultTags";
import { remove } from "node_modules/cypress/types/lodash";
import { RoleDetail } from "~/lib/types/detailSchemas";
import { TRPCError } from "@trpc/server";

/**
 * @function getProjectSettingsRef
 * @description Gets a reference to the project settings document
 * @param {string} projectId - The ID of the project
 * @param {Firestore} firestore - The Firestore instance
 * @returns {FirebaseFirestore.DocumentReference} A reference to the project settings document
 */
export const getProjectSettingsRef = (
  projectId: string,
  firestore: Firestore,
) => {
  return firestore
    .collection("projects")
    .doc(projectId)
    .collection("settings")
    .doc("settings");
};

<<<<<<< HEAD
/**
 * @function getProjectSettings
 * @description Retrieves the settings for a specific project
 * @param {string} projectId - The ID of the project
 * @param {Firestore} firestore - The Firestore instance
 * @returns {Promise<any>} The project settings validated by SettingsSchema
 */
=======
export const getProjectRef = (projectId: string, firestore: Firestore) => {
  return firestore.collection("projects").doc(projectId);
};

>>>>>>> 62b36e69
const getProjectSettings = async (projectId: string, firestore: Firestore) => {
  const settings = await getProjectSettingsRef(projectId, firestore).get();

  return SettingsSchema.parse(settings.data());
};

/**
 * @function getPriorityTag
 * @description Retrieves a priority tag from the priorityTypes collection based on its ID
 * @param {FirebaseFirestore.DocumentReference} settingsRef - Reference to the settings document
 * @param {string} priorityId - The ID of the priority tag to retrieve
 * @returns {Promise<Tag | undefined>} The priority tag object or undefined if not found
 */
export const getPriorityTag = async (
  settingsRef: FirebaseFirestore.DocumentReference,
  priorityId: string,
) => {
  if (priorityId === undefined) {
    return undefined;
  }
  const tag = await settingsRef
    .collection("priorityTypes")
    .doc(priorityId)
    .get();
  if (!tag.exists) {
    return undefined;
  }
  return { id: tag.id, ...TagSchema.parse(tag.data()) } as Tag;
};

/**
 * @function getBacklogTag
 * @description Retrieves a backlog tag from the backlogTags collection based on its ID
 * @param {FirebaseFirestore.DocumentReference} settingsRef - Reference to the settings document
 * @param {string} taskId - The ID of the backlog tag to retrieve
 * @returns {Promise<Tag | undefined>} The backlog tag object or undefined if not found
 */
export const getBacklogTag = async (
  settingsRef: FirebaseFirestore.DocumentReference,
  taskId: string,
) => {
  if (taskId === undefined) {
    return undefined;
  }
  const tag = await settingsRef.collection("backlogTags").doc(taskId).get();
  if (!tag.exists) {
    return undefined;
  }
  return { id: tag.id, ...TagSchema.parse(tag.data()) } as Tag;
};

/**
 * @function getTaskProgress
 * @description Retrieves the progress of a task (placeholder for future implementation)
 * @returns {[number | undefined, number | undefined]} A tuple containing task progress values
 * @todo Fetch from db
 */
// TODO: Fetch from db
export const getTaskProgress = () => {
  return [0, 0] as [number | undefined, number | undefined];
};

const settingsRouter = createTRPCRouter({
  /**
   * @procedure getPriorityTypes
   * @description Retrieves all priority types for a project
   * @input {object} input - Input parameters
   * @input {string} input.projectId - The ID of the project
   * @returns {Tag[]} An array of priority type tags
   */
  getPriorityTypes: protectedProcedure
    .input(z.object({ projectId: z.string() }))
    .query(async ({ ctx, input }) => {
      const projectSettingsRef = getProjectSettingsRef(
        input.projectId,
        ctx.firestore,
      );
      const priorityTypes = await projectSettingsRef
        .collection("priorityTypes")
        .get();
      const priorityTypesData = priorityTypes.docs.map((doc) => ({
        id: doc.id,
        ...TagSchema.parse(doc.data()),
      }));

      return priorityTypesData;
    }),

  /**
   * @procedure getStatusTypes
   * @description Retrieves all status types for a project
   * @input {object} input - Input parameters
   * @input {string} input.projectId - The ID of the project
   * @returns {Tag[]} An array of status type tags
   */
  getStatusTypes: protectedProcedure
    .input(z.object({ projectId: z.string() }))
    .query(async ({ ctx, input }) => {
      const projectSettingsRef = getProjectSettingsRef(
        input.projectId,
        ctx.firestore,
      );
      const statusTypes = await projectSettingsRef
        .collection("statusTypes")
        .orderBy("orderIndex")
        .get();
      const statusTypesData = statusTypes.docs.map((doc) => ({
        id: doc.id,
        ...StatusTagSchema.parse(doc.data()),
      }));

      return statusTypesData;
    }),

  /**
   * @procedure getBacklogTags
   * @description Retrieves all non-deleted backlog tags for a project
   * @input {object} input - Input parameters
   * @input {string} input.projectId - The ID of the project
   * @returns {Tag[]} An array of backlog tags
   */
  getBacklogTags: protectedProcedure
    .input(z.object({ projectId: z.string() }))
    .query(async ({ ctx, input }) => {
      const projectSettingsRef = getProjectSettingsRef(
        input.projectId,
        ctx.firestore,
      );
      const backlogTags = await projectSettingsRef
        .collection("backlogTags")
        .where("deleted", "==", false)
        .get();
      const backlogTagsData = backlogTags.docs.map((doc) => ({
        id: doc.id,
        ...TagSchema.parse(doc.data()),
      }));

      return backlogTagsData;
    }),

  /**
   * @procedure createBacklogTag
   * @description Creates a new backlog tag for a project
   * @input {object} input - Input parameters
   * @input {string} input.projectId - The ID of the project
   * @input {object} input.tag - The tag data conforming to TagSchema
   * @returns {Tag & {id: string}} The created tag with its ID
   */
  createBacklogTag: protectedProcedure
    .input(
      z.object({
        projectId: z.string(),
        tag: TagSchema,
      }),
    )
    .mutation(async ({ ctx, input }) => {
      const { projectId, tag } = input;
      const projectRef = getProjectSettingsRef(projectId, ctx.firestore);
      const added = await projectRef.collection("backlogTags").add(tag);
      return { ...tag, id: added.id };
    }),

  /**
   * @procedure createRequirementType
   * @description Creates a new requirement type tag for a project
   * @input {object} input - Input parameters
   * @input {string} input.projectId - The ID of the project
   * @input {object} input.tag - The tag data conforming to TagSchema
   * @returns {Tag & {id: string}} The created requirement type tag with its ID
   */
  createRequirementType: protectedProcedure
    .input(
      z.object({
        projectId: z.string(),
        tag: TagSchema,
      }),
    )
    .mutation(async ({ ctx, input }) => {
      const { projectId, tag } = input;
      const projectRef = getProjectSettingsRef(projectId, ctx.firestore);
      const added = await projectRef.collection("requirementTypes").add(tag);
      return { ...tag, id: added.id };
    }),

  /**
   * @procedure createRequirementFocus
   * @description Creates a new requirement focus tag for a project
   * @input {object} input - Input parameters
   * @input {string} input.projectId - The ID of the project
   * @input {object} input.tag - The tag data conforming to TagSchema
   * @returns {Tag & {id: string}} The created requirement focus tag with its ID
   */
  createRequirementFocus: protectedProcedure
    .input(
      z.object({
        projectId: z.string(),
        tag: TagSchema,
      }),
    )
    .mutation(async ({ ctx, input }) => {
      const { projectId, tag } = input;
      const projectRef = getProjectSettingsRef(projectId, ctx.firestore);
      const added = await projectRef.collection("requirementFocus").add(tag);
      return { ...tag, id: added.id };
    }),
  getContextLinks: protectedProcedure
    .input(z.object({ projectId: z.string() }))
    .query(async ({ ctx, input }) => {
      const projectSettingsRef = getProjectSettingsRef(
        input.projectId,
        ctx.firestore,
      );
      const settings = await projectSettingsRef.get();
      const settingsData = SettingsSchema.parse(settings.data());
      const links: string[] = settingsData.aiContext.links.map(
        (link) => link.link,
      );
      return links;
    }),
  getContextFiles: protectedProcedure
    .input(z.object({ projectId: z.string() }))
    .query(async ({ ctx, input }) => {
      const projectSettingsRef = getProjectSettingsRef(
        input.projectId,
        ctx.firestore,
      );
      const settings = await projectSettingsRef.get();
      const settingsData = SettingsSchema.parse(settings.data());
      const files: { name: string; type: string }[] =
        settingsData.aiContext.files.map((file) => ({
          name: file.name,
          type: file.type,
        }));
      return files;
    }),
  getContextDialog: protectedProcedure
    .input(z.object({ projectId: z.string() }))
    .query(async ({ ctx, input }) => {
      const projectSettingsRef = getProjectSettingsRef(
        input.projectId,
        ctx.firestore,
      );
      const settings = await projectSettingsRef.get();
      const settingsData = SettingsSchema.parse(settings.data());
      const text: string = settingsData.aiContext.text;
      return text;
    }),
  updateTextContext: protectedProcedure
    .input(
      z.object({
        projectId: z.string(),
        text: z.string(),
      }),
    )
    .mutation(async ({ ctx, input }) => {
      const { projectId, text } = input;
      const projectSettingsRef = getProjectSettingsRef(
        projectId,
        ctx.firestore,
      );
      const settings = await projectSettingsRef.get();
      const settingsData = SettingsSchema.parse(settings.data());
      await projectSettingsRef.update({
        aiContext: {
          ...settingsData.aiContext,
          text,
        },
      });
    }),
  addLink: protectedProcedure
    .input(
      z.object({
        projectId: z.string(),
        link: z.string(),
      }),
    )
    .mutation(async ({ ctx, input }) => {
      const { projectId, link } = input;
      const projectSettingsRef = getProjectSettingsRef(
        projectId,
        ctx.firestore,
      );
      const settings = await projectSettingsRef.get();
      const settingsData = SettingsSchema.parse(settings.data());
      const newLink = await fetchHTML(link).then(
        (content) => ({ link, content }),
        (error) => {
          console.error("Error fetching HTML:", error);
          return { link, content: null };
        },
      );
      const newLinks = [...settingsData.aiContext.links, newLink];
      await projectSettingsRef.update({
        aiContext: {
          ...settingsData.aiContext,
          links: newLinks,
        },
      });
    }),
  removeLink: protectedProcedure
    .input(
      z.object({
        projectId: z.string(),
        link: z.string(),
      }),
    )
    .mutation(async ({ ctx, input }) => {
      const { projectId, link } = input;
      const projectSettingsRef = getProjectSettingsRef(
        projectId,
        ctx.firestore,
      );
      const settings = await projectSettingsRef.get();
      const settingsData = SettingsSchema.parse(settings.data());
      // remove link from settingsData
      const newLinks = settingsData.aiContext.links.filter(
        (l) => l.link !== link,
      );
      await projectSettingsRef.update({
        aiContext: {
          ...settingsData.aiContext,
          links: newLinks,
        },
      });
    }),
  addFiles: protectedProcedure
    .input(
      z.object({
        projectId: z.string(),
        files: z.array(
          z.object({
            name: z.string(),
            type: z.string(),
            content: z.string(),
          }),
        ),
      }),
    )
    .mutation(async ({ ctx, input }) => {
      const { projectId, files } = input;
      const projectSettingsRef = getProjectSettingsRef(
        projectId,
        ctx.firestore,
      );

      const b64Files = files.map((file) => file.content);
      const fileText = await fetchMultipleFiles(b64Files);

      const filesDecoded = files.map((file, index) => ({
        name: file.name,
        type: file.type,
        content: fileText[index] ?? "",
      }));

      const settings = await projectSettingsRef.get();
      const settingsData = SettingsSchema.parse(settings.data());
      const newFiles = [...settingsData.aiContext.files, ...filesDecoded];
      await projectSettingsRef.update({
        aiContext: {
          ...settingsData.aiContext,
          files: newFiles,
        },
      });
    }),
  removeFile: protectedProcedure
    .input(
      z.object({
        projectId: z.string(),
        file: z.string(),
      }),
    )
    .mutation(async ({ ctx, input }) => {
      const { projectId, file } = input;
      const projectSettingsRef = getProjectSettingsRef(
        projectId,
        ctx.firestore,
      );
      const settings = await projectSettingsRef.get();
      const settingsData = SettingsSchema.parse(settings.data());
      // remove file from settingsData
      const newFiles = settingsData.aiContext.files.filter(
        (f) => f.name !== file,
      );
      await projectSettingsRef.update({
        aiContext: {
          ...settingsData.aiContext,
          files: newFiles,
        },
      });
    }),
  getDetailedRoles: protectedProcedure
    .input(z.object({ projectId: z.string() }))
    .query(async ({ ctx, input }) => {
      const roles = await ctx.firestore
        .collection("projects")
        .doc(input.projectId)
        .collection("settings")
        .doc("settings")
        .collection("userTypes")
        .orderBy("label")
        .get();

      const rolesData = roles.docs.map((doc) => {
        const data = doc.data();
        const role = RoleSchema.parse(data);
        return {
          id: doc.id,
          ...role,
          ...role.tabs,
        } as RoleDetail;
      });
      return rolesData;
    }),
  addRole: protectedProcedure
    .input(
      z.object({
        projectId: z.string(),
        label: z.string(),
      }),
    )
    .mutation(async ({ ctx, input }) => {
      const { projectId, label } = input;
      // add the role document to the roles collection
      const projectSettingsRef = getProjectSettingsRef(
        projectId,
        ctx.firestore,
      );
      const roleDoc = await projectSettingsRef.collection("userTypes").add({
        ...emptyRole,
        label,
        id: undefined,
      });
    }),
  removeRole: protectedProcedure
    .input(
      z.object({
        projectId: z.string(),
        roleId: z.string(),
      }),
    )
    .mutation(async ({ ctx, input }) => {
      const { projectId, roleId } = input;
      // remove the role document from the roles collection
      const projectSettingsRef = getProjectSettingsRef(
        projectId,
        ctx.firestore,
      );

      // Check if any user has this role
      const usersWithRole = await ctx.firestore
        .collection("projects")
        .doc(projectId)
        .collection("users")
        .where("roleId", "==", roleId)
        .get();

      if (!usersWithRole.empty) {
        throw new TRPCError({ code: "BAD_REQUEST" });
      }

      await projectSettingsRef.collection("userTypes").doc(roleId).delete();
    }),
  updateRoleTabPermissions: protectedProcedure
    .input(
      z.object({
        projectId: z.string(),
        roleId: z.string(),
        tabId: z.string(),
        permission: PermissionSchema,
      }),
    )
    .mutation(async ({ ctx, input }) => {
      const { projectId, roleId, tabId, permission } = input;

      const roleDoc = ctx.firestore
        .collection("projects")
        .doc(input.projectId)
        .collection("settings")
        .doc("settings")
        .collection("userTypes")
        .doc(roleId);

      const roleData = await roleDoc.get();
      const role = RoleSchema.parse(roleData.data());
      const updatedTabs = {
        ...role.tabs,
        [tabId]: permission,
      };
      await roleDoc.update({
        tabs: updatedTabs,
      });
    }),
  updateViewPerformance: protectedProcedure
    .input(
      z.object({
        projectId: z.string(),
        roleId: z.string(),
        newValue: z.boolean(),
      }),
    )
    .mutation(async ({ ctx, input }) => {
      const { projectId, roleId, newValue } = input;

      const roleDoc = ctx.firestore
        .collection("projects")
        .doc(input.projectId)
        .collection("settings")
        .doc("settings")
        .collection("userTypes")
        .doc(roleId);

      const roleData = await roleDoc.get();
      const role = RoleSchema.parse(roleData.data());
      await roleDoc.update({
        canViewPerformance: newValue,
      });
    }),
  updateControlSprints: protectedProcedure
    .input(
      z.object({
        projectId: z.string(),
        roleId: z.string(),
        newValue: z.boolean(),
      }),
    )
    .mutation(async ({ ctx, input }) => {
      const { projectId, roleId, newValue } = input;

      const roleDoc = ctx.firestore
        .collection("projects")
        .doc(input.projectId)
        .collection("settings")
        .doc("settings")
        .collection("userTypes")
        .doc(roleId);

      const roleData = await roleDoc.get();
      const role = RoleSchema.parse(roleData.data());
      await roleDoc.update({
        canControlSprints: newValue,
      });
    }),
  getMyRole: protectedProcedure
    .input(z.object({ projectId: z.string() }))
    .query(async ({ ctx, input }) => {
      const userId = ctx.session.uid;

      if (!input.projectId) return ownerRole;

      const userDoc = await ctx.firestore
        .collection("projects")
        .doc(input.projectId)
        .collection("users")
        .doc(userId)
        .get();
      if (!userDoc.exists) {
        throw new Error("User not found");
      }
      const userData = userDoc.data();
      if (!userData) {
        throw new Error("User data not found");
      }

      if (userData.roleId == null) {
        return emptyRole;
      }

      if (userData.roleId === "owner") {
        return ownerRole;
      }

      // Get role
      const roleDoc = await ctx.firestore
        .collection("projects")
        .doc(input.projectId)
        .collection("settings")
        .doc("settings")
        .collection("userTypes")
        .doc(userData.roleId as string)
        .get();
      if (!roleDoc.exists) {
        throw new Error("Role not found");
      }
      const roleData = roleDoc.data();
      if (!roleData) {
        throw new Error("Role data not found");
      }
      const role = RoleSchema.parse(roleData);
      const roleId = roleDoc.id;
      return {
        id: roleId,
        ...role,
      };
    }),
});

export default settingsRouter;<|MERGE_RESOLUTION|>--- conflicted
+++ resolved
@@ -34,7 +34,10 @@
     .doc("settings");
 };
 
-<<<<<<< HEAD
+export const getProjectRef = (projectId: string, firestore: Firestore) => {
+  return firestore.collection("projects").doc(projectId);
+};
+
 /**
  * @function getProjectSettings
  * @description Retrieves the settings for a specific project
@@ -42,12 +45,6 @@
  * @param {Firestore} firestore - The Firestore instance
  * @returns {Promise<any>} The project settings validated by SettingsSchema
  */
-=======
-export const getProjectRef = (projectId: string, firestore: Firestore) => {
-  return firestore.collection("projects").doc(projectId);
-};
-
->>>>>>> 62b36e69
 const getProjectSettings = async (projectId: string, firestore: Firestore) => {
   const settings = await getProjectSettingsRef(projectId, firestore).get();
 
