--- conflicted
+++ resolved
@@ -8,11 +8,6 @@
 import { createTRPCRouter, protectedProcedure } from "../trpc";
 import z from "zod";
 import type { Firestore } from "firebase-admin/firestore";
-<<<<<<< HEAD
-import type { Tag } from "~/lib/types/firebaseSchemas";
-import { link } from "fs";
-import { get } from "node_modules/cypress/types/lodash";
-=======
 import { Tag } from "~/lib/types/firebaseSchemas";
 import { fetchHTML } from "~/utils/webcontent";
 import { fetchMultipleFiles, fetchText } from "~/utils/filecontent";
@@ -20,7 +15,6 @@
 import { remove } from "node_modules/cypress/types/lodash";
 import { RoleDetail } from "~/lib/types/detailSchemas";
 import { TRPCError } from "@trpc/server";
->>>>>>> 62b36e69
 
 export const getProjectSettingsRef = (
   projectId: string,
