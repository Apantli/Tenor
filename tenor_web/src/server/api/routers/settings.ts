--- conflicted
+++ resolved
@@ -1,19 +1,18 @@
-import { SettingsSchema, StatusTagSchema, TagSchema } from "~/lib/types/zodFirebaseSchema";
+import {
+  SettingsSchema,
+  StatusTagSchema,
+  TagSchema,
+} from "~/lib/types/zodFirebaseSchema";
 import { createTRPCRouter, protectedProcedure } from "../trpc";
 import z, { number } from "zod";
 import type { Firestore } from "firebase-admin/firestore";
-<<<<<<< HEAD
-import type { Tag } from "~/lib/types/firebaseSchemas";
-import { link } from "fs";
+import { Tag } from "~/lib/types/firebaseSchemas";
+import { fetchHTML } from "~/utils/webcontent";
+import { fetchMultipleFiles, fetchText } from "~/utils/filecontent";
 import {
   defaultMaximumSprintStoryPoints,
   defaultSprintDuration,
 } from "~/lib/defaultProjectValues";
-=======
-import { Tag } from "~/lib/types/firebaseSchemas";
-import { fetchHTML } from "~/utils/webcontent";
-import { fetchMultipleFiles, fetchText } from "~/utils/filecontent";
->>>>>>> f2cb91c1
 
 export const getProjectSettingsRef = (
   projectId: string,
@@ -209,32 +208,149 @@
       const text: string = settingsData.aiContext.text;
       return text;
     }),
-<<<<<<< HEAD
-  // fetchDefaultSprintDuration: protectedProcedure
-  //   .input(z.object({ projectId: z.string() }))
-  //   .query(async ({ ctx, input }) => {
-  //     const { projectId } = input;
-  //     const settingsDocs = await getProjectSettingsRef(
-  //       projectId,
-  //       ctx.firestore,
-  //     ).get();
-  //     const sprintDuration = settingsDocs.data()?.sprintDuration as number;
-
-  //     return sprintDuration ?? defaultSprintDuration;
-  //   }),
-  // fetchMaximumSprintStoryPoints: protectedProcedure
-  //   .input(z.object({ projectId: z.string() }))
-  //   .query(async ({ ctx, input }) => {
-  //     const { projectId } = input;
-  //     const settingsDocs = await getProjectSettingsRef(
-  //       projectId,
-  //       ctx.firestore,
-  //     ).get();
-  //     const maximumSprintStoryPoints = settingsDocs.data()
-  //       ?.maximumSprintStoryPoints as number;
-
-  //     return maximumSprintStoryPoints ?? defaultMaximumSprintStoryPoints;
-  //   }),
+  updateTextContext: protectedProcedure
+    .input(
+      z.object({
+        projectId: z.string(),
+        text: z.string(),
+      }),
+    )
+    .mutation(async ({ ctx, input }) => {
+      const { projectId, text } = input;
+      const projectSettingsRef = getProjectSettingsRef(
+        projectId,
+        ctx.firestore,
+      );
+      const settings = await projectSettingsRef.get();
+      const settingsData = SettingsSchema.parse(settings.data());
+      await projectSettingsRef.update({
+        aiContext: {
+          ...settingsData.aiContext,
+          text,
+        },
+      });
+    }),
+  addLink: protectedProcedure
+    .input(
+      z.object({
+        projectId: z.string(),
+        link: z.string(),
+      }),
+    )
+    .mutation(async ({ ctx, input }) => {
+      const { projectId, link } = input;
+      const projectSettingsRef = getProjectSettingsRef(
+        projectId,
+        ctx.firestore,
+      );
+      const settings = await projectSettingsRef.get();
+      const settingsData = SettingsSchema.parse(settings.data());
+      const newLink = await fetchHTML(link).then(
+        (content) => ({ link, content }),
+        (error) => {
+          console.error("Error fetching HTML:", error);
+          return { link, content: null };
+        },
+      );
+      const newLinks = [...settingsData.aiContext.links, newLink];
+      await projectSettingsRef.update({
+        aiContext: {
+          ...settingsData.aiContext,
+          links: newLinks,
+        },
+      });
+    }),
+  removeLink: protectedProcedure
+    .input(
+      z.object({
+        projectId: z.string(),
+        link: z.string(),
+      }),
+    )
+    .mutation(async ({ ctx, input }) => {
+      const { projectId, link } = input;
+      const projectSettingsRef = getProjectSettingsRef(
+        projectId,
+        ctx.firestore,
+      );
+      const settings = await projectSettingsRef.get();
+      const settingsData = SettingsSchema.parse(settings.data());
+      // remove link from settingsData
+      const newLinks = settingsData.aiContext.links.filter(
+        (l) => l.link !== link,
+      );
+      await projectSettingsRef.update({
+        aiContext: {
+          ...settingsData.aiContext,
+          links: newLinks,
+        },
+      });
+    }),
+  addFiles: protectedProcedure
+    .input(
+      z.object({
+        projectId: z.string(),
+        files: z.array(
+          z.object({
+            name: z.string(),
+            type: z.string(),
+            content: z.string(),
+          }),
+        ),
+      }),
+    )
+    .mutation(async ({ ctx, input }) => {
+      const { projectId, files } = input;
+      const projectSettingsRef = getProjectSettingsRef(
+        projectId,
+        ctx.firestore,
+      );
+
+      const b64Files = files.map((file) => file.content);
+      const fileText = await fetchMultipleFiles(b64Files);
+
+      const filesDecoded = files.map((file, index) => ({
+        name: file.name,
+        type: file.type,
+        content: fileText[index] ?? "",
+      }));
+
+      const settings = await projectSettingsRef.get();
+      const settingsData = SettingsSchema.parse(settings.data());
+      const newFiles = [...settingsData.aiContext.files, ...filesDecoded];
+      await projectSettingsRef.update({
+        aiContext: {
+          ...settingsData.aiContext,
+          files: newFiles,
+        },
+      });
+    }),
+  removeFile: protectedProcedure
+    .input(
+      z.object({
+        projectId: z.string(),
+        file: z.string(),
+      }),
+    )
+    .mutation(async ({ ctx, input }) => {
+      const { projectId, file } = input;
+      const projectSettingsRef = getProjectSettingsRef(
+        projectId,
+        ctx.firestore,
+      );
+      const settings = await projectSettingsRef.get();
+      const settingsData = SettingsSchema.parse(settings.data());
+      // remove file from settingsData
+      const newFiles = settingsData.aiContext.files.filter(
+        (f) => f.name !== file,
+      );
+      await projectSettingsRef.update({
+        aiContext: {
+          ...settingsData.aiContext,
+          files: newFiles,
+        },
+      });
+    }),
   fetchScrumSettings: protectedProcedure
     .input(z.object({ projectId: z.string() }))
     .query(async ({ ctx, input }) => {
@@ -271,150 +387,6 @@
       });
 
       return { success: true };
-=======
-  updateTextContext: protectedProcedure
-    .input(
-      z.object({
-        projectId: z.string(),
-        text: z.string(),
-      }),
-    )
-    .mutation(async ({ ctx, input }) => {
-      const { projectId, text } = input;
-      const projectSettingsRef = getProjectSettingsRef(
-        projectId,
-        ctx.firestore,
-      );
-      const settings = await projectSettingsRef.get();
-      const settingsData = SettingsSchema.parse(settings.data());
-      await projectSettingsRef.update({
-        aiContext: {
-          ...settingsData.aiContext,
-          text,
-        },
-      });
-    }),
-  addLink: protectedProcedure
-    .input(
-      z.object({
-        projectId: z.string(),
-        link: z.string(),
-      }),
-    )
-    .mutation(async ({ ctx, input }) => {
-      const { projectId, link } = input;
-      const projectSettingsRef = getProjectSettingsRef(
-        projectId,
-        ctx.firestore,
-      );
-      const settings = await projectSettingsRef.get();
-      const settingsData = SettingsSchema.parse(settings.data());
-      const newLink = await fetchHTML(link).then(
-        (content) => ({ link, content }),
-        (error) => {
-          console.error("Error fetching HTML:", error);
-          return { link, content: null };
-        },
-      );
-      const newLinks = [...settingsData.aiContext.links, newLink];
-      await projectSettingsRef.update({
-        aiContext: {
-          ...settingsData.aiContext,
-          links: newLinks,
-        },
-      });
-    }),
-  removeLink: protectedProcedure
-    .input(
-      z.object({
-        projectId: z.string(),
-        link: z.string(),
-      }),
-    )
-    .mutation(async ({ ctx, input }) => {
-      const { projectId, link } = input;
-      const projectSettingsRef = getProjectSettingsRef(
-        projectId,
-        ctx.firestore,
-      );
-      const settings = await projectSettingsRef.get();
-      const settingsData = SettingsSchema.parse(settings.data());
-      // remove link from settingsData
-      const newLinks = settingsData.aiContext.links.filter(
-        (l) => l.link !== link,
-      );
-      await projectSettingsRef.update({
-        aiContext: {
-          ...settingsData.aiContext,
-          links: newLinks,
-        },
-      });
-    }),
-  addFiles: protectedProcedure
-    .input(
-      z.object({
-        projectId: z.string(),
-        files: z.array(
-          z.object({
-            name: z.string(),
-            type: z.string(),
-            content: z.string(),
-          }),
-        ),
-      }),
-    )
-    .mutation(async ({ ctx, input }) => {
-      const { projectId, files } = input;
-      const projectSettingsRef = getProjectSettingsRef(
-        projectId,
-        ctx.firestore,
-      );
-
-      const b64Files = files.map((file) => file.content);
-      const fileText = await fetchMultipleFiles(b64Files);
-
-      const filesDecoded = files.map((file, index) => ({
-        name: file.name,
-        type: file.type,
-        content: fileText[index] ?? "",
-      }));
-
-      const settings = await projectSettingsRef.get();
-      const settingsData = SettingsSchema.parse(settings.data());
-      const newFiles = [...settingsData.aiContext.files, ...filesDecoded];
-      await projectSettingsRef.update({
-        aiContext: {
-          ...settingsData.aiContext,
-          files: newFiles,
-        },
-      });
-    }),
-  removeFile: protectedProcedure
-    .input(
-      z.object({
-        projectId: z.string(),
-        file: z.string(),
-      }),
-    )
-    .mutation(async ({ ctx, input }) => {
-      const { projectId, file } = input;
-      const projectSettingsRef = getProjectSettingsRef(
-        projectId,
-        ctx.firestore,
-      );
-      const settings = await projectSettingsRef.get();
-      const settingsData = SettingsSchema.parse(settings.data());
-      // remove file from settingsData
-      const newFiles = settingsData.aiContext.files.filter(
-        (f) => f.name !== file,
-      );
-      await projectSettingsRef.update({
-        aiContext: {
-          ...settingsData.aiContext,
-          files: newFiles,
-        },
-      });
->>>>>>> f2cb91c1
     }),
 });
 
