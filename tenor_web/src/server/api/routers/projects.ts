import { TRPCError } from "@trpc/server";
import { FieldValue } from "firebase-admin/firestore";
import type {
  Project,
  WithId,
  User,
  Settings,
} from "~/lib/types/firebaseSchemas";
import { createTRPCRouter, protectedProcedure } from "~/server/api/trpc";
<<<<<<< HEAD
// interface User {
//   uid: string;
//   projectIds: string[];
// }
import { fetchMultipleHTML } from "~/utils/webcontent";
import { fetchMultipleFiles } from "~/utils/filecontent";
import { uploadBase64File } from "~/utils/firebaseBucket";
=======
>>>>>>> e2c25785
import { ProjectSchema } from "~/lib/types/zodFirebaseSchema";
import { isBase64Valid } from "~/utils/base64";
import { v4 as uuidv4 } from "uuid";

const emptySettings: Settings = {
  sprintDuration: 0,
  maximumSprintStoryPoints: 0,
  aiContext: {
    text: "",
    files: [],
    links: [],
  },
  requirementFocusTags: [],
  requirementTypeTags: [],
  backlogTags: [],
  priorityTypes: [],
  statusTabs: [],
  roles: [],
};

export const createEmptyProject = (): Project => {
  return {
    name: "",
    description: "",
    logo: "",
    deleted: false,

    settings: emptySettings, // Deberías definir un `emptySettings` si `Settings` tiene valores requeridos

    users: [],

    requirements: [],
    userStories: [],
    issues: [],
    epics: [],
    genericItems: [],

    sprints: [],
    sprintSnapshots: [],
    currentSprintId: "",

    activities: [],
  };
};

const fetchProjectData = async (
  projectRef: FirebaseFirestore.DocumentReference,
  dbAdmin: FirebaseFirestore.Firestore,
): Promise<Project | null> => {
  try {
    console.log("Fetching project data for", projectRef.path);
    const projectSnapshot = await dbAdmin.doc(projectRef.path).get(); // Use adminDb.doc

    if (projectSnapshot.exists) {
      return projectSnapshot.data() as Project;
    }
  } catch (error) {
    console.error("Error getting documents: ", error);
  }

  return null;
};

const fetchUserProjects = async (
  uid: string,
  dbAdmin: FirebaseFirestore.Firestore,
) => {
  try {
    // Buscar usuario en Firestore por su uid
    const usersCollection = dbAdmin.collection("users"); // Use dbAdmin.collection
    const querySnapshot = await usersCollection.where("uid", "==", uid).get(); // Use dbAdmin.collection.where

    if (querySnapshot.empty) {
      console.log("No matching documents.");
      return [];
    }

    const userData = querySnapshot.docs[0]?.data() as User;
    console.log("User data from Firestore:", userData);

    if (!userData.projectIds || userData.projectIds.length === 0) {
      console.log("No projects assigned for user", uid);
      return [];
    }

    console.log("Project references (string) for user:", userData.projectIds);

    // Transform the string to a DocumentReference
    const assignProjectRefs = userData.projectIds.map(
      (projectPath) => dbAdmin.doc(`projects/${projectPath}`), // Use dbAdmin.doc
    );

    console.log("Converted project references:", assignProjectRefs);

    const projectResults = await Promise.all(
      assignProjectRefs.map(async (projectRef) => {
        const projectData = await fetchProjectData(projectRef, dbAdmin); // Await the fetch
        return {
          id: projectRef.id,
          ...projectData, // Spread the resolved project data
        };
      }),
    );

    const projects: WithId<Project>[] = projectResults.filter(
      (project): project is WithId<Project> => project !== null,
    );

    if (projects.length === 0) {
      console.log("No projects found for user", uid);
    } else {
      console.log("Projects found for user", uid, projects);
    }

    return projects;
  } catch (error) {
    console.error("Error getting documents: ", error);
    return [];
  }
};

export const projectsRouter = createTRPCRouter({
  listProjects: protectedProcedure.query(async ({ ctx }) => {
    const useruid = ctx.session.user.uid;
    const projects = await fetchUserProjects(useruid, ctx.firestore);

    return projects;
  }),
  createProject: protectedProcedure
    .input(ProjectSchema)
    .mutation(async ({ ctx, input }) => {
      const useruid = ctx.session.uid;

      // FIXME: remove duplicated users from input.users
      // FIXME: get ids from input.users, use ids to add users to project
      // FIXME: validate valid links before fetching html

      // Add creator as project admin
      input.users.push({
        userId: useruid,
        roleId: "admin",
        active: true,
      });

      // Fetch HTML from links
      const links = input.settings.aiContext.links;
      input.settings.aiContext.links = await fetchMultipleHTML(links);

      // Fetch text from files
      const b64Files = input.settings.aiContext.files.map(
        (file) => file.content,
      );
      const fileText = await fetchMultipleFiles(b64Files);

      const files = input.settings.aiContext.files.map((file, index) => ({
        name: file.name,
        type: file.type,
        content: fileText[index] ?? "",
      }));

      input.settings.aiContext.files = files;

      // Upload logo
      const isLogoValid = isBase64Valid(input.logo);
      if (isLogoValid) {
        const logoPath = uuidv4() + "." + isLogoValid;
        input.logo = await uploadBase64File(logoPath, input.logo);
      } else {
        // Use default icon
        input.logo = "/defaultProject.png";
      }

      try {
        const projectRef = await ctx.firestore
          .collection("projects")
          .add(input);

        const userRef = ctx.firestore.collection("users").doc(useruid);
        await userRef.update(
          "projectIds",
          FieldValue.arrayUnion(projectRef.id),
        );

        return { success: true, projectId: projectRef.id };
      } catch (error) {
        console.error("Error adding document: ", error);
        throw new TRPCError({ code: "INTERNAL_SERVER_ERROR" });
      }
    }),
});<|MERGE_RESOLUTION|>--- conflicted
+++ resolved
@@ -7,16 +7,9 @@
   Settings,
 } from "~/lib/types/firebaseSchemas";
 import { createTRPCRouter, protectedProcedure } from "~/server/api/trpc";
-<<<<<<< HEAD
-// interface User {
-//   uid: string;
-//   projectIds: string[];
-// }
 import { fetchMultipleHTML } from "~/utils/webcontent";
 import { fetchMultipleFiles } from "~/utils/filecontent";
 import { uploadBase64File } from "~/utils/firebaseBucket";
-=======
->>>>>>> e2c25785
 import { ProjectSchema } from "~/lib/types/zodFirebaseSchema";
 import { isBase64Valid } from "~/utils/base64";
 import { v4 as uuidv4 } from "uuid";
