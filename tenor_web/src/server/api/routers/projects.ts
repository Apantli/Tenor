--- conflicted
+++ resolved
@@ -23,11 +23,7 @@
 } from "~/lib/types/zodFirebaseSchema";
 import { z } from "zod";
 import { isBase64Valid } from "~/utils/base64";
-<<<<<<< HEAD
-import { defaultRoleList, defaultStatusTags } from "~/lib/defaultTags";
-=======
-import { defaultRoleList } from "~/lib/defaultProjectValues";
->>>>>>> 1d80e7ee
+import { defaultRoleList, defaultStatusTags } from "~/lib/defaultProjectValues";
 
 const emptySettings: Settings = {
   sprintDuration: 0,
