/**
 * Projects - Tenor API Endpoints for Projects Management
 *
 * @packageDocumentation
 * This file defines the TRPC router and procedures for managing Projects in the Tenor application.
 * It provides endpoints to create, modify, and retrieve projects.
 *
 * @category API
 */

import { TRPCError } from "@trpc/server";
import { FieldValue, Timestamp } from "firebase-admin/firestore";
import type {
  Project,
  WithId,
  User,
  Requirement,
  ProjectStatusCache,
} from "~/lib/types/firebaseSchemas";
import type * as admin from "firebase-admin";

import {
  createTRPCRouter,
  protectedProcedure,
  roleRequiredProcedure,
} from "~/server/api/trpc";
import { fetchMultipleHTML } from "~/utils/webcontent";
import { fetchMultipleFiles } from "~/utils/helpers/filecontent";
import {
  uploadBase64File,
  getLogoPath,
  deleteStartsWith,
} from "~/utils/firebaseBucket";
import {
  ProjectSchemaCreator,
  SettingsSchema,
} from "~/lib/types/zodFirebaseSchema";
import { z } from "zod";
import { isBase64Valid } from "~/utils/helpers/base64";
import {
  defaultActivity,
  defaultPriorityTypes,
  defaultRequerimentTypes,
  defaultRoleList,
  defaultStatusTags,
  emptySettings,
} from "~/lib/defaultProjectValues";
import {
  getProject,
  getProjectBurndown,
  getProjectRef,
  getProjectsRef,
  getProjectStatus,
  getRoles,
  getRolesRef,
  getSettingsRef,
  getTopProjects,
  getTopProjectStatusCacheRef,
} from "~/utils/helpers/shortcuts/general";
import { settingsPermissions } from "~/lib/permission";
import { getGlobalUserRef, getUsersRef } from "~/utils/helpers/shortcuts/users";
import {
  getPrioritiesRef,
  getStatusTypesRef,
} from "~/utils/helpers/shortcuts/tags";
import { getRequirementTypesRef } from "~/utils/helpers/shortcuts/requirements";
import { shouldRecomputeTopProjects } from "~/lib/cache";
import { getActivityRef } from "~/utils/helpers/shortcuts/performance";

export const emptyRequeriment = (): Requirement => ({
  name: "",
  description: "",
  priorityId: "",
  requirementTypeId: "",
  requirementFocusId: "",
  size: "M",
  scrumId: 0,
  deleted: false,
  createdAt: Timestamp.now(),
});

export const createEmptyProject = (): Project => {
  return {
    name: "",
    description: "",
    logo: "",
    deleted: false,

    settings: emptySettings, // Deberías definir un `emptySettings` si `Settings` tiene valores requeridos

    users: [],

    // requirements: [],
    userStories: [],
    issues: [],
    epics: [],
    genericItems: [],

    // sprints: [],
    // sprintSnapshots: [],
    currentSprintId: "",
  };
};

const fetchProjectData = async (
  projectRef: FirebaseFirestore.DocumentReference,
  dbAdmin: FirebaseFirestore.Firestore,
): Promise<Project | null> => {
  try {
    const projectSnapshot = await dbAdmin.doc(projectRef.path).get(); // Use adminDb.doc

    if (projectSnapshot.exists) {
      return projectSnapshot.data() as Project;
    }
  } catch (error) {
    console.error("Error getting documents: ", error);
  }

  return null;
};

const fetchUserProjects = async (
  uid: string,
  dbAdmin: FirebaseFirestore.Firestore,
) => {
  try {
    // Buscar usuario en Firestore por su uid
    const usersCollection = dbAdmin.collection("users"); // Use dbAdmin.collection
    const querySnapshot = await usersCollection.where("uid", "==", uid).get(); // Use dbAdmin.collection.where

    if (querySnapshot.empty) {
      // No user found
      return [];
    }

    const userData = querySnapshot.docs[0]?.data() as User;

    if (!userData.projectIds || userData.projectIds.length === 0) {
      // No projects assigned for user
      return [];
    }

    // Transform the string to a DocumentReference
    const assignProjectRefs = userData.projectIds.map(
      (projectPath) => dbAdmin.doc(`projects/${projectPath}`), // Use dbAdmin.doc
    );

    const projectResults = await Promise.all(
      assignProjectRefs.map(async (projectRef) => {
        const projectData = await fetchProjectData(projectRef, dbAdmin); // Await the fetch
        return {
          id: projectRef.id,
          ...projectData, // Spread the resolved project data
        };
      }),
    );

    const projects: WithId<Project>[] = projectResults.filter(
      (project): project is WithId<Project> =>
        project !== null && project.deleted === false,
    );

    return projects;
  } catch (error) {
    console.error("Error getting documents: ", error);
    return [];
  }
};

export const projectsRouter = createTRPCRouter({
  listProjects: protectedProcedure.query(async ({ ctx }) => {
    const useruid = ctx.session.user.uid;
    const projects = await fetchUserProjects(useruid, ctx.firestore);
    return projects;
  }),
  createProject: protectedProcedure
    .input(ProjectSchemaCreator.extend({ settings: SettingsSchema }))
    .mutation(async ({ ctx, input }) => {
      const newProjectRef = getProjectsRef(ctx.firestore).doc();

      // FIXME: remove duplicated users from input.users
      // FIXME: get ids from input.users, use ids to add users to project
      // FIXME: validate valid links before fetching html

      // Add creator as project admin
      input.users.push({
        userId: ctx.session.uid,
        roleId: "owner",
        active: true,
      });

      // Remove duplicated users (preserve first occurrence)
      const seen = new Map<
        string,
        z.infer<typeof ProjectSchemaCreator>["users"][number]
      >();

      for (const user of input.users) {
        if (!seen.has(user.userId)) {
          seen.set(user.userId, user);
        }
      }

      input.users = Array.from(seen.values());

      // Fetch HTML from links
      const links = input.settings.aiContext.links;
      input.settings.aiContext.links = await fetchMultipleHTML(links);

      // Fetch text from files
      const b64Files = input.settings.aiContext.files.map(
        (file) => file.content,
      );
      const fileText = await fetchMultipleFiles(b64Files);

      const files = input.settings.aiContext.files.map((file, index) => ({
        name: file.name,
        type: file.type,
        content: fileText[index] ?? "",
        size: Buffer.byteLength(fileText[index] ?? "", "utf-8"), // Calculate size in bytes
      }));

      input.settings.aiContext.files = files;

      // Upload logo
      const isLogoValid = isBase64Valid(input.logo);
      if (isLogoValid) {
        const logoPath = newProjectRef.id + "." + isLogoValid;
        input.logo = await uploadBase64File(
          getLogoPath({ logo: logoPath, projectId: newProjectRef.id }),
          input.logo,
        );
      } else {
        // Use default icon
        input.logo = "/defaultProject.png";
      }

      try {
        const { settings, users, ...projectData } = input;

        await newProjectRef.set(projectData);

        const userRefs = input.users.map((user) =>
          getGlobalUserRef(ctx.firestore, user.userId),
        );

        await Promise.all(
          userRefs.map((userRef) =>
            userRef.update(
              "projectIds",
              FieldValue.arrayUnion(newProjectRef.id),
            ),
          ),
        );
        // FIXME: Create proper default settings in the project
        await getSettingsRef(ctx.firestore, newProjectRef.id).set(settings);

        const userTypesCollection = getRolesRef(
          ctx.firestore,
          newProjectRef.id,
        );

        // go over defaultRoleList and create roles
        const userTypesMap: Record<string, string> = {};
        for (const role of defaultRoleList) {
          const roleDoc = await userTypesCollection.add({
            ...role,
            id: undefined,
          });

          userTypesMap[role.id] = roleDoc.id;
        }

        // change users roleId to the new role id
        users.forEach((user) => {
          if (userTypesMap[user.roleId]) {
            user.roleId = userTypesMap[user.roleId]!;
          } else {
            if (user.roleId !== "owner") {
              console.error(
                `Role ID ${user.roleId} not found in userTypesMap`,
                user,
              );
              user.roleId = "";
            }
          }
        });

        const usersCollection = getUsersRef(ctx.firestore, newProjectRef.id);

        await Promise.all(
          users.map((user) =>
            usersCollection.doc(user.userId).set({
              ...user,
              userId: undefined,
            }),
          ),
        );

        // Create default priority types
        const priorityTypesCollection = getPrioritiesRef(
          ctx.firestore,
          newProjectRef.id,
        );

        await Promise.all(
          defaultPriorityTypes.map((type) => priorityTypesCollection.add(type)),
        );

        // Create default status types
        const requirementTypesCollection = getRequirementTypesRef(
          ctx.firestore,
          newProjectRef.id,
        );

        await Promise.all(
          defaultRequerimentTypes.map((type) =>
            requirementTypesCollection.add(type),
          ),
        );

        // Create default status types
        const statusCollection = getStatusTypesRef(
          ctx.firestore,
          newProjectRef.id,
        );

        await Promise.all(
          defaultStatusTags.map((statusTag) => statusCollection.add(statusTag)),
        );

        // Create default empty activity
        const activityCollection = getActivityRef(
          ctx.firestore,
          newProjectRef.id,
        );

        await Promise.all(
          defaultActivity.map((activity) => activityCollection.add(activity)),
        );

        return { success: true, projectId: newProjectRef.id };
      } catch (error) {
        console.error("Error adding document: ", error);
        throw new TRPCError({ code: "INTERNAL_SERVER_ERROR" });
      }
    }),

  getGeneralConfig: protectedProcedure
    .input(z.object({ projectId: z.string() }))
    .query(async ({ input, ctx }) => {
      const { projectId } = input;
      return await getProject(ctx.firestore, projectId);
    }),

  modifyGeneralConfig: protectedProcedure
    .input(
      z.object({
        projectId: z.string(),
        name: z.string(),
        description: z.string(),
        logo: z.string(),
      }),
    )
    .mutation(async ({ input, ctx }) => {
      const projectRef = getProjectRef(ctx.firestore, input.projectId);
      const projectData = (await projectRef.get()).data() as Project;

      // Modify logo only if it has changed
      if (projectData.logo !== input.logo) {
        const isLogoValid = isBase64Valid(input.logo);

        if (isLogoValid && projectData.logo !== "/defaultProject.png") {
          // Delete previous logo, assume the name starts with the projectId
          await deleteStartsWith(
            getLogoPath({ logo: input.projectId, projectId: input.projectId }),
          );
        }

        if (isLogoValid) {
          const logoPath = input.projectId + "." + isLogoValid;
          input.logo = await uploadBase64File(
            getLogoPath({ logo: logoPath, projectId: input.projectId }),
            input.logo,
          );
        } else {
          // Use default icon
          input.logo = "/defaultProject.png";
        }
      }

      await projectRef.update({
        name: input.name,
        description: input.description,
        logo: input.logo,
      });
    }),
  deleteProject: roleRequiredProcedure(settingsPermissions, "write")
    .input(
      z.object({
        projectId: z.string(),
      }),
    )
    .mutation(async ({ input, ctx }) => {
      const { projectId } = input;
      const projectRef = getProjectRef(ctx.firestore, projectId);
      await projectRef.update({
        deleted: true,
      });
    }),
  getProjectName: protectedProcedure
    .input(z.object({ projectId: z.string() }))
    .query(async ({ ctx, input }) => {
      const { projectId } = input;
      return (await getProject(ctx.firestore, projectId)).name;
    }),
  getUserTypes: roleRequiredProcedure(settingsPermissions, "read")
    .input(z.object({ projectId: z.string() }))
    .query(async ({ ctx, input }) => {
      const { projectId } = input;
      return await getRoles(ctx.firestore, projectId);
    }),
  getProjectStatus: protectedProcedure
    .input(z.object({ projectId: z.string() }))
    .query(async ({ ctx, input }) => {
      const { projectId } = input;
      return await getProjectStatus(
        ctx.firestore,
        projectId,
        ctx.firebaseAdmin.app(),
      );
    }),

  getTopProjectStatus: protectedProcedure
    .input(z.object({ count: z.number() }))
    .query(async ({ ctx, input }) => {
      let topProjects = (
        await getTopProjectStatusCacheRef(ctx.firestore, ctx.session.uid).get()
      ).data() as ProjectStatusCache | undefined;

      if (
        !topProjects ||
        shouldRecomputeTopProjects({ cacheTarget: topProjects })
      ) {
        topProjects = await computeTopProjectStatus(
          ctx.firestore,
          ctx.firebaseAdmin.app(),
          ctx.session.uid,
          input.count,
        );
        await getTopProjectStatusCacheRef(ctx.firestore, ctx.session.uid).set(
          topProjects,
        );
      }

      const projectsWithName = await Promise.all(
        topProjects.topProjects.map(async (project) => {
          const projectData = await getProject(
            ctx.firestore,
            project.projectId,
          );
          return {
            ...project,
            name: projectData.name,
          };
        }),
      );
      topProjects.topProjects = projectsWithName;
      return topProjects;
    }),
<<<<<<< HEAD
  
  getProjectScrumboardStats: protectedProcedure
    .input(z.object({ 
      projectId: z.string(),
      // Make these truly optional
      dependencyIds: z.array(z.string()).optional(),
      requiredByIds: z.array(z.string()).optional()
    }))
    .query(async ({ ctx, input }) => {
      const { projectId } = input;
      try {
        return await getProjectBurndown(ctx.firestore, projectId, ctx.firebaseAdmin.app());
      } catch (error) {
        console.error("Error in getProjectScrumboardStats:", error);
        throw new Error("Failed to get project burndown data");
      }
    }),
});
=======
  recomputeTopProjectStatus: protectedProcedure
    .input(z.object({ count: z.number() }))
    .mutation(async ({ ctx, input }) => {
      const topProjects = await computeTopProjectStatus(
        ctx.firestore,
        ctx.firebaseAdmin.app(),
        ctx.session.uid,
        input.count,
      );
      await getTopProjectStatusCacheRef(ctx.firestore, ctx.session.uid).set(
        topProjects,
      );
    }),
});

const computeTopProjectStatus = async (
  firestore: FirebaseFirestore.Firestore,
  adminFirestore: admin.app.App,
  userId: string,
  count: number,
) => {
  let projects = await getTopProjects(firestore, userId);

  projects = projects.slice(0, count);
  let projectStatus = await Promise.all(
    projects.map(async (projectId) => {
      const status = await getProjectStatus(
        firestore,
        projectId,
        adminFirestore,
      );

      return {
        id: projectId,
        status,
      };
    }),
  );

  // Filter out projects with no tasks
  projectStatus = projectStatus.filter(
    (project) => project.status.taskCount !== 0,
  );

  const topProjects = {
    fetchDate: Timestamp.now(),
    topProjects: projectStatus.map((project) => ({
      projectId: project.id,
      taskCount: project.status.taskCount,
      completedCount: project.status.completedCount,
    })),
  };

  return topProjects;
};
>>>>>>> 5814baaa
<|MERGE_RESOLUTION|>--- conflicted
+++ resolved
@@ -468,7 +468,19 @@
       topProjects.topProjects = projectsWithName;
       return topProjects;
     }),
-<<<<<<< HEAD
+  recomputeTopProjectStatus: protectedProcedure
+    .input(z.object({ count: z.number() }))
+    .mutation(async ({ ctx, input }) => {
+      const topProjects = await computeTopProjectStatus(
+        ctx.firestore,
+        ctx.firebaseAdmin.app(),
+        ctx.session.uid,
+        input.count,
+      );
+      await getTopProjectStatusCacheRef(ctx.firestore, ctx.session.uid).set(
+        topProjects,
+      );
+    }),
   
   getProjectScrumboardStats: protectedProcedure
     .input(z.object({ 
@@ -487,21 +499,6 @@
       }
     }),
 });
-=======
-  recomputeTopProjectStatus: protectedProcedure
-    .input(z.object({ count: z.number() }))
-    .mutation(async ({ ctx, input }) => {
-      const topProjects = await computeTopProjectStatus(
-        ctx.firestore,
-        ctx.firebaseAdmin.app(),
-        ctx.session.uid,
-        input.count,
-      );
-      await getTopProjectStatusCacheRef(ctx.firestore, ctx.session.uid).set(
-        topProjects,
-      );
-    }),
-});
 
 const computeTopProjectStatus = async (
   firestore: FirebaseFirestore.Firestore,
@@ -542,5 +539,4 @@
   };
 
   return topProjects;
-};
->>>>>>> 5814baaa
+};