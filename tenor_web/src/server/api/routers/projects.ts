--- conflicted
+++ resolved
@@ -63,11 +63,8 @@
   getStatusTypesRef,
 } from "~/utils/helpers/shortcuts/tags";
 import { getRequirementTypesRef } from "~/utils/helpers/shortcuts/requirements";
-<<<<<<< HEAD
 import { shouldRecomputeTopProjects } from "~/lib/cache";
-=======
 import { getActivityRef } from "~/utils/helpers/shortcuts/performance";
->>>>>>> 80661de8
 
 export const emptyRequeriment = (): Requirement => ({
   name: "",
@@ -338,10 +335,8 @@
         );
 
         await Promise.all(
-          defaultActivity.map((activity) =>
-            activityCollection.add(activity),
-          ),
-        )
+          defaultActivity.map((activity) => activityCollection.add(activity)),
+        );
 
         return { success: true, projectId: newProjectRef.id };
       } catch (error) {
