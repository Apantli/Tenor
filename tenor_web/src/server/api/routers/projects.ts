/**
 * Projects - Tenor API Endpoints for Projects Management
 *
 * @packageDocumentation
 * This file defines the TRPC router and procedures for managing Projects in the Tenor application.
 * It provides endpoints to create, modify, and retrieve projects.
 *
 * @category API
 */

import { TRPCError } from "@trpc/server";
import { FieldValue, Timestamp } from "firebase-admin/firestore";
import type {
  Project,
  WithId,
  User,
  Requirement,
  ProjectStatusCache,
} from "~/lib/types/firebaseSchemas";
<<<<<<< HEAD
=======
import type * as admin from "firebase-admin";
>>>>>>> e453c960
import {
  createTRPCRouter,
  protectedProcedure,
  roleRequiredProcedure,
} from "~/server/api/trpc";
import { fetchMultipleHTML } from "~/utils/webcontent";
import { fetchMultipleFiles } from "~/utils/helpers/filecontent";
import {
  uploadBase64File,
  getLogoPath,
  deleteStartsWith,
} from "~/utils/firebaseBucket";
import {
  ProjectSchemaCreator,
  SettingsSchema,
} from "~/lib/types/zodFirebaseSchema";
import { z } from "zod";
import { isBase64Valid } from "~/utils/helpers/base64";
import { defaultActivity, emptySettings } from "~/lib/defaultValues/project";
import {
  computeTopProjectStatus,
  getProject,
  getProjectRef,
  getProjectsRef,
  getProjectStatus,
  getRoles,
  getRolesRef,
  getSettingsRef,
  getTopProjectStatusCacheRef,
} from "~/utils/helpers/shortcuts/general";
import { settingsPermissions } from "~/lib/defaultValues/permission";
import { getGlobalUserRef, getUsersRef } from "~/utils/helpers/shortcuts/users";
import {
  getPrioritiesRef,
  getStatusTypesRef,
} from "~/utils/helpers/shortcuts/tags";
import { getRequirementTypesRef } from "~/utils/helpers/shortcuts/requirements";
import { shouldRecomputeTopProjects } from "~/lib/cache";
import { getActivityRef } from "~/utils/helpers/shortcuts/performance";
import { defaultRoleList } from "~/lib/defaultValues/roles";
import {
  defaultPriorityTypes,
  defaultRequerimentTypes,
} from "~/lib/defaultValues/requirementTypes";
import { defaultStatusTags } from "~/lib/defaultValues/status";

export const emptyRequeriment = (): Requirement => ({
  name: "",
  description: "",
  priorityId: "",
  requirementTypeId: "",
  requirementFocusId: "",
  size: "M",
  scrumId: 0,
  deleted: false,
  createdAt: Timestamp.now(),
});

export const createEmptyProject = (): Project => {
  return {
    name: "",
    description: "",
    logo: "",
    deleted: false,

    settings: emptySettings, // Deberías definir un `emptySettings` si `Settings` tiene valores requeridos

    users: [],

    // requirements: [],
    userStories: [],
    issues: [],
    epics: [],
    genericItems: [],

    // sprints: [],
    // sprintSnapshots: [],
    currentSprintId: "",
  };
};

const fetchProjectData = async (
  projectRef: FirebaseFirestore.DocumentReference,
  dbAdmin: FirebaseFirestore.Firestore,
): Promise<Project | null> => {
  try {
    const projectSnapshot = await dbAdmin.doc(projectRef.path).get(); // Use adminDb.doc

    if (projectSnapshot.exists) {
      return projectSnapshot.data() as Project;
    }
  } catch (error) {
    console.error("Error getting documents: ", error);
  }

  return null;
};

const fetchUserProjects = async (
  uid: string,
  dbAdmin: FirebaseFirestore.Firestore,
) => {
  try {
    // Buscar usuario en Firestore por su uid
    const usersCollection = dbAdmin.collection("users"); // Use dbAdmin.collection
    const querySnapshot = await usersCollection.where("uid", "==", uid).get(); // Use dbAdmin.collection.where

    if (querySnapshot.empty) {
      // No user found
      return [];
    }

    const userData = querySnapshot.docs[0]?.data() as User;

    if (!userData.projectIds || userData.projectIds.length === 0) {
      // No projects assigned for user
      return [];
    }

    // Transform the string to a DocumentReference
    const assignProjectRefs = userData.projectIds.map(
      (projectPath) => dbAdmin.doc(`projects/${projectPath}`), // Use dbAdmin.doc
    );

    const projectResults = await Promise.all(
      assignProjectRefs.map(async (projectRef) => {
        const projectData = await fetchProjectData(projectRef, dbAdmin); // Await the fetch
        return {
          id: projectRef.id,
          ...projectData, // Spread the resolved project data
        };
      }),
    );

    const projects: WithId<Project>[] = projectResults.filter(
      (project): project is WithId<Project> =>
        project !== null && project.deleted === false,
    );

    return projects;
  } catch (error) {
    console.error("Error getting documents: ", error);
    return [];
  }
};

export const projectsRouter = createTRPCRouter({
  listProjects: protectedProcedure.query(async ({ ctx }) => {
    const useruid = ctx.session.user.uid;
    const projects = await fetchUserProjects(useruid, ctx.firestore);
    return projects;
  }),
  createProject: protectedProcedure
    .input(ProjectSchemaCreator.extend({ settings: SettingsSchema }))
    .mutation(async ({ ctx, input }) => {
      const newProjectRef = getProjectsRef(ctx.firestore).doc();

      // FIXME: remove duplicated users from input.users
      // FIXME: get ids from input.users, use ids to add users to project
      // FIXME: validate valid links before fetching html

      // Add creator as project admin
      input.users.push({
        userId: ctx.session.uid,
        roleId: "owner",
        active: true,
      });

      // Remove duplicated users (preserve first occurrence)
      const seen = new Map<
        string,
        z.infer<typeof ProjectSchemaCreator>["users"][number]
      >();

      for (const user of input.users) {
        if (!seen.has(user.userId)) {
          seen.set(user.userId, user);
        }
      }

      input.users = Array.from(seen.values());

      // Fetch HTML from links
      const links = input.settings.aiContext.links;
      input.settings.aiContext.links = await fetchMultipleHTML(links);

      // Fetch text from files
      const b64Files = input.settings.aiContext.files.map(
        (file) => file.content,
      );
      const fileText = await fetchMultipleFiles(b64Files);

      const files = input.settings.aiContext.files.map((file, index) => ({
        name: file.name,
        type: file.type,
        content: fileText[index] ?? "",
        size: Buffer.byteLength(fileText[index] ?? "", "utf-8"), // Calculate size in bytes
      }));

      input.settings.aiContext.files = files;

      // Upload logo
      const isLogoValid = isBase64Valid(input.logo);
      if (isLogoValid) {
        const logoPath = newProjectRef.id + "." + isLogoValid;
        input.logo = await uploadBase64File(
          getLogoPath({ logo: logoPath, projectId: newProjectRef.id }),
          input.logo,
        );
      } else {
        // Use default icon
        input.logo = "/defaultProject.png";
      }

      try {
        const { settings, users, ...projectData } = input;

        await newProjectRef.set(projectData);

        const userRefs = input.users.map((user) =>
          getGlobalUserRef(ctx.firestore, user.userId),
        );

        await Promise.all(
          userRefs.map((userRef) =>
            userRef.update(
              "projectIds",
              FieldValue.arrayUnion(newProjectRef.id),
            ),
          ),
        );
        // FIXME: Create proper default settings in the project
        await getSettingsRef(ctx.firestore, newProjectRef.id).set(settings);

        const userTypesCollection = getRolesRef(
          ctx.firestore,
          newProjectRef.id,
        );

        // go over defaultRoleList and create roles
        const userTypesMap: Record<string, string> = {};
        for (const role of defaultRoleList) {
          const roleDoc = await userTypesCollection.add({
            ...role,
            id: undefined,
          });

          userTypesMap[role.id] = roleDoc.id;
        }

        // change users roleId to the new role id
        users.forEach((user) => {
          if (userTypesMap[user.roleId]) {
            user.roleId = userTypesMap[user.roleId]!;
          } else {
            if (user.roleId !== "owner") {
              console.error(
                `Role ID ${user.roleId} not found in userTypesMap`,
                user,
              );
              user.roleId = "";
            }
          }
        });

        const usersCollection = getUsersRef(ctx.firestore, newProjectRef.id);

        await Promise.all(
          users.map((user) =>
            usersCollection.doc(user.userId).set({
              ...user,
              userId: undefined,
            }),
          ),
        );

        // Create default priority types
        const priorityTypesCollection = getPrioritiesRef(
          ctx.firestore,
          newProjectRef.id,
        );

        await Promise.all(
          defaultPriorityTypes.map((type) => priorityTypesCollection.add(type)),
        );

        // Create default status types
        const requirementTypesCollection = getRequirementTypesRef(
          ctx.firestore,
          newProjectRef.id,
        );

        await Promise.all(
          defaultRequerimentTypes.map((type) =>
            requirementTypesCollection.add(type),
          ),
        );

        // Create default status types
        const statusCollection = getStatusTypesRef(
          ctx.firestore,
          newProjectRef.id,
        );

        await Promise.all(
          defaultStatusTags.map((statusTag) => statusCollection.add(statusTag)),
        );

        // Create default empty activity
        const activityCollection = getActivityRef(
          ctx.firestore,
          newProjectRef.id,
        );

        await Promise.all(
          defaultActivity.map((activity) => activityCollection.add(activity)),
        );

        return { success: true, projectId: newProjectRef.id };
      } catch (error) {
        console.error("Error adding document: ", error);
        throw new TRPCError({ code: "INTERNAL_SERVER_ERROR" });
      }
    }),

  getGeneralConfig: protectedProcedure
    .input(z.object({ projectId: z.string() }))
    .query(async ({ input, ctx }) => {
      const { projectId } = input;
      return await getProject(ctx.firestore, projectId);
    }),

  modifyGeneralConfig: protectedProcedure
    .input(
      z.object({
        projectId: z.string(),
        name: z.string(),
        description: z.string(),
        logo: z.string(),
      }),
    )
    .mutation(async ({ input, ctx }) => {
      const projectRef = getProjectRef(ctx.firestore, input.projectId);
      const projectData = (await projectRef.get()).data() as Project;

      // Modify logo only if it has changed
      if (projectData.logo !== input.logo) {
        const isLogoValid = isBase64Valid(input.logo);

        if (isLogoValid && projectData.logo !== "/defaultProject.png") {
          // Delete previous logo, assume the name starts with the projectId
          await deleteStartsWith(
            getLogoPath({ logo: input.projectId, projectId: input.projectId }),
          );
        }

        if (isLogoValid) {
          const logoPath = input.projectId + "." + isLogoValid;
          input.logo = await uploadBase64File(
            getLogoPath({ logo: logoPath, projectId: input.projectId }),
            input.logo,
          );
        } else {
          // Use default icon
          input.logo = "/defaultProject.png";
        }
      }

      await projectRef.update({
        name: input.name,
        description: input.description,
        logo: input.logo,
      });
    }),
  deleteProject: roleRequiredProcedure(settingsPermissions, "write")
    .input(
      z.object({
        projectId: z.string(),
      }),
    )
    .mutation(async ({ input, ctx }) => {
      const { projectId } = input;
      const projectRef = getProjectRef(ctx.firestore, projectId);
      await projectRef.update({
        deleted: true,
      });
    }),
  getProjectName: protectedProcedure
    .input(z.object({ projectId: z.string() }))
    .query(async ({ ctx, input }) => {
      const { projectId } = input;
      return (await getProject(ctx.firestore, projectId)).name;
    }),
  getUserTypes: roleRequiredProcedure(settingsPermissions, "read")
    .input(z.object({ projectId: z.string() }))
    .query(async ({ ctx, input }) => {
      const { projectId } = input;
      return await getRoles(ctx.firestore, projectId);
    }),
  getProjectStatus: protectedProcedure
    .input(z.object({ projectId: z.string() }))
    .query(async ({ ctx, input }) => {
      const { projectId } = input;
      return await getProjectStatus(
        ctx.firestore,
        projectId,
        ctx.firebaseAdmin.app(),
      );
    }),

  getTopProjectStatus: protectedProcedure
    .input(z.object({ count: z.number() }))
    .query(async ({ ctx, input }) => {
      let topProjects = (
        await getTopProjectStatusCacheRef(ctx.firestore, ctx.session.uid).get()
      ).data() as ProjectStatusCache | undefined;

      if (
        !topProjects ||
        shouldRecomputeTopProjects({ cacheTarget: topProjects })
      ) {
        topProjects = await computeTopProjectStatus(
          ctx.firestore,
          ctx.firebaseAdmin.app(),
          ctx.session.uid,
          input.count,
        );

        if (!topProjects) {
          throw new TRPCError({
            code: "NOT_FOUND",
            message: "No projects found",
          });
        }
        await getTopProjectStatusCacheRef(ctx.firestore, ctx.session.uid).set(
          topProjects,
        );
      }

      const projectsWithName = await Promise.all(
        topProjects.topProjects.map(async (project) => {
          const projectData = await getProject(
            ctx.firestore,
            project.projectId,
          );
          return {
            ...project,
            name: projectData.name,
          };
        }),
      );
      topProjects.topProjects = projectsWithName;
      return topProjects;
    }),

  recomputeTopProjectStatus: protectedProcedure
    .input(z.object({ count: z.number() }))
    .mutation(async ({ ctx, input }) => {
      const topProjects = await computeTopProjectStatus(
        ctx.firestore,
        ctx.firebaseAdmin.app(),
        ctx.session.uid,
        input.count,
      );

      if (topProjects == undefined) {
        throw new TRPCError({
          code: "NOT_FOUND",
          message: "No projects found",
        });
      }

      await getTopProjectStatusCacheRef(ctx.firestore, ctx.session.uid).set(
        topProjects,
      );
    }),
});<|MERGE_RESOLUTION|>--- conflicted
+++ resolved
@@ -17,10 +17,6 @@
   Requirement,
   ProjectStatusCache,
 } from "~/lib/types/firebaseSchemas";
-<<<<<<< HEAD
-=======
-import type * as admin from "firebase-admin";
->>>>>>> e453c960
 import {
   createTRPCRouter,
   protectedProcedure,
