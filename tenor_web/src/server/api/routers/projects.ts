/**
 * Projects - Tenor API Endpoints for Projects Management
 *
 * @packageDocumentation
 * This file defines the TRPC router and procedures for managing Projects in the Tenor application.
 * It provides endpoints to create, modify, and retrieve projects.
 *
 * @category API
 */

import { TRPCError } from "@trpc/server";
import { FieldValue, Timestamp } from "firebase-admin/firestore";
import type {
  Project,
  WithId,
  User,
  Requirement,
  TopProjects,
  WithName,
} from "~/lib/types/firebaseSchemas";
import {
  createTRPCRouter,
  protectedProcedure,
  roleRequiredProcedure,
} from "~/server/api/trpc";
import { fetchMultipleHTML } from "~/server/api/lib/webcontent";
import { fetchMultipleFiles } from "~/lib/helpers/filecontent";
import {
  uploadBase64File,
  getLogoPath,
  deleteStartsWith,
} from "~/lib/db/firebaseBucket";
import {
  ProjectSchemaCreator,
  SettingsSchema,
  type UserSchema,
} from "~/lib/types/zodFirebaseSchema";
import { z } from "zod";
import { isBase64Valid } from "~/lib/helpers/base64";
import { defaultActivity, emptySettings } from "~/lib/defaultValues/project";
import {
  getItemActivityDetails,
  computeTopProjectStatus,
  getProject,
  getProjectRef,
  getProjectsRef,
  getProjectStatus,
  getRoles,
  getRolesRef,
  getSettingsRef,
  getActivityDetailsFromProjects,
} from "../shortcuts/general";
import {
  activityPermissions,
  rolesPermissions,
  settingsPermissions,
  sprintPermissions,
} from "~/lib/defaultValues/permission";
import { getGlobalUserRef, getUsersRef } from "../shortcuts/users";
import { getPrioritiesRef, getStatusTypesRef } from "../shortcuts/tags";
import { getRequirementTypesRef } from "../shortcuts/requirements";
import { getActivityRef } from "../shortcuts/performance";
import { defaultRoleList } from "~/lib/defaultValues/roles";
import {
  defaultPriorityTypes,
  defaultRequerimentTypes,
} from "~/lib/defaultValues/tags";
import { defaultStatusTags } from "~/lib/defaultValues/status";
import { defaultProjectIconPath } from "~/lib/defaultValues/publicPaths";
import { getCurrentSprint } from "../shortcuts/sprints";
import { getBurndownData } from "../shortcuts/tasks";
import type { firestore } from "firebase-admin";

export const emptyRequeriment = (): Requirement => ({
  name: "",
  description: "",
  priorityId: "",
  requirementTypeId: "",
  requirementFocusId: "",
  size: "M",
  scrumId: 0,
  deleted: false,
  createdAt: Timestamp.now(),
});

export const createEmptyProject = (): Project => {
  return {
    name: "",
    description: "",
    logo: "",
    deleted: false,

    settings: emptySettings, // Deberías definir un `emptySettings` si `Settings` tiene valores requeridos

    users: [],

    // requirements: [],
    userStories: [],
    issues: [],
    epics: [],
    genericItems: [],

    // sprints: [],
    // sprintSnapshots: [],
    currentSprintId: "",
  };
};

const fetchProjectData = async (
  projectRef: FirebaseFirestore.DocumentReference,
  dbAdmin: FirebaseFirestore.Firestore,
): Promise<Project | null> => {
  try {
    const projectSnapshot = await dbAdmin.doc(projectRef.path).get(); // Use adminDb.doc

    if (projectSnapshot.exists) {
      return projectSnapshot.data() as Project;
    }
  } catch (error) {
    console.error("Error getting documents: ", error);
  }

  return null;
};

const fetchUserProjects = async (
  uid: string,
  dbAdmin: FirebaseFirestore.Firestore,
) => {
  try {
    // Buscar usuario en Firestore por su uid
    const usersCollection = dbAdmin.collection("users"); // Use dbAdmin.collection
    const querySnapshot = await usersCollection.where("uid", "==", uid).get(); // Use dbAdmin.collection.where

    if (querySnapshot.empty) {
      // No user found
      return [];
    }

    const userData = querySnapshot.docs[0]?.data() as User;

    if (!userData.projectIds || userData.projectIds.length === 0) {
      // No projects assigned for user
      return [];
    }

    // Transform the string to a DocumentReference
    const assignProjectRefs = userData.projectIds.map(
      (projectPath) => dbAdmin.doc(`projects/${projectPath}`), // Use dbAdmin.doc
    );

    const projectResults = await Promise.all(
      assignProjectRefs.map(async (projectRef) => {
        const projectData = await fetchProjectData(projectRef, dbAdmin); // Await the fetch
        return {
          id: projectRef.id,
          ...projectData, // Spread the resolved project data
        };
      }),
    );

    const projects: WithId<Project>[] = projectResults.filter(
      (project): project is WithId<Project> =>
        project !== null && project.deleted === false,
    );

    return projects;
  } catch (error) {
    console.error("Error getting documents: ", error);
    return [];
  }
};

/**
 * Lists all projects available to the authenticated user.
 *
 * @returns Array of projects the user has access to
 *
 * @http GET /api/trpc/projects.listProjects
 */
export const listProjectsProcedure = protectedProcedure.query(
  async ({ ctx }) => {
    const useruid = ctx.session.user.uid;
    const projects = await fetchUserProjects(useruid, ctx.firestore);
    return projects;
  },
);

/**
 * Creates a new project with the specified configuration.
 *
 * @param input Project configuration including name, description, users, and settings
 * @returns Object containing success status and the new project ID
 * @throws {TRPCError} If there's an error creating the project
 *
 * @http POST /api/trpc/projects.createProject
 */
export const createProjectProcedure = protectedProcedure
  .input(ProjectSchemaCreator.extend({ settings: SettingsSchema }))
  .mutation(async ({ ctx, input }) => {
    const newProjectRef = getProjectsRef(ctx.firestore).doc();

    // FIXME: remove duplicated users from input.users
    // FIXME: get ids from input.users, use ids to add users to project
    // FIXME: validate valid links before fetching html

    // Add creator as project admin
    input.users.push({
      userId: ctx.session.uid,
      roleId: "owner",
      active: true,
    });

    // Remove duplicated users (preserve first occurrence)
    const seen = new Map<
      string,
      z.infer<typeof ProjectSchemaCreator>["users"][number]
    >();

    for (const user of input.users) {
      if (!seen.has(user.userId)) {
        seen.set(user.userId, user);
      }
    }

    input.users = Array.from(seen.values());

    // Fetch HTML from links
    const links = input.settings.aiContext.links;
    input.settings.aiContext.links = await fetchMultipleHTML(links);

    // Fetch text from files
    const b64Files = input.settings.aiContext.files.map((file) => file.content);
    const fileText = await fetchMultipleFiles(b64Files);

    const files = input.settings.aiContext.files.map((file, index) => ({
      name: file.name,
      type: file.type,
      content: fileText[index] ?? "",
      size: Buffer.byteLength(fileText[index] ?? "", "utf-8"), // Calculate size in bytes
    }));

    input.settings.aiContext.files = files;

    // Upload logo
    const isLogoValid = isBase64Valid(input.logo);
    if (isLogoValid) {
      const logoPath = newProjectRef.id + "." + isLogoValid;
      input.logo = await uploadBase64File(
        getLogoPath({ logo: logoPath, projectId: newProjectRef.id }),
        input.logo,
      );
    } else {
      // Use default icon
      input.logo = defaultProjectIconPath;
    }

    try {
      const { settings, users, ...projectData } = input;

      await newProjectRef.set(projectData);

      const userRefs = input.users.map((user) =>
        getGlobalUserRef(ctx.firestore, user.userId),
      );

      await Promise.all(
        userRefs.map((userRef) =>
          userRef.update("projectIds", FieldValue.arrayUnion(newProjectRef.id)),
        ),
      );
      // FIXME: Create proper default settings in the project
      await getSettingsRef(ctx.firestore, newProjectRef.id).set(settings);

      const userTypesCollection = getRolesRef(ctx.firestore, newProjectRef.id);

      // go over defaultRoleList and create roles
      const userTypesMap: Record<string, string> = {};
      for (const role of defaultRoleList) {
        const roleDoc = await userTypesCollection.add({
          ...role,
          id: undefined,
        });

        userTypesMap[role.id] = roleDoc.id;
      }

      // change users roleId to the new role id
      users.forEach((user) => {
        if (userTypesMap[user.roleId]) {
          user.roleId = userTypesMap[user.roleId]!;
        } else {
          if (user.roleId !== "owner") {
            console.error(
              `Role ID ${user.roleId} not found in userTypesMap`,
              user,
            );
            user.roleId = "";
          }
        }
      });

      const usersCollection = getUsersRef(ctx.firestore, newProjectRef.id);

      await Promise.all(
        users.map((user) =>
          usersCollection.doc(user.userId).set({
            ...user,
            userId: undefined,
          }),
        ),
      );

      // Create default priority types
      const priorityTypesCollection = getPrioritiesRef(
        ctx.firestore,
        newProjectRef.id,
      );

      await Promise.all(
        defaultPriorityTypes.map((type) => priorityTypesCollection.add(type)),
      );

      // Create default status types
      const requirementTypesCollection = getRequirementTypesRef(
        ctx.firestore,
        newProjectRef.id,
      );

      await Promise.all(
        defaultRequerimentTypes.map((type) =>
          requirementTypesCollection.add(type),
        ),
      );

      // Create default status types
      const statusCollection = getStatusTypesRef(
        ctx.firestore,
        newProjectRef.id,
      );

<<<<<<< HEAD
        await Promise.all([
          ...defaultStatusTags.map(
            (statusTag) => statusCollection.doc(statusTag.name).set(statusTag), // TODO: Update other status logic to assume name as id (will break existing projects)
          ),
        ]);

        // Create default empty activity
        const activityCollection = getActivityRef(
          ctx.firestore,
          newProjectRef.id,
        );
=======
      await Promise.all([
        ...defaultStatusTags.map((statusTag) =>
          statusCollection.add(statusTag),
        ),
        statusCollection.doc("awaits_review").set(awaitsReviewTag),
      ]);
>>>>>>> 6f37d2c3

      // Create default empty activity
      const activityCollection = getActivityRef(
        ctx.firestore,
        newProjectRef.id,
      );

      await Promise.all(
        defaultActivity.map((activity) => activityCollection.add(activity)),
      );

      return { success: true, projectId: newProjectRef.id };
    } catch (error) {
      console.error("Error adding document: ", error);
      throw new TRPCError({ code: "INTERNAL_SERVER_ERROR" });
    }
  });

/**
 * Gets the general configuration of a specific project.
 *
 * @param input Object containing projectId
 * @returns Project configuration data
 *
 * @http GET /api/trpc/projects.getGeneralConfig
 */
export const getGeneralConfigProcedure = protectedProcedure
  .input(z.object({ projectId: z.string() }))
  .query(async ({ input, ctx }) => {
    const { projectId } = input;
    return await getProject(ctx.firestore, projectId);
  });

/**
 * Modifies the general configuration of a project.
 * Requires owner permissions.
 *
 * @param input Object containing project configuration updates
 * @returns void
 * @throws {TRPCError} If the user doesn't have owner permissions
 *
 * @http POST /api/trpc/projects.modifyGeneralConfig
 */
export const modifyGeneralConfigProcedure = roleRequiredProcedure(
  settingsPermissions,
  "write",
)
  .input(
    z.object({
      projectId: z.string(),
      name: z.string(),
      description: z.string(),
      logo: z.string(),
    }),
  )
  .mutation(async ({ input, ctx }) => {
    if (ctx.roleId !== "owner") {
      throw new TRPCError({
        code: "FORBIDDEN",
      });
    }
    const projectRef = getProjectRef(ctx.firestore, input.projectId);
    const projectData = (await projectRef.get()).data() as Project;

    // Modify logo only if it has changed
    if (projectData.logo !== input.logo) {
      const isLogoValid = isBase64Valid(input.logo);

      if (isLogoValid && projectData.logo !== defaultProjectIconPath) {
        // Delete previous logo, assume the name starts with the projectId
        await deleteStartsWith(
          getLogoPath({ logo: input.projectId, projectId: input.projectId }),
        );
      }

      if (isLogoValid) {
        const logoPath = input.projectId + "." + isLogoValid;
        input.logo = await uploadBase64File(
          getLogoPath({ logo: logoPath, projectId: input.projectId }),
          input.logo,
        );
      } else {
        // Use default icon
        input.logo = defaultProjectIconPath;
      }
    }

    await projectRef.update({
      name: input.name,
      description: input.description,
      logo: input.logo,
    });
  });

/**
 * Marks a project as deleted.
 * Requires owner permissions.
 *
 * @param input Object containing projectId to delete
 * @returns void
 * @throws {TRPCError} If the user doesn't have owner permissions
 *
 * @http POST /api/trpc/projects.deleteProject
 */
export const deleteProjectProcedure = roleRequiredProcedure(
  settingsPermissions,
  "write",
)
  .input(
    z.object({
      projectId: z.string(),
    }),
  )
  .mutation(async ({ input, ctx }) => {
    if (ctx.roleId !== "owner") {
      throw new TRPCError({
        code: "FORBIDDEN",
      });
    }
    const { projectId } = input;
    const projectRef = getProjectRef(ctx.firestore, projectId);
    await projectRef.update({
      deleted: true,
    });
  });

/**
 * Gets the name of a specific project.
 *
 * @param input Object containing projectId
 * @returns Project name string
 *
 * @http GET /api/trpc/projects.getProjectName
 */
export const getProjectNameProcedure = protectedProcedure
  .input(z.object({ projectId: z.string() }))
  .query(async ({ ctx, input }) => {
    const { projectId } = input;
    return (await getProject(ctx.firestore, projectId)).name;
  });

/**
 * Gets the user types/roles defined in a project.
 *
 * @param input Object containing projectId
 * @returns Array of project roles
 *
 * @http GET /api/trpc/projects.getUserTypes
 */
export const getUserTypesProcedure = roleRequiredProcedure(
  rolesPermissions,
  "read",
)
  .input(z.object({ projectId: z.string() }))
  .query(async ({ ctx, input }) => {
    const { projectId } = input;
    return await getRoles(ctx.firestore, projectId);
  });

/**
 * Gets the current status of a specific project.
 *
 * @param input Object containing projectId
 * @returns Project status data
 *
 * @http GET /api/trpc/projects.getProjectStatus
 */
export const getProjectStatusProcedure = roleRequiredProcedure(
  sprintPermissions,
  "read",
)
  .input(z.object({ projectId: z.string() }))
  .query(async ({ ctx, input }) => {
    const { projectId } = input;
    return await getProjectStatus(
      ctx.firestore,
      projectId,
      ctx.firebaseAdmin.app(),
    );
  });

/**
 * Gets the status of top projects for the current user.
 *
 * @returns Array of top project status data with names
 *
 * @http GET /api/trpc/projects.getTopProjectStatus
 */
export const getTopProjectStatusProcedure = protectedProcedure.query(
  async ({ ctx }) => {
    const topProjects = await computeTopProjectStatus(
      ctx.firestore,
      ctx.firebaseAdmin.app(),
      ctx.session.uid,
    );

    if (!topProjects) {
      return [] as WithName<TopProjects>[];
    }

    const projectsWithName = await Promise.all(
      topProjects.map(async (project) => {
        const projectData = await getProject(ctx.firestore, project.projectId);
        return {
          ...project,
          name: projectData.name,
        };
      }),
    );

    return projectsWithName as WithName<TopProjects>[];
  },
);

/**
 * Gets activity details for a specific project.
 *
 * @param input Object containing projectId
 * @returns Activity details for the specified project
 *
 * @http GET /api/trpc/projects.getActivityDetails
 */
export const getActivityDetailsProcedure = roleRequiredProcedure(
  activityPermissions,
  "read",
)
  .input(
    z.object({
      projectId: z.string(),
    }),
  )
  .query(async ({ ctx, input }) => {
    const { projectId } = input;
    return await getItemActivityDetails(ctx.firestore, projectId);
  });

/**
 * Gets activity details from all projects the user has access to.
 *
 * @returns Array of activity details sorted by date
 *
 * @http GET /api/trpc/projects.getActivityDetailsFromProjects
 */
export const getActivityDetailsFromProjectsProcedure = protectedProcedure.query(
  async ({ ctx }) => {
    const user = (
      await getGlobalUserRef(ctx.firestore, ctx.session.uid).get()
    ).data() as z.infer<typeof UserSchema>;

    if (!user?.projectIds || user.projectIds.length === 0) {
      return [];
    }

    const details = await getActivityDetailsFromProjects(
      ctx.firestore,
      user.projectIds,
    );

    return details.sort((a, b) => {
      if (!a.date || !b.date) return 0;
      // TODO: Change to use firestore.Timestamp in every call
      const a2 = a.date as unknown as firestore.Timestamp;
      const b2 = b.date as unknown as firestore.Timestamp;
      return b2.seconds - a2.seconds;
    });
  },
);

/**
 * Gets burndown chart data for the current sprint of a project.
 *
 * @param input Object containing projectId
 * @returns Burndown data or null if no current sprint exists
 *
 * @http GET /api/trpc/projects.getGraphBurndownData
 */
export const getGraphBurndownDataProcedure = protectedProcedure
  .input(z.object({ projectId: z.string() }))
  .query(async ({ ctx, input }) => {
    const { projectId } = input;
    // Get the current sprint for the project
    const currentSprint = await getCurrentSprint(ctx.firestore, projectId);
    if (!currentSprint) return null;
    return await getBurndownData(ctx.firestore, projectId, currentSprint.id);
  });

/**
 * TRPC Router for managing Projects in the Tenor application.
 *
 * This router provides endpoints for creating, retrieving, updating, and deleting projects,
 * as well as fetching project-related metadata like activity details, status, and user types.
 *
 * @category API
 * @subcategory Routers
 */
export const projectsRouter = createTRPCRouter({
  listProjects: listProjectsProcedure,
  createProject: createProjectProcedure,
  getGeneralConfig: getGeneralConfigProcedure,
  modifyGeneralConfig: modifyGeneralConfigProcedure,
  deleteProject: deleteProjectProcedure,
  getProjectName: getProjectNameProcedure,
  getUserTypes: getUserTypesProcedure,
  getProjectStatus: getProjectStatusProcedure,
  getTopProjectStatus: getTopProjectStatusProcedure,
  getActivityDetails: getActivityDetailsProcedure,
  getActivityDetailsFromProjects: getActivityDetailsFromProjectsProcedure,
  getGraphBurndownData: getGraphBurndownDataProcedure,
});<|MERGE_RESOLUTION|>--- conflicted
+++ resolved
@@ -339,26 +339,11 @@
         newProjectRef.id,
       );
 
-<<<<<<< HEAD
-        await Promise.all([
-          ...defaultStatusTags.map(
-            (statusTag) => statusCollection.doc(statusTag.name).set(statusTag), // TODO: Update other status logic to assume name as id (will break existing projects)
-          ),
-        ]);
-
-        // Create default empty activity
-        const activityCollection = getActivityRef(
-          ctx.firestore,
-          newProjectRef.id,
-        );
-=======
       await Promise.all([
-        ...defaultStatusTags.map((statusTag) =>
-          statusCollection.add(statusTag),
+        ...defaultStatusTags.map(
+          (statusTag) => statusCollection.doc(statusTag.name).set(statusTag), // TODO: Update other status logic to assume name as id (will break existing projects)
         ),
-        statusCollection.doc("awaits_review").set(awaitsReviewTag),
       ]);
->>>>>>> 6f37d2c3
 
       // Create default empty activity
       const activityCollection = getActivityRef(
