/**
 * YOU PROBABLY DON'T NEED TO EDIT THIS FILE, UNLESS:
 * 1. You want to modify request context (see Part 1).
 * 2. You want to create a new middleware or type of procedure (see Part 3).
 *
 * TL;DR - This is where all the tRPC server stuff is created and plugged in. The pieces you will
 * need to use are documented accordingly near the end.
 */
import { initTRPC, TRPCError } from "@trpc/server";
import superjson from "superjson";
import { z, ZodError } from "zod";

import { dbAdmin, firebaseAdmin } from "~/utils/firebaseAdmin";
import { supabase } from "~/utils/supabase";
import { auth } from "../auth";

import { permissionNumbers } from "~/lib/types/firebaseSchemas";
import { RoleSchema } from "~/lib/types/zodFirebaseSchema";
import {
  checkPermissions,
  type FlagsRequired,
  ownerRole,
} from "~/lib/defaultProjectValues";

/**
 * 1. CONTEXT
 *
 * This section defines the "contexts" that are available in the backend API.
 *
 * These allow you to access things when processing a request, like the database, the session, etc.
 *
 * This helper generates the "internals" for a tRPC context. The API handler and RSC clients each
 * wrap this and provides the required context.
 *
 * @see https://trpc.io/docs/server/context
 */
export const createTRPCContext = async (opts: { headers: Headers }) => {
  const session = await auth();

  return {
    session,
    firebaseAdmin,
    firestore: dbAdmin,
    supabase,
    ...opts,
  };
};

/**
 * 2. INITIALIZATION
 *
 * This is where the tRPC API is initialized, connecting the context and transformer. We also parse
 * ZodErrors so that you get typesafety on the frontend if your procedure fails due to validation
 * errors on the backend.
 */
const t = initTRPC.context<typeof createTRPCContext>().create({
  transformer: superjson,
  errorFormatter({ shape, error }) {
    return {
      ...shape,
      data: {
        ...shape.data,
        zodError:
          error.cause instanceof ZodError ? error.cause.flatten() : null,
      },
    };
  },
});

/**
 * Create a server-side caller.
 *
 * @see https://trpc.io/docs/server/server-side-calls
 */
export const createCallerFactory = t.createCallerFactory;

/**
 * 3. ROUTER & PROCEDURE (THE IMPORTANT BIT)
 *
 * These are the pieces you use to build your tRPC API. You should import these a lot in the
 * "/src/server/api/routers" directory.
 */

/**
 * This is how you create new routers and sub-routers in your tRPC API.
 *
 * @see https://trpc.io/docs/router
 */
export const createTRPCRouter = t.router;

/**
 * Public (unauthenticated) procedure
 *
 * This is the base piece you use to build new queries and mutations on your tRPC API. It does not
 * guarantee that a user querying is authorized, but you can still access user session data if they
 * are logged in.
 */
export const publicProcedure = t.procedure;

/**
 * Protected (authenticated) procedure
 *
 * If you want a query or mutation to ONLY be accessible to logged in users, use this. It verifies
 * the session is valid and guarantees `ctx.session.user` is not null.
 *
 * @see https://trpc.io/docs/procedures
 */
export const protectedProcedure = t.procedure.use(({ ctx, next }) => {
  if (!ctx.session?.emailVerified) {
    throw new TRPCError({ code: "UNAUTHORIZED" });
  }
  return next({
    ctx: {
      // infers the `session` as non-nullable
      session: { ...ctx.session, user: ctx.session },
    },
  });
});

export const roleRequiredProcedure = (
  flags: FlagsRequired,
  access: "none" | "read" | "write",
) =>
  protectedProcedure
    .input(z.object({ projectId: z.string() }))
    .use(async ({ ctx, next, input }) => {
      const permission = permissionNumbers[access];

      // Check if there is a projectId
      if (!input.projectId) {
        throw new TRPCError({ code: "FORBIDDEN" });
      }

      // By deafult, no permission
      const userId = ctx.session.uid;
      let role: z.infer<typeof RoleSchema> = {
        label: "No role",
        settings: 0,
        performance: 0,
        sprints: 0,
        scrumboard: 0,
        issues: 0,
        backlog: 0,
<<<<<<< HEAD
        reviews: 0,
        activity: 0,
=======
        retrospective: 0,
>>>>>>> 7ec061cf
      };

      const userDoc = await ctx.firestore
        .collection("projects")
        .doc(input.projectId)
        .collection("users")
        .doc(userId)
        .get();

      // Check if the user is in the project
      if (!userDoc.exists) {
        throw new TRPCError({ code: "FORBIDDEN" });
      }

      // Check if the user is the owner
      const userData = userDoc.data();
      if (!userData) {
        throw new TRPCError({ code: "FORBIDDEN" });
      } else if (userData.roleId === "owner") {
        role = ownerRole;
      } else if (userData.roleId != null) {
        // Check if the user has a role
        const roleDoc = await ctx.firestore

          .collection("projects")
          .doc(input.projectId)
          .collection("settings")
          .doc("settings")
          .collection("userTypes")
          .doc(userData.roleId as string)
          .get();

        // Check if the role exists
        if (!roleDoc.exists) {
          throw new TRPCError({ code: "FORBIDDEN" });
        }
        // Check if the role is valid
        const roleData = roleDoc.data();
        if (!roleData) {
          throw new TRPCError({ code: "FORBIDDEN" });
        }
        // Check if the role is valid
        role = RoleSchema.parse(roleData);
      }

      const userPermission = checkPermissions(flags, role);
      if (permission > userPermission) {
        throw new TRPCError({ code: "FORBIDDEN" });
      }

      return next({ ctx });
    });<|MERGE_RESOLUTION|>--- conflicted
+++ resolved
@@ -141,12 +141,9 @@
         scrumboard: 0,
         issues: 0,
         backlog: 0,
-<<<<<<< HEAD
         reviews: 0,
         activity: 0,
-=======
         retrospective: 0,
->>>>>>> 7ec061cf
       };
 
       const userDoc = await ctx.firestore
