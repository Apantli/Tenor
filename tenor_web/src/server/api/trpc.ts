--- conflicted
+++ resolved
@@ -18,11 +18,7 @@
 import { RoleSchema } from "~/lib/types/zodFirebaseSchema";
 import type { FlagsRequired } from "~/lib/defaultValues/permission";
 import { ownerRole } from "~/lib/defaultValues/roles";
-<<<<<<< HEAD
-import { checkPermissions } from "~/lib/checkPermission";
-=======
 import { checkPermissions } from "~/lib/defaultValues/permission";
->>>>>>> e453c960
 
 /**
  * 1. CONTEXT
