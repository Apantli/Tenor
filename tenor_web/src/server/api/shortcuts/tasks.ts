<<<<<<< HEAD
import type { Firestore, Settings, Timestamp } from "firebase-admin/firestore";
import { getActivitiesRef, getProjectRef, getSettings } from "./general";
import type { Size, StatusTag, Task, UserStory, WithId } from "~/lib/types/firebaseSchemas";
=======
import type { Firestore, Timestamp } from "firebase-admin/firestore";
import { getActivitiesRef, getProjectRef } from "./general";
import type { StatusTag, Task, WithId } from "~/lib/types/firebaseSchemas";
>>>>>>> be855864
import { ActivitySchema, TaskSchema } from "~/lib/types/zodFirebaseSchema";
import { getStatusType, getStatusTypes, getTodoStatusTag } from "./tags";
import type {
  TaskDetail,
  TaskPreview,
  UserPreview,
} from "~/lib/types/detailSchemas";
import * as admin from "firebase-admin";
import type { TaskCol } from "~/lib/types/columnTypes";
import { getGlobalUserPreview } from "./users";
import { FieldValue } from "firebase-admin/firestore";
import type { DependenciesWithId } from "~/lib/types/userStoriesUtilTypes";
import { getSprint, getSprintRef } from "./sprints";
import { getUserStory } from "./userStories";
import {
  type BurndownChartData,
} from "~/lib/defaultValues/burndownChart";

/**
 * @function getTasksRef
 * @description Gets a reference to the tasks collection for a specific project
 * @param firestore A Firestore instance
 * @param projectId The ID of the project
 * @returns {FirebaseFirestore.CollectionReference} A reference to the tasks collection
 */
export const getTasksRef = (firestore: Firestore, projectId: string) => {
  return getProjectRef(firestore, projectId).collection("tasks");
};

/**
 * @function getTaskRef
 * @description Gets a reference to a specific task document
 * @param firestore A Firestore instance
 * @param projectId The ID of the project
 * @param taskId The ID of the task
 * @returns {FirebaseFirestore.DocumentReference} A reference to the task document
 */
export const getTaskRef = (
  firestore: Firestore,
  projectId: string,
  taskId: string,
) => {
  return getTasksRef(firestore, projectId).doc(taskId);
};

const isCyclicUtil = (
  adjacencyList: Map<string, string[]>,
  taskId: string,
  visitedTasks: Map<string, boolean>,
  recursionPathVisited: Map<string, boolean>,
): boolean => {
  // If node is already in the recursion stack, cycle detected
  if (recursionPathVisited.get(taskId)) return true;

  // If node is already visited and not in recStack, no need to check again
  if (visitedTasks.get(taskId)) return false;

  // Mark the node as visited and add it to the recursion stack
  visitedTasks.set(taskId, true);
  recursionPathVisited.set(taskId, true);

  // Recur for all neighbors (dependencies) of the current node
  const neighbors = adjacencyList.get(taskId) ?? [];
  for (const v of neighbors) {
    if (isCyclicUtil(adjacencyList, v, visitedTasks, recursionPathVisited)) {
      return true; // If any path leads to a cycle, return true
    }
  }

  // Backtrack: remove the node from recursion stack
  recursionPathVisited.set(taskId, false);
  return false;
};

export const updateDependency = (
  firestore: Firestore,
  projectId: string,
  taskId: string,
  relaredTaskId: string,
  operation: "add" | "remove",
  field: "requiredByIds" | "dependencyIds",
) => {
  const updateRef = getTaskRef(firestore, projectId, taskId);
  if (operation === "add") {
    return updateRef.update({
      [field]: FieldValue.arrayUnion(relaredTaskId),
    });
  } else {
    return updateRef.update({
      [field]: FieldValue.arrayRemove(relaredTaskId),
    });
  }
};

const constructAdjacencyList = (
  tasks: DependenciesWithId[],
  newTasks?: DependenciesWithId[],
  newDependencies?: Array<{ sourceId: string; targetId: string }>,
): Map<string, string[]> => {
  const adj = new Map<string, string[]>();

  // Add dependencies from existing tasks
  tasks.forEach((ts) => {
    adj.set(ts.id, [...(ts.dependencyIds ?? [])]);
    ts.requiredByIds?.forEach((reqId) => {
      const reqs = adj.get(reqId) ?? [];
      reqs.push(ts.id);
      adj.set(reqId, reqs);
    });
  });

  // Add new tasks if provided
  if (newTasks) {
    newTasks.forEach((ts) => {
      adj.set(ts.id, [...(ts.dependencyIds ?? [])]);
      ts.requiredByIds?.forEach((reqId) => {
        const reqs = adj.get(reqId) ?? [];
        reqs.push(ts.id);
        adj.set(reqId, reqs);
      });
    });
  }

  // Add new dependencies if provided
  if (newDependencies) {
    newDependencies.forEach(({ sourceId, targetId }) => {
      const deps = adj.get(sourceId) ?? [];
      if (!deps.includes(targetId)) {
        deps.push(targetId);
        adj.set(sourceId, deps);
      }
    });
  }

  return adj;
};

export const hasDependencyCycle = async (
  firestore: Firestore,
  projectId: string,
  newTasks?: DependenciesWithId[],
  newDependencies?: Array<{ sourceId: string; targetId: string }>,
): Promise<boolean> => {
  // Get all tasks
  const tasks = await getTasks(firestore, projectId);

  // Construct adjacency list
  const adj = constructAdjacencyList(tasks, newTasks, newDependencies);

  // Initialize visited and recursion stack maps
  const visited = new Map<string, boolean>();
  const recStack = new Map<string, boolean>();

  // Initialize all nodes as not visited
  adj.forEach((_, id) => {
    visited.set(id, false);
    recStack.set(id, false);
  });

  // Check each task (for disconnected components)
  for (const [id] of adj) {
    if (!visited.get(id) && isCyclicUtil(adj, id, visited, recStack)) {
      return true; // Cycle found
    }
  }

  return false; // No cycle detected
};

/**
 * @function getTasks
 * @description Retrieves all non-deleted tasks from a project, ordered by scrumId
 * @param {Firestore} firestore - The Firestore database instance
 * @param {string} projectId - The ID of the project to retrieve tasks from
 * @returns {Promise<WithId<Task>[]>} An array of task objects with their IDs
 */
export const getTasks = async (firestore: Firestore, projectId: string) => {
  const tasksRef = getTasksRef(firestore, projectId)
    .where("deleted", "==", false)
    .orderBy("scrumId");

  const tasksSnapshot = await tasksRef.get();
  const tasks: WithId<Task>[] = tasksSnapshot.docs.map((doc) => {
    const dueDateData: { seconds: number; nanoseconds: number } | undefined =
      doc.data()?.dueDate as
        | {
            seconds: number;
            nanoseconds: number;
          }
        | undefined;
    const dueDate = dueDateData
      ? new Date(dueDateData.seconds * 1000)
      : undefined;
    return {
      id: doc.id,
      ...TaskSchema.parse(doc.data()),
      dueDate,
    } as WithId<Task>;
  });

  return tasks;
};

/**
 * @function getTask
 * @description Retrieves a specific task by its ID
 * @param {Firestore} firestore - The Firestore instance
 * @param {string} projectId - The ID of the project
 * @param {string} taskId - The ID of the task to retrieve
 * @returns {Promise<WithId<Task>>} The task object with its ID
 */
export const getTask = async (
  firestore: Firestore,
  projectId: string,
  taskId: string,
) => {
  const taskRef = getTaskRef(firestore, projectId, taskId);
  const taskSnapshot = await taskRef.get();
  if (!taskSnapshot.exists) {
    throw new Error(`Task with ID ${taskId} does not exist`);
  }

  // FIXME: move this function to a new place
  // Parse the task due date
  const dueDateData: { seconds: number; nanoseconds: number } | undefined =
    taskSnapshot.data()?.dueDate as
      | {
          seconds: number;
          nanoseconds: number;
        }
      | undefined;
  const dueDate = dueDateData
    ? new Date(dueDateData.seconds * 1000)
    : undefined;

  return {
    id: taskSnapshot.id,
    ...TaskSchema.parse(taskSnapshot.data()),
    dueDate,
  } as WithId<Task>;
};

/**
 * @function getTasksFromItem
 * @description Retrieves all non-deleted tasks associated with a specific item
 * @param {Firestore} firestore - The Firestore instance
 * @param {string} projectId - The ID of the project
 * @param {string} itemId - The ID of the item to retrieve tasks from
 * @returns {Promise<WithId<Task>[]>} An array of task objects with their IDs
 */
export const getTasksFromItem = async (
  firestore: Firestore,
  projectId: string,
  itemId: string,
) => {
  const tasksRef = getTasksRef(firestore, projectId)
    .where("deleted", "==", false)
    .where("itemId", "==", itemId)
    .orderBy("scrumId");

  const tasksSnapshot = await tasksRef.get();
  const tasks: WithId<Task>[] = tasksSnapshot.docs.map((doc) => {
    return {
      id: doc.id,
      ...TaskSchema.parse(doc.data()),
    } as WithId<Task>;
  });
  return tasks;
};

/**
 * @function getTaskProgress
 * @description Calculates the progress of tasks in a project
 * @param {Firestore} firestore - The Firestore instance
 * @param {string} projectId - The ID of the project
 * @param {string} itemId - The ID of the item
 * @returns {Promise<[number, number]>} A tuple containing the number of completed tasks and the total number of tasks
 */
export const getTaskProgress = async (
  firestore: Firestore,
  projectId: string,
  itemId: string,
) => {
  const tasksRef = getTasksRef(firestore, projectId)
    .where("deleted", "==", false)
    .where("itemId", "==", itemId);
  const tasksSnapshot = await tasksRef.get();
  const totalTasks = tasksSnapshot.size;

  const completedTasks = await Promise.all(
    tasksSnapshot.docs.map(async (taskDoc) => {
      const taskData = TaskSchema.parse(taskDoc.data());

      if (!taskData.statusId) return false;

      const statusTag = await getStatusType(
        firestore,
        projectId,
        taskData.statusId,
      );
      return statusTag?.marksTaskAsDone;
    }),
  ).then((results) => results.filter(Boolean).length);

  return [completedTasks, totalTasks] as [number, number];
};

/**
 * @function getTasksAssignesIdsFromItem
 * @description Retrieves unique assignee IDs from all tasks associated with a specific item
 * @param {Firestore} firestore - The Firestore instance
 * @param {string} projectId - The ID of the project
 * @param {string} itemId - The ID of the item to get task assignees from
 * @returns {Promise<string[]>} An array of unique assignee IDs from the item's tasks
 */
export const getTasksAssignesIdsFromItem = async (
  firestore: Firestore,
  projectId: string,
  itemId: string,
): Promise<string[]> => {
  if (!itemId) {
    return [];
  }
  const tasks = await getTasksFromItem(firestore, projectId, itemId);

  const userIds = tasks
    .map((task) => task.assigneeId)
    .filter((id): id is string => Boolean(id));

  const uniqueUserIds: string[] = [...new Set(userIds)];
  return uniqueUserIds;
};

/**
 * @function getTaskAssignUsers
 * @description Retrieves unique users assigned to tasks in a specific item
 * @param {admin.app.App} admin - The Firebase Admin instance
 * @param {Firestore} firestore - The Firestore instance
 * @param {string} projectId - The ID of the project
 * @param {string} itemId - The ID of the item
 * @returns {Promise<UserPreview[]>} An array of unique user objects with their IDs
 */
export const getTasksAssignUsers = async (
  admin: admin.app.App,
  firestore: Firestore,
  projectId: string,
  itemId: string,
): Promise<UserPreview[]> => {
  if (!itemId) {
    return [];
  }

  // Unique user IDs
  const userIds = await getTasksAssignesIdsFromItem(
    firestore,
    projectId,
    itemId,
  );

  const users: WithId<UserPreview>[] = await Promise.all(
    userIds.map(async (userId) => {
      const userRecord = await admin.auth().getUser(userId);
      const user: WithId<UserPreview> = {
        id: userRecord.uid,
        displayName: userRecord.displayName ?? "",
        email: userRecord.email ?? "",
        photoURL: userRecord.photoURL ?? "",
      };
      return user;
    }),
  );

  const filteredUsers = users.filter((user): user is WithId<UserPreview> =>
    Boolean(user?.id),
  );

  return filteredUsers;
};

/**
 * @function getTaskDetail
 * @description Retrieves detailed information about a specific task
 * @param {admin.app.App} admin - The Firebase Admin instance
 * @param {Firestore} firestore - The Firestore instance
 * @param {string} projectId - The ID of the project
 * @param {string} taskId - The ID of the task to retrieve
 * @returns {Promise<TaskDetail>} The detailed task object
 */
export const getTaskDetail = async (
  admin: admin.app.App,
  firestore: Firestore,
  projectId: string,
  taskId: string,
) => {
  const task = await getTask(firestore, projectId, taskId);

  const assignee: WithId<UserPreview> | undefined = task.assigneeId
    ? await getGlobalUserPreview(admin, task.assigneeId)
    : undefined;

  const status: StatusTag | undefined = task.statusId
    ? await getStatusType(firestore, projectId, task.statusId)
    : undefined;

  const dependencies: WithId<TaskPreview>[] = await Promise.all(
    task.dependencyIds.map(async (dependencyId) => {
      const task = await getTask(firestore, projectId, dependencyId);
      const statusTag = await getStatusType(
        firestore,
        projectId,
        task.statusId,
      );
      return {
        ...task,
        status: statusTag,
      } as WithId<TaskPreview>;
    }),
  );

  const requiredBy: WithId<TaskPreview>[] = await Promise.all(
    task.requiredByIds.map(async (dependencyId) => {
      const task = await getTask(firestore, projectId, dependencyId);
      const statusTag = await getStatusType(
        firestore,
        projectId,
        task.statusId,
      );
      return {
        ...task,
        status: statusTag,
      } as WithId<TaskPreview>;
    }),
  );

  const taskDetail: TaskDetail = {
    ...task,
    dueDate: task.dueDate ?? undefined,
    assignee,
    status: status ?? (await getTodoStatusTag(firestore, projectId)),
    dependencies,
    requiredBy,
  };
  return taskDetail;
};

export const getTaskContextFromItem = async (
  firestore: Firestore,
  projectId: string,
  itemId: string,
) => {
  const tasks = await getTasksFromItem(firestore, projectId, itemId);
  let taskContext = "# EXISTING TASKS\n\n";
  tasks.map((task) => {
    taskContext += `- name: ${task.name}\n- description: ${task.description}\n`;
  });
  return taskContext;
};

/**
 * @function getTaskTable
 * @description Retrieves a table of tasks with their details for a specific item
 * @param {admin.app.App} admin - The Firebase Admin instance
 * @param {Firestore} firestore - The Firestore instance
 * @param {string} projectId - The ID of the project
 * @param {string} itemId - The ID of the item to retrieve tasks from
 * @returns {Promise<TaskCol[]>} An array of task objects with their details
 * */
export const getTaskTable = async (
  admin: admin.app.App,
  firestore: Firestore,
  projectId: string,
  itemId: string,
) => {
  const tasks = await getTasksFromItem(firestore, projectId, itemId);
  const todoStatus = await getTodoStatusTag(firestore, projectId);

  const taskCols: TaskCol[] = await Promise.all(
    tasks.map(async (task): Promise<TaskCol> => {
      const assignee: WithId<UserPreview> | undefined = task.assigneeId
        ? await getGlobalUserPreview(admin, task.assigneeId)
        : undefined;

      // FIXME: Is this expected behaviour?
      const status: StatusTag | undefined = await getStatusType(
        firestore,
        projectId,
        task.statusId,
      );

      const taskCol: TaskCol = {
        ...task,
        assignee,
        status: status ?? todoStatus,
      };
      return taskCol;
    }),
  );
  return taskCols;
};

/**
 * @function deleteTaskAndGetModified
 * @description Deletes a single task and returns the IDs of modified tasks
 * @param {Firestore} firestore - The Firestore instance
 * @param {string} projectId - The ID of the project
 * @param {string} taskId - The ID of the task to delete
 * @returns {Promise<string[]>} Array of modified task IDs including the deleted task
 */
export const deleteTaskAndGetModified = async (
  firestore: Firestore,
  projectId: string,
  taskId: string,
): Promise<string[]> => {
  const taskRef = getTaskRef(firestore, projectId, taskId);
  const task = await getTask(firestore, projectId, taskId);

  const modifiedTasks = task.dependencyIds.concat(task.requiredByIds, taskId);

  // Remove this task from all dependencies' requiredBy arrays
  await Promise.all(
    task.dependencyIds.map(async (dependencyId) => {
      await updateDependency(
        firestore,
        projectId,
        dependencyId,
        taskId,
        "remove",
        "requiredByIds",
      );
    }),
  );

  // Remove this task from all requiredBy's dependency arrays
  await Promise.all(
    task.requiredByIds.map(async (requiredById) => {
      await updateDependency(
        firestore,
        projectId,
        requiredById,
        taskId,
        "remove",
        "dependencyIds",
      );
    }),
  );

  // Mark the task as deleted
  await taskRef.update({ deleted: true });

  return modifiedTasks;
};

/**
 * @function getItemActivityTask
 * @description Retrieves the number of completed tasks for a specific item on a given date
 * @param firestore - The Firestore instance
 * @param projectId - The ID of the project
 * @param date - The date to filter activities by
 * @return {Promise<number>} The number of completed tasks for the item on the specified date
 */
export const getItemActivityTask = async (
  firestore: Firestore,
  projectId: string,
  date: Timestamp,
): Promise<number> => {
  const activitiesRef = getActivitiesRef(firestore, projectId);
  const activitiesSnapshot = await activitiesRef
    .orderBy("date", "desc")
    .where("date", "==", date)
    .where("type", "==", "TS")
    .get();

  // Extract task ids from the activities
  const taskIds = new Set<string>();
  activitiesSnapshot.docs.forEach((doc) => {
    const activity = ActivitySchema.parse(doc.data());
    if (activity.itemId) {
      taskIds.add(activity.itemId);
    }
  });

  // No tasks found
  if (taskIds.size === 0) {
    return 0;
  }

  // Fetch the tasks to check their status
  const tasksRef = getTasksRef(firestore, projectId).where(
    "deleted",
    "==",
    false,
  );

  const tasks: WithId<Task>[] = [];

  // Process in batches of 10 (Firestore limit for 'in' queries)
  const taskIdsArray = Array.from(taskIds);
  for (let i = 0; i < taskIdsArray.length; i += 10) {
    const batch = taskIdsArray.slice(i, i + 10);
    const batchSnapshot = await tasksRef
      .where(admin.firestore.FieldPath.documentId(), "in", batch)
      .get();

    batchSnapshot.docs.forEach((doc) => {
      tasks.push({
        id: doc.id,
        ...TaskSchema.parse(doc.data()),
      } as WithId<Task>);
    });
  }

  // Get all status IDs from tasks
  const statusIds = tasks
    .map((task) => task.statusId)
    .filter((id): id is string => !!id);

  // If no status IDs, no completed tasks
  if (statusIds.length === 0) {
    return 0;
  }

  // Use getStatusTypes to get all status tags at once (more efficient)
  const statusTypes = await getStatusTypes(firestore, projectId);
  const statusTagsMap = new Map<string, StatusTag>();

  // Create a map for O(1) lookups
  statusTypes.forEach((statusTag) => {
    statusTagsMap.set(statusTag.id, statusTag);
  });

  // Count completed tasks
  const completedCount = tasks.reduce((count, task) => {
    if (!task.statusId) return count;

    const statusTag = statusTagsMap.get(task.statusId);
    if (statusTag?.marksTaskAsDone) {
      return count + 1;
    }
    return count;
  }, 0);

  return completedCount;
};

/**
 * @function getSizeValues
 * @description Gets story point values based on project settings
 * @param {any} settingsData - The project settings data
 * @returns {Record<string, number>} Map of size keys to their point values
 */
const getSizeValues = (settingsData: Partial<Settings>): Record<Size, number> => {
  const settingsSizes = Array.isArray(settingsData?.Size) 
    ? settingsData.Size.map(value => Number(value))
    : [];
  
  return {
    XS: settingsSizes[0] ?? 0,
    S: settingsSizes[1] ?? 0,
    M: settingsSizes[2] ?? 0,
    L: settingsSizes[3] ?? 0,
    XL: settingsSizes[4] ?? 0,
    XXL: settingsSizes[5] ?? 0,
  };
};

/**
 * @function sameDay
 * @description Checks if two dates are on the same day
 * @param {Date} d1 - First date
 * @param {Date} d2 - Second date
 * @returns {boolean} True if dates are on the same day
 */
const sameDay = (d1: Date, d2: Date): boolean =>
  d1.getFullYear() === d2.getFullYear() &&
  d1.getMonth() === d2.getMonth() &&
  d1.getDate() === d2.getDate();

/**
 * @function getTotalStoryPoints
 * @description Calculate total story points for a sprint based on user stories
 * @param {Firestore} firestore - The Firestore instance
 * @param {string} projectId - The ID of the project
 * @param {string} sprintId - The ID of the sprint
 * @returns {Promise<number>} Total story points in the sprint
 */
const getTotalStoryPoints = async (
  firestore: Firestore,
  projectId: string,
  sprintId: string,
): Promise<number> => {
  try {
    // Get sprint data
    const sprintRef = getSprintRef(firestore, projectId, sprintId);
    const sprintDoc = await sprintRef.get();
    
    if (!sprintDoc.exists) {
      console.warn(`Sprint ${sprintId} not found`);
      return 0;
    }
    
    const sprintData = sprintDoc.data() as { userStoryIds?: string[] };
    const userStoriesIds = sprintData?.userStoryIds ?? [];
    
    // Typed wrapper to help TypeScript understand the return type
    const fetchUserStory = (id: string): Promise<UserStory | null> => 
      getUserStory(firestore, projectId, id);

    // Fetch all user stories in parallel
    const userStoryPromises = userStoriesIds.map(fetchUserStory);
    const userStories = await Promise.all(userStoryPromises);
    
    if (userStoriesIds.length === 0) {
      return 0;
    }
    
    // Get settings once for all user stories
    const settingsData = await getSettings(firestore, projectId);
    const sizeValues = getSizeValues(settingsData);
    
    // Calculate total points
    const totalPoints = userStories.reduce((total, story) => {
      const pointValue = story?.size ? sizeValues[story.size] ?? 0 : 0;      
      return total + pointValue;
    }, 0);
    
    return totalPoints;
  } catch (error) {
    console.error("Error calculating total story points:", error);
    return 0;
  }
};

/**
 * @function getCompletedTasksStoryPoints
 * @description Calculate completed story points for a user story on a specific date
 * @param {Firestore} firestore - The Firestore instance
 * @param {string} projectId - The ID of the project
 * @param {string} userStoryId - The ID of the user story
 * @param {Date} date - The date to check for completed tasks
 * @param {Record<string, number>} sizeValues - Map of size keys to point values
 * @returns {Promise<number>} Completed story points for the user story on the date
 */
const getCompletedTasksStoryPoints = async (
  firestore: Firestore,
  projectId: string,
  userStoryId: string,
  date: Date,
  sizeValues: Record<string, number>
): Promise<number> => {
  try {
    // Get user story and its tasks
    const [userStory, userStoryTasks] = await Promise.all([
      getUserStory(firestore, projectId, userStoryId),
      getTasksFromItem(firestore, projectId, userStoryId),
    ]);
    
    if (!userStory || !userStory.size || userStoryTasks.length === 0) {
      return 0;
    }
    
    // Get all status tags at once for better performance
    const statusTypes = await getStatusTypes(firestore, projectId);
    const statusTagsMap = new Map(
      statusTypes.map(tag => [tag.id, tag])
    );
    
    // Count completed tasks on the given date
    let completedTasksCount = 0;
    
    for (const task of userStoryTasks) {
      if (!task.statusId || !task.statusChangeDate) continue;
      
      const statusTag = statusTagsMap.get(task.statusId);
      if (statusTag?.marksTaskAsDone) {
        const taskDate = new Date(task.statusChangeDate.seconds * 1000);
        if (sameDay(taskDate, date)) {
          completedTasksCount++;
        }
      }
    }
    
    // Calculate partial story points
    const storySizeValue = sizeValues[userStory.size as keyof typeof sizeValues] ?? 0;
    const totalTasks = userStoryTasks.length;
    const storyCompletedPoints = (completedTasksCount / totalTasks) * storySizeValue;
    
    return storyCompletedPoints;
  } catch (error) {
    console.error(`Error calculating completed points for story ${userStoryId}:`, error);
    return 0;
  }
};

/**
 * @function getBurndownData
 * @description Generate data for burndown chart (ideal and actual lines)
 * @param {Firestore} firestore - The Firestore instance
 * @param {string} projectId - The ID of the project
 * @param {string} sprintId - The ID of the sprint
 * @returns {Promise<BurndownChartData>} Data for the burndown chart
 */
export const getBurndownData = async (
  firestore: Firestore,
  projectId: string,
  sprintId: string,
): Promise<BurndownChartData> => {
  // Validate inputs
  if (!sprintId || !projectId) {
    console.warn("Invalid inputs for burndown data");
    return [];
  }

  try {
    // Get sprint data
    const sprintData = await getSprint(firestore, projectId, sprintId);
    if (!sprintData || !sprintData.startDate || !sprintData.endDate) {
      console.warn("Invalid sprint data for burndown chart");
      return [{ sprintDay: 0, storyPoints: 0, seriesType: 0 }];
    }

    // Get settings once for all calculations
    const settingsData = await getSettings(firestore, projectId);
    const sizeValues = getSizeValues(settingsData);

    const totalStoryPoints = await getTotalStoryPoints(
      firestore,
      projectId,
      sprintId,
    );

    const startDate = sprintData.startDate;
    const endDate = sprintData.endDate;
    const today = new Date();

    // Calculate sprint duration
    const sprintDuration = Math.ceil(
      (endDate.getTime() - startDate.getTime()) / (1000 * 60 * 60 * 24),
    );

    // Calculate current sprint day
    const todaySprintDay = Math.min(
      Math.ceil((today.getTime() - startDate.getTime()) / (1000 * 60 * 60 * 24)),
      sprintDuration,
    );

    // Generate ideal burndown line
    const idealBurndownLine: BurndownChartData = [];
    for (let day = 0; day <= sprintDuration; day++) {
      const idealRemaining =
        totalStoryPoints - (totalStoryPoints / sprintDuration) * day;
      idealBurndownLine.push({
        sprintDay: day,
        storyPoints: Math.max(0, idealRemaining),
        seriesType: 0,
      });
    }

    // Generate actual burndown line
    const actualBurndown: BurndownChartData = [];
    let remainingPoints = totalStoryPoints;

    // Loop through each day of the sprint up to today
    for (let day = 0; day <= todaySprintDay; day++) {
      const date = new Date(startDate.getTime() + day * 24 * 60 * 60 * 1000);
      
      // Reset completed points for each day
      let completedTodayPoints = 0;
      
      // Calculate points completed on this day across all user stories
      if (sprintData.userStoryIds?.length) {
        const dailyPointsPromises = sprintData.userStoryIds.map(usId => 
          getCompletedTasksStoryPoints(
            firestore,
            projectId,
            usId,
            date,
            sizeValues
          )
        );
        
        const dailyPoints = await Promise.all(dailyPointsPromises);
        completedTodayPoints = dailyPoints.reduce((sum, points) => sum + points, 0);
      }

      // Subtract today's completed points from remaining
      remainingPoints -= completedTodayPoints;

      actualBurndown.push({
        sprintDay: day,
        storyPoints: Math.max(remainingPoints, 0),
        seriesType: 1,
      });
    }

    // Combine and sort both lines for chart display
    return [...idealBurndownLine, ...actualBurndown].sort(
      (a, b) => a.sprintDay - b.sprintDay || a.seriesType - b.seriesType,
    );
  } catch (error) {
    console.error("Error generating burndown data:", error);
    return [{ sprintDay: 0, storyPoints: 0, seriesType: 0 }];
  }
};<|MERGE_RESOLUTION|>--- conflicted
+++ resolved
@@ -1,12 +1,6 @@
-<<<<<<< HEAD
 import type { Firestore, Settings, Timestamp } from "firebase-admin/firestore";
 import { getActivitiesRef, getProjectRef, getSettings } from "./general";
 import type { Size, StatusTag, Task, UserStory, WithId } from "~/lib/types/firebaseSchemas";
-=======
-import type { Firestore, Timestamp } from "firebase-admin/firestore";
-import { getActivitiesRef, getProjectRef } from "./general";
-import type { StatusTag, Task, WithId } from "~/lib/types/firebaseSchemas";
->>>>>>> be855864
 import { ActivitySchema, TaskSchema } from "~/lib/types/zodFirebaseSchema";
 import { getStatusType, getStatusTypes, getTodoStatusTag } from "./tags";
 import type {
