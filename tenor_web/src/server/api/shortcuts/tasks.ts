--- conflicted
+++ resolved
@@ -1,24 +1,13 @@
-<<<<<<< HEAD
-import type { Firestore, Settings, Timestamp } from "firebase-admin/firestore";
-import { getActivitiesRef, getProjectRef, getSettings } from "./general";
-=======
 import type { Firestore, Settings } from "firebase-admin/firestore";
 import { getProjectRef, getSettings } from "./general";
->>>>>>> 1403455d
 import type {
   Size,
   StatusTag,
   Task,
-<<<<<<< HEAD
   UserStory,
   WithId,
 } from "~/lib/types/firebaseSchemas";
-import { ActivitySchema, TaskSchema } from "~/lib/types/zodFirebaseSchema";
-=======
-  WithId,
-} from "~/lib/types/firebaseSchemas";
 import { TaskSchema } from "~/lib/types/zodFirebaseSchema";
->>>>>>> 1403455d
 import { getStatusType, getStatusTypes, getTodoStatusTag } from "./tags";
 import type {
   TaskDetail,
@@ -616,48 +605,6 @@
   projectId: string,
   sprintId: string,
 ): Promise<number> => {
-<<<<<<< HEAD
-  try {
-    // Get sprint data
-    const sprintRef = getSprintRef(firestore, projectId, sprintId);
-    const sprintDoc = await sprintRef.get();
-
-    if (!sprintDoc.exists) {
-      console.warn(`Sprint ${sprintId} not found`);
-      return 0;
-    }
-
-    const sprintData = sprintDoc.data() as { userStoryIds?: string[] };
-    const userStoriesIds = sprintData?.userStoryIds ?? [];
-
-    // Typed wrapper to help TypeScript understand the return type
-    const fetchUserStory = (id: string): Promise<UserStory | null> =>
-      getUserStory(firestore, projectId, id);
-
-    // Fetch all user stories in parallel
-    const userStoryPromises = userStoriesIds.map(fetchUserStory);
-    const userStories = await Promise.all(userStoryPromises);
-
-    if (userStoriesIds.length === 0) {
-      return 0;
-    }
-
-    // Get settings once for all user stories
-    const settingsData = await getSettings(firestore, projectId);
-    const sizeValues = getSizeValues(settingsData);
-
-    // Calculate total points
-    const totalPoints = userStories.reduce((total, story) => {
-      const pointValue = story?.size ? (sizeValues[story.size] ?? 0) : 0;
-      return total + pointValue;
-    }, 0);
-
-    return totalPoints;
-  } catch (error) {
-    console.error("Error calculating total story points:", error);
-    return 0;
-  }
-=======
   // Get sprint data
   const sprint = await getSprint(firestore, projectId, sprintId);
   const userStoriesIds = sprint.userStoryIds;
@@ -678,7 +625,6 @@
   }, 0);
 
   return totalPoints;
->>>>>>> 1403455d
 };
 
 /**
@@ -698,52 +644,6 @@
   date: Date,
   sizeValues: Record<string, number>,
 ): Promise<number> => {
-<<<<<<< HEAD
-  try {
-    // Get user story and its tasks
-    const [userStory, userStoryTasks] = await Promise.all([
-      getUserStory(firestore, projectId, userStoryId),
-      getTasksFromItem(firestore, projectId, userStoryId),
-    ]);
-
-    if (!userStory || !userStory.size || userStoryTasks.length === 0) {
-      return 0;
-    }
-
-    // Get all status tags at once for better performance
-    const statusTypes = await getStatusTypes(firestore, projectId);
-    const statusTagsMap = new Map(statusTypes.map((tag) => [tag.id, tag]));
-
-    // Count completed tasks on the given date
-    let completedTasksCount = 0;
-
-    for (const task of userStoryTasks) {
-      if (!task.statusId || !task.statusChangeDate) continue;
-
-      const statusTag = statusTagsMap.get(task.statusId);
-      if (statusTag?.marksTaskAsDone) {
-        const taskDate = new Date(task.statusChangeDate.seconds * 1000);
-        if (sameDay(taskDate, date)) {
-          completedTasksCount++;
-        }
-      }
-    }
-
-    // Calculate partial story points
-    const storySizeValue =
-      sizeValues[userStory.size as keyof typeof sizeValues] ?? 0;
-    const totalTasks = userStoryTasks.length;
-    const storyCompletedPoints =
-      (completedTasksCount / totalTasks) * storySizeValue;
-
-    return storyCompletedPoints;
-  } catch (error) {
-    console.error(
-      `Error calculating completed points for story ${userStoryId}:`,
-      error,
-    );
-    return 0;
-=======
   // Get user story and its tasks
   const [userStory, userStoryTasks] = await Promise.all([
     getUserStory(firestore, projectId, userStoryId),
@@ -771,7 +671,6 @@
         completedTasksCount++;
       }
     }
->>>>>>> 1403455d
   }
 
   // Calculate partial story points
@@ -804,76 +703,6 @@
   const settingsData = await getSettings(firestore, projectId);
   const sizeValues = getSizeValues(settingsData);
 
-<<<<<<< HEAD
-    // Get settings once for all calculations
-    const settingsData = await getSettings(firestore, projectId);
-    const sizeValues = getSizeValues(settingsData);
-
-    const totalStoryPoints = await getTotalStoryPoints(
-      firestore,
-      projectId,
-      sprintId,
-    );
-
-    const startDate = sprintData.startDate;
-    const endDate = sprintData.endDate;
-    const today = new Date();
-
-    // Calculate sprint duration
-    const sprintDuration = Math.ceil(
-      (endDate.getTime() - startDate.getTime()) / (1000 * 60 * 60 * 24),
-    );
-
-    // Calculate current sprint day
-    const todaySprintDay = Math.min(
-      Math.ceil(
-        (today.getTime() - startDate.getTime()) / (1000 * 60 * 60 * 24),
-      ),
-      sprintDuration,
-    );
-
-    // Generate ideal burndown line
-    const idealBurndownLine: BurndownChartData = [];
-    for (let day = 0; day <= sprintDuration; day++) {
-      const idealRemaining =
-        totalStoryPoints - (totalStoryPoints / sprintDuration) * day;
-      idealBurndownLine.push({
-        sprintDay: day,
-        storyPoints: Math.max(0, idealRemaining),
-        seriesType: 0,
-      });
-    }
-
-    // Generate actual burndown line
-    const actualBurndown: BurndownChartData = [];
-    let remainingPoints = totalStoryPoints;
-
-    // Loop through each day of the sprint up to today
-    for (let day = 0; day <= todaySprintDay; day++) {
-      const date = new Date(startDate.getTime() + day * 24 * 60 * 60 * 1000);
-
-      // Reset completed points for each day
-      let completedTodayPoints = 0;
-
-      // Calculate points completed on this day across all user stories
-      if (sprintData.userStoryIds?.length) {
-        const dailyPointsPromises = sprintData.userStoryIds.map((usId) =>
-          getCompletedTasksStoryPoints(
-            firestore,
-            projectId,
-            usId,
-            date,
-            sizeValues,
-          ),
-        );
-
-        const dailyPoints = await Promise.all(dailyPointsPromises);
-        completedTodayPoints = dailyPoints.reduce(
-          (sum, points) => sum + points,
-          0,
-        );
-      }
-=======
   const totalStoryPoints = await getTotalStoryPoints(
     firestore,
     projectId,
@@ -883,7 +712,6 @@
   const startDate = sprintData.startDate;
   const endDate = sprintData.endDate;
   const today = new Date();
->>>>>>> 1403455d
 
   // Calculate sprint duration
   const sprintDuration = Math.ceil(
@@ -938,20 +766,6 @@
       );
     }
 
-<<<<<<< HEAD
-    // look for day 0 and set it to totalStoryPoints in actualBurndown
-    if (actualBurndown[0]) {
-      actualBurndown[0].storyPoints = totalStoryPoints;
-    }
-
-    // Combine and sort both lines for chart display
-    return [...idealBurndownLine, ...actualBurndown].sort(
-      (a, b) => a.sprintDay - b.sprintDay || a.seriesType - b.seriesType,
-    );
-  } catch (error) {
-    console.error("Error generating burndown data:", error);
-    return [{ sprintDay: 0, storyPoints: 0, seriesType: 0 }];
-=======
     // Subtract today's completed points from remaining
     remainingPoints -= completedTodayPoints;
 
@@ -960,7 +774,6 @@
       storyPoints: Math.max(remainingPoints, 0),
       seriesType: 1,
     });
->>>>>>> 1403455d
   }
 
   // Combine and sort both lines for chart display
