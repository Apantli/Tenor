--- conflicted
+++ resolved
@@ -1,9 +1,5 @@
 {
   "exists": true,
-<<<<<<< HEAD
-  "createdAt": "2025-06-10T04:30:34.326Z",
-=======
   "createdAt": "2025-06-10T01:51:16.387Z",
->>>>>>> fe7f95fc
   "description": "Shared user for cross-spec testing"
 }